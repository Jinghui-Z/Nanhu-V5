--- conflicted
+++ resolved
@@ -22,22 +22,6 @@
 import org.chipsalliance.cde.config.Parameters
 
 
-<<<<<<< HEAD
-=======
-object TriggerCmp {
-  def apply(actual: UInt, tdata: UInt, matchType: UInt, enable: Bool) = {
-    val equal = actual === tdata
-    val greater = actual >= tdata
-    val less = actual <= tdata
-    val res = MuxLookup(matchType, false.B)(
-      Array(0.U -> equal,
-          2.U -> greater,
-          3.U -> less))
-    res && enable
-  }
-}
-
->>>>>>> 9f659d72
 object TriggerCmpConsecutive {
   def apply(actual: Vec[UInt], tdata: UInt, matchType: UInt, enable: Bool, VAddrBits: Int) : Vec[Bool] = {
     // opt: only compare two possible high bits: orig and orig+1
