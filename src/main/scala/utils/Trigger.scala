--- conflicted
+++ resolved
@@ -21,21 +21,6 @@
 import xiangshan.MatchTriggerIO
 import org.chipsalliance.cde.config.Parameters
 
-<<<<<<< HEAD
-=======
-
-object TriggerCmp {
-  def apply(actual: UInt, tdata: UInt, matchType: UInt, enable: Bool) = {
-    val equal = actual === tdata
-    val greater = actual >= tdata
-    val less = actual <= tdata
-    val res = MuxLookup(matchType, false.B,
-      Array(0.U -> equal,
-          2.U -> greater,
-          3.U -> less))
-    res && enable
-  }
-}
 
 object TriggerCmpConsecutive {
   def apply(actual: Vec[UInt], tdata: UInt, matchType: UInt, enable: Bool, VAddrBits: Int) : Vec[Bool] = {
@@ -88,7 +73,6 @@
   }
 }
 
->>>>>>> 67a03ae6
 object ChainCheck {
   def TimingCheck(prevTiming: Bool, thisTiming: Bool, chain: Bool) = !((prevTiming ^ thisTiming) && chain)
   def HitCheck(prevHit: Bool, chain: Bool) = prevHit || !chain
