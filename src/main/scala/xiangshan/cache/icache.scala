package xiangshan.cache

import chisel3._
import chisel3.util._
import device._
import xiangshan._
import xiangshan.frontend._
import utils._
import chisel3.ExcitingUtils._
import bus.tilelink.TLParameters

case class ICacheParameters(
    nSets: Int = 64,
    nWays: Int = 4,
    rowBits: Int = 64,
    nTLBEntries: Int = 32,
    tagECC: Option[String] = None,
    dataECC: Option[String] = None,
    nSDQ: Int = 17,
    nRPQ: Int = 16,
    nMissEntries: Int = 1,
    nMMIOs: Int = 1,
    blockBytes: Int = 64
)extends L1CacheParameters {

  def tagCode: Code = Code.fromString(tagECC)
  def dataCode: Code = Code.fromString(dataECC)
  def replacement = new RandomReplacement(nWays)
}

trait HasICacheParameters extends HasL1CacheParameters with HasIFUConst with HasInstrMMIOConst {
  val cacheParams = icacheParameters
  val groupAlign = log2Up(cacheParams.blockBytes)
  val packetInstNum = packetBytes/instBytes
  val packetInstNumBit = log2Up(packetInstNum)
  val ptrHighBit = log2Up(groupBytes) - 1 
  val ptrLowBit = log2Up(packetBytes)

  def cacheID = 0
  def insLen = if (HasCExtension) 16 else 32
  def RVCInsLen = 16
  def groupPC(pc: UInt): UInt = Cat(pc(PAddrBits-1, groupAlign), 0.U(groupAlign.W))
  def encRowBits = cacheParams.dataCode.width(rowBits)
  def encTagBits = cacheParams.tagCode.width(tagBits)


  require(isPow2(nSets), s"nSets($nSets) must be pow2")
  require(isPow2(nWays), s"nWays($nWays) must be pow2")
  require(full_divide(rowBits, wordBits), s"rowBits($rowBits) must be multiple of wordBits($wordBits)")
  require(full_divide(beatBits, rowBits), s"beatBits($beatBits) must be multiple of rowBits($rowBits)")
  // this is a VIPT L1 cache
  require(pgIdxBits >= untagBits, s"page aliasing problem: pgIdxBits($pgIdxBits) < untagBits($untagBits)")
}

trait HasFrontEndExceptionNo {
  def accessFault = 0
  def pageFault   = 1
}

abstract class ICacheBundle extends XSBundle
  with HasICacheParameters

abstract class ICacheModule extends XSModule
  with HasICacheParameters
  with ICacheBase
  with HasFrontEndExceptionNo

abstract class ICacheArray extends XSModule
  with HasICacheParameters

abstract class ICachArray extends XSModule
  with HasICacheParameters


class ICacheReq extends ICacheBundle
{
  val addr = UInt(VAddrBits.W)
  val mask = UInt(PredictWidth.W)
}

class ICacheResp extends ICacheBundle
{
  val pc = UInt(VAddrBits.W)
  val data = UInt((FetchWidth * 32).W)
  val mmio = Bool()
  val mask = UInt(PredictWidth.W)
  val ipf = Bool()
  val acf = Bool()
}


class ICacheIO extends ICacheBundle
{
  val req = Flipped(DecoupledIO(new ICacheReq))
  val resp = DecoupledIO(new ICacheResp)
  val mem_acquire = DecoupledIO(new L1plusCacheReq)
  val mem_grant   = Flipped(DecoupledIO(new L1plusCacheResp))
  val mmio_acquire = DecoupledIO(new InsUncacheReq)
  val mmio_grant  = Flipped(DecoupledIO(new InsUncacheResp))
  val mmio_flush = Output(Bool())
  val prefetchTrainReq = ValidIO(new IcacheMissReq)
  val tlb = new BlockTlbRequestIO
  val flush = Input(UInt(2.W))
  val l1plusflush = Output(Bool())
  val fencei = Input(Bool())
  val prev = Flipped(Valid(UInt(16.W)))
  val prev_pc = Input(UInt(VAddrBits.W))
  val prev_ipf = Input(Bool())
  val pd_out = Output(new PreDecodeResp)
}

/* ------------------------------------------------------------
 * The 3-stage pipeline register
 * ------------------------------------------------------------
 */
trait ICacheBase extends HasICacheParameters
{
  //----------------------------
  //    Stage 1
  //----------------------------
  // val s1_valid = WireInit(false.B)
  val s1_req_pc = Wire(UInt(VAddrBits.W))
  val s1_req_mask = Wire(UInt(PredictWidth.W))
  val s1_fire = WireInit(false.B)

  //----------------------------
  //    Stage 2
  //----------------------------
  val s2_valid = RegInit(false.B)
  val s2_req_pc = RegEnable(next = s1_req_pc,init = 0.U, enable = s1_fire)
  val s2_req_mask = RegEnable(next = s1_req_mask,init = 0.U, enable = s1_fire)
  val s2_ready = WireInit(false.B)
  val s2_fire = WireInit(false.B)

  //----------------------------
  //    Stage 3
  //----------------------------
  val s3_valid = RegInit(false.B)
  val s3_req_pc = RegEnable(next = s2_req_pc,init = 0.U, enable = s2_fire)
  val s3_req_mask = RegEnable(next = s2_req_mask,init = 0.U, enable = s2_fire)
  val s3_ready = WireInit(false.B)

}

class ICacheMetaWriteBundle extends ICacheBundle
{
  val virIdx = UInt(idxBits.W)
  val phyTag = UInt(tagBits.W)
  val waymask = UInt(nWays.W)

  def apply(tag:UInt, idx:UInt, waymask:UInt){
    this.virIdx := idx
    this.phyTag := tag
    this.waymask := waymask
  }

}

class ICacheDataWriteBundle extends ICacheBundle
{
  val virIdx = UInt(idxBits.W)
  val data = UInt(blockBits.W)
  val waymask = UInt(nWays.W)

  def apply(data:UInt, idx:UInt, waymask:UInt){
    this.virIdx := idx
    this.data := data
    this.waymask := waymask
  }

}

class ICacheMetaArray extends ICachArray
{
  val io=IO{new Bundle{
    val write = Flipped(DecoupledIO(new ICacheMetaWriteBundle))
    val read  = Flipped(DecoupledIO(UInt(idxBits.W)))
    val readResp = Output(Vec(nWays,UInt(tagBits.W)))
  }}

  val metaArray = Module(new SRAMWrapper(
    "Icache_Meta",
    UInt(encTagBits.W),
    set=nSets,
    way=nWays,
    shouldReset = true
  ))

  //read
  metaArray.io.r.req.valid := io.read.valid
  io.read.ready := metaArray.io.r.req.ready
  io.write.ready := DontCare
  metaArray.io.r.req.bits.apply(setIdx=io.read.bits)

  val rtag = metaArray.io.r.resp.asTypeOf(Vec(nWays,UInt(encTagBits.W)))
  val tag_encoded = VecInit(rtag.map(wtag => cacheParams.tagCode.decode(wtag).corrected))
  io.readResp :=tag_encoded.asTypeOf(Vec(nWays,UInt(tagBits.W)))
  //write
  val write = io.write.bits
  val wdata_encoded = cacheParams.tagCode.encode(write.phyTag.asUInt)
  metaArray.io.w.req.valid := io.write.valid
  metaArray.io.w.req.bits.apply(data=wdata_encoded, setIdx=write.virIdx, waymask=write.waymask)


}

class ICacheDataArray extends ICachArray
{
  val io=IO{new Bundle{
    val write = Flipped(DecoupledIO(new ICacheDataWriteBundle))
    val read  = Flipped(DecoupledIO(UInt(idxBits.W)))
    val readResp = Output(Vec(blockWords,Vec(nWays,UInt(encRowBits.W))))
  }}

  val dataArray = List.fill(blockWords){ Module(new SRAMWrapper(
    "Icache_Data",
    UInt(encRowBits.W),
    set=nSets,
    way = nWays
  ))}

  //read
  //do ECC decoding after way choose
  for(b <- 0 until blockWords){
    dataArray(b).io.r.req.valid := io.read.valid
    dataArray(b).io.r.req.bits.apply(setIdx=io.read.bits)
  }
  val dataArrayReadyVec = dataArray.map(b => b.io.r.req.ready)

  io.read.ready := ParallelOR(dataArrayReadyVec)
  io.write.ready := DontCare
  io.readResp := VecInit(dataArray.map(b => b.io.r.resp.asTypeOf(Vec(nWays,UInt(encRowBits.W)))))

  //write
  val write = io.write.bits
  val write_data = write.data.asTypeOf(Vec(blockWords,UInt(rowBits.W)))
  val write_data_encoded = write_data.map(wdata => cacheParams.tagCode.encode(wdata))

  for(b <- 0 until blockWords){
    dataArray(b).io.w.req.valid := io.write.valid
    dataArray(b).io.w.req.bits.apply(   setIdx=write.virIdx,
                                        data=write_data_encoded(b),
                                        waymask=write.waymask)

  }

}

/* ------------------------------------------------------------
 * This module is a SRAM with 4-way associated mapping
 * The hardware implementation of ICache
 * ------------------------------------------------------------
 */
class ICache extends ICacheModule
{
  // cut a cacheline into a fetch packet
  def cutHelper(sourceVec: Vec[UInt], pc: UInt, mask: UInt): UInt = {
    val sourceVec_inst = Wire(Vec(blockWords*wordBytes/instBytes,UInt(insLen.W)))
    (0 until blockWords).foreach{ i =>
      (0 until wordBytes/instBytes).foreach{ j =>
        sourceVec_inst(i*wordBytes/instBytes + j) := sourceVec(i)(j*insLen+insLen-1, j*insLen)
      }
    }
    val cutPacket = WireInit(VecInit(Seq.fill(PredictWidth){0.U(insLen.W)}))
    val start = Cat(pc(ptrHighBit,ptrLowBit),0.U(packetInstNumBit.W))
    (0 until PredictWidth ).foreach{ i =>
      cutPacket(i) := Mux(mask(i).asBool,sourceVec_inst(start + i.U),0.U)
    }
    cutPacket.asUInt
  }

  // generate the one hot code according to a UInt between 0-8
  def PriorityMask(sourceVec: UInt) : UInt = {
    val oneHot = Mux(sourceVec >= 8.U, "b1000".U,
             Mux(sourceVec >= 4.U, "b0100".U,
             Mux(sourceVec >= 2.U, "b0010".U, "b0001".U)))
    oneHot
  }

  val io = IO(new ICacheIO)

  val s2_flush = io.flush(0)
  val s3_flush = io.flush(1)
  //----------------------------
  //    Memory Part
  //----------------------------
  val metaArray = Module(new ICacheMetaArray)
  val dataArray = Module(new ICacheDataArray)
  // 256-bit valid
  val validArray = RegInit(0.U((nSets * nWays).W))

  //----------------------------
  //    Stage 1
  //----------------------------
  s1_fire := io.req.valid
  s1_req_pc := io.req.bits.addr
  s1_req_mask := io.req.bits.mask
  s2_ready := WireInit(false.B)
  // s1_fire := s1_valid && (s2_ready || s2_flush)

  // SRAM(Meta and Data) read request
  val s1_idx = get_idx(s1_req_pc)

  metaArray.io.read.valid := s1_fire
  metaArray.io.read.bits  :=s1_idx
  dataArray.io.read.valid := s1_fire
  dataArray.io.read.bits  :=s1_idx

  XSDebug("[Stage 1] r : f  (%d  %d)  request pc: 0x%x  mask: %b\n",s2_ready,s1_fire,s1_req_pc,s1_req_mask)
  XSDebug("[Stage 1] index: %d\n",s1_idx)


  //----------------------------
  //    Stage 2
  //----------------------------
  val s2_idx = get_idx(s2_req_pc)
  val s2_tlb_resp = WireInit(io.tlb.resp.bits)
  val s2_tag = get_tag(s2_tlb_resp.paddr)
  val s2_hit = WireInit(false.B)
  val s2_allValid = s2_valid && io.tlb.resp.valid
<<<<<<< HEAD
  val s2_mmio = WireInit(false.B)

=======
  val s3_has_exception = (s2_tlb_resp.excp.pf.instr || s2_access_fault) && s2_allValid
>>>>>>> 8469d8f3
  s2_fire := s2_allValid && s3_ready
  s2_ready := s3_ready || !s2_valid
  when(s1_fire)       { s2_valid := true.B }
  .elsewhen(s2_flush) { s2_valid := false.B }
  .elsewhen(s2_fire)  { s2_valid := false.B }

  // SRAM(Meta and Data) read reseponse
  val metas = metaArray.io.readResp
  val datas =RegEnable(next=dataArray.io.readResp, enable=s2_fire)

  val validMeta = Cat((0 until nWays).map{w => validArray(Cat(s2_idx, w.U(log2Ceil(nWays).W)))}.reverse).asUInt

  // hit check and generate victim cacheline mask
  val hitVec = VecInit((0 until nWays).map{w => metas(w)=== s2_tag && validMeta(w) === 1.U})
  val victimWayMask = (1.U << LFSR64()(log2Up(nWays)-1,0))
  val invalidVec = ~validMeta
  val hasInvalidWay = invalidVec.orR
  val refillInvalidWaymask = PriorityMask(invalidVec)

  val waymask = Mux(s3_has_exception,1.U(nWays.W),Mux(s2_hit, hitVec.asUInt, Mux(hasInvalidWay, refillInvalidWaymask, victimWayMask)))

  //deal with icache exception
  val icacheExceptionVec = Wire(Vec(8,Bool()))
  val hasIcacheException = icacheExceptionVec.asUInt().orR()
  icacheExceptionVec := DontCare
  icacheExceptionVec(accessFault) := s2_tlb_resp.excp.af.instr && s2_allValid
  icacheExceptionVec(pageFault) := s2_tlb_resp.excp.pf.instr && s2_allValid

  s2_mmio := s2_valid && io.tlb.resp.valid && s2_tlb_resp.mmio && !hasIcacheException
  s2_hit := s2_valid && ParallelOR(hitVec) 


  assert(!(s2_hit && s2_mmio),"MMIO address should not hit in icache")

  XSDebug("[Stage 2] v : r : f  (%d  %d  %d)  pc: 0x%x  mask: %b mmio:%d \n",s2_valid,s3_ready,s2_fire,s2_req_pc,s2_req_mask,s2_mmio)
  XSDebug("[Stage 2] exception: af:%d  pf:%d  \n",icacheExceptionVec(accessFault),icacheExceptionVec(pageFault))
  XSDebug(p"[Stage 2] tlb req:  v ${io.tlb.req.valid} r ${io.tlb.req.ready} ${io.tlb.req.bits}\n")
  XSDebug(p"[Stage 2] tlb resp: v ${io.tlb.resp.valid} r ${io.tlb.resp.ready} ${s2_tlb_resp}\n")
  XSDebug("[Stage 2] tag: %x  hit:%d mmio:%d\n",s2_tag,s2_hit,s2_mmio)
  XSDebug("[Stage 2] validMeta: %b  victimWayMaks:%b   invalidVec:%b    hitVec:%b    waymask:%b \n",validMeta,victimWayMask,invalidVec.asUInt,hitVec.asUInt,waymask.asUInt)


  //----------------------------
  //    Stage 3
  //----------------------------
  val s3_tlb_resp = RegEnable(next = s2_tlb_resp, init = 0.U.asTypeOf(new TlbResp), enable = s2_fire)
  val s3_data = datas
  val s3_tag = RegEnable(s2_tag, s2_fire)
  val s3_hit = RegEnable(next=s2_hit,init=false.B,enable=s2_fire)
  val s3_mmio = RegEnable(next=s2_mmio,init=false.B,enable=s2_fire)
  val s3_wayMask = RegEnable(next=waymask,init=0.U,enable=s2_fire)
  val s3_idx = get_idx(s3_req_pc)
  val s3_exception_vec = RegEnable(next= icacheExceptionVec,init=0.U.asTypeOf(Vec(8,Bool())), enable=s2_fire)
  val s3_has_exception = s3_exception_vec.asUInt.orR
  val s3_miss = s3_valid && !s3_hit && !s3_mmio && !s3_has_exception
  when(s3_flush)                  { s3_valid := false.B }
  .elsewhen(s2_fire && !s2_flush) { s3_valid := true.B }
  .elsewhen(io.resp.fire())       { s3_valid := false.B }

  // icache hit
  // data ECC encoding
  // simply cut the hit cacheline
  val dataHitWay = VecInit(s3_data.map(b => Mux1H(s3_wayMask,b).asUInt))
  val outPacket =  Wire(UInt((FetchWidth * 32).W))
  val dataHitWayDecoded = VecInit(
    (0 until blockWords).map{r =>
      val row = dataHitWay.asTypeOf(Vec(blockWords,UInt(encRowBits.W)))(r)
      val decodedRow = cacheParams.dataCode.decode(row)
<<<<<<< HEAD
=======
      // assert(!(s3_valid && s3_hit && decodedRow.uncorrectable))
>>>>>>> 8469d8f3
      decodedRow.corrected
    }
  )
  outPacket := cutHelper(dataHitWay,s3_req_pc.asUInt,s3_req_mask.asUInt)



  //ICache MissQueue
  val icacheMissQueue = Module(new IcacheMissQueue)
  val blocking = RegInit(false.B)
  val isICacheResp = icacheMissQueue.io.resp.valid && icacheMissQueue.io.resp.bits.clientID === cacheID.U(2.W)
  icacheMissQueue.io.req.valid := s3_miss && !s3_has_exception && !s3_flush && !blocking//TODO: specificate flush condition
  icacheMissQueue.io.req.bits.apply(missAddr=groupPC(s3_tlb_resp.paddr),missIdx=s3_idx,missWaymask=s3_wayMask,source=cacheID.U(2.W))
  icacheMissQueue.io.resp.ready := io.resp.ready
  icacheMissQueue.io.flush := s3_flush

  when(icacheMissQueue.io.req.fire() || io.mmio_acquire.fire()){blocking := true.B}
  .elsewhen(blocking && ((icacheMissQueue.io.resp.fire() && isICacheResp) ||  io.mmio_grant.fire() || s3_flush) ){blocking := false.B}

  XSDebug(blocking && s3_flush,"check for icache non-blocking")
  //cache flush register
  val icacheFlush = io.fencei
  val cacheflushed = RegInit(false.B)
  XSDebug("[Fence.i] icacheFlush:%d, cacheflushed:%d\n",icacheFlush,cacheflushed)
  when(icacheFlush && blocking && !isICacheResp){ cacheflushed := true.B}
  .elsewhen(isICacheResp && cacheflushed) {cacheflushed := false.B }

  //TODO: Prefetcher

  //refill write
  val metaWriteReq = icacheMissQueue.io.meta_write.bits
  icacheMissQueue.io.meta_write.ready := true.B
  metaArray.io.write.valid := icacheMissQueue.io.meta_write.valid
  metaArray.io.write.bits.apply(tag=metaWriteReq.meta_write_tag,
                                idx=metaWriteReq.meta_write_idx,
                                waymask=metaWriteReq.meta_write_waymask)

  val wayNum = OHToUInt(metaWriteReq.meta_write_waymask.asTypeOf(Vec(nWays,Bool())))
  val validPtr = Cat(metaWriteReq.meta_write_idx,wayNum)
  when(icacheMissQueue.io.meta_write.valid && !cacheflushed){
    validArray := validArray.bitSet(validPtr, true.B)
  }

  //data
  icacheMissQueue.io.refill.ready := true.B
  val refillReq = icacheMissQueue.io.refill.bits
  dataArray.io.write.valid := icacheMissQueue.io.refill.valid
  dataArray.io.write.bits.apply(data=refillReq.refill_data,
                                idx=refillReq.refill_idx,
                                waymask=refillReq.refill_waymask)

  //icache flush: only flush valid Array register
  when(icacheFlush){ validArray := 0.U }

  val refillDataVec = icacheMissQueue.io.resp.bits.data.asTypeOf(Vec(blockWords,UInt(wordBits.W)))
  val refillDataOut = cutHelper(refillDataVec, s3_req_pc,s3_req_mask )

  val is_same_cacheline = s3_miss && s2_valid  && (groupAligned(s2_req_pc) ===groupAligned(s3_req_pc))
  val useRefillReg = RegNext(is_same_cacheline && icacheMissQueue.io.resp.fire())
  val refillDataVecReg = RegEnable(next=refillDataVec, enable= (is_same_cacheline && icacheMissQueue.io.resp.fire()))

  //FIXME!!
  val mmio_packet = io.mmio_grant.bits.data

  XSDebug("mmio data  %x\n", mmio_packet)


  s3_ready := ((io.resp.ready && s3_hit || !s3_valid) && !blocking) || (blocking && ((icacheMissQueue.io.resp.fire()) || io.mmio_grant.fire()))


  val pds = Seq.fill(nWays)(Module(new PreDecode))
  for (i <- 0 until nWays) {
    val wayResp = Wire(new ICacheResp)
    val wayData = cutHelper(VecInit(s3_data.map(b => b(i).asUInt)), s3_req_pc, s3_req_mask)
    val refillData = Mux(useRefillReg,cutHelper(refillDataVecReg, s3_req_pc,s3_req_mask),cutHelper(refillDataVec, s3_req_pc,s3_req_mask))
    wayResp.pc := s3_req_pc
    wayResp.data := Mux(s3_valid && s3_hit, wayData, Mux(s3_mmio ,mmio_packet ,refillData))
    wayResp.mask := Mux(s3_mmio,mmioMask,s3_req_mask)
    wayResp.ipf := s3_exception_vec(pageFault)
    wayResp.acf := s3_exception_vec(accessFault)
    wayResp.mmio := s3_mmio
    pds(i).io.in := wayResp
    pds(i).io.prev <> io.prev
    pds(i).io.prev_pc := io.prev_pc
  }
  
  
  // if a fetch packet triggers page fault, at least send a valid instruction
  io.pd_out := Mux1H(s3_wayMask, pds.map(_.io.out))
  val s3_noHit = s3_wayMask === 0.U

  //TODO: coherence
  XSDebug("[Stage 3] valid:%d miss:%d  pc: 0x%x mmio :%d mask: %b ipf:%d\n",s3_valid, s3_miss,s3_req_pc,s3_req_mask,s3_tlb_resp.excp.pf.instr, s3_mmio)
  XSDebug("[Stage 3] hit:%d  miss:%d  waymask:%x blocking:%d\n",s3_hit,s3_miss,s3_wayMask.asUInt,blocking)
  XSDebug("[Stage 3] tag: %x    idx: %d\n",s3_tag,get_idx(s3_req_pc))
  XSDebug(p"[Stage 3] tlb resp: ${s3_tlb_resp}\n")
  XSDebug("[mem_acquire] valid:%d  ready:%d\n",io.mem_acquire.valid,io.mem_acquire.ready)
  XSDebug("[mem_grant] valid:%d  ready:%d  data:%x id:%d \n",io.mem_grant.valid,io.mem_grant.ready,io.mem_grant.bits.data,io.mem_grant.bits.id)
  XSDebug("[Stage 3] ---------Hit Way--------- \n")
  for(i <- 0 until blockWords){
      XSDebug("[Stage 3] %x\n",dataHitWay(i))
  }
  XSDebug("[Stage 3] outPacket :%x\n",outPacket)
  XSDebug("[Stage 3] refillDataOut :%x\n",refillDataOut)
  XSDebug("[Stage 3] refillDataOutVec :%x startPtr:%d\n",refillDataVec.asUInt, s3_req_pc(5,1).asUInt)

  //----------------------------
  //    Out Put
  //----------------------------
  //icache request
  io.req.ready := s2_ready

  //icache response: to pre-decoder
  io.resp.valid := s3_valid && (s3_hit || s3_has_exception || icacheMissQueue.io.resp.valid || io.mmio_grant.valid)
  io.resp.bits.data := Mux(s3_mmio,mmio_packet,Mux((s3_valid && s3_hit),outPacket,refillDataOut))
  io.resp.bits.mask := Mux(s3_mmio,mmioMask,s3_req_mask)
  io.resp.bits.pc := s3_req_pc
  io.resp.bits.ipf := s3_tlb_resp.excp.pf.instr
  io.resp.bits.acf := s3_exception_vec(accessFault)
  io.resp.bits.mmio := s3_mmio

  //to itlb
  io.tlb.resp.ready := true.B // DontCare
  io.tlb.req.valid := s2_valid
  io.tlb.req.bits.vaddr := s2_req_pc
  io.tlb.req.bits.cmd := TlbCmd.exec
  io.tlb.req.bits.roqIdx := DontCare
  io.tlb.req.bits.debug.pc := s2_req_pc

  //To L1 plus
  io.mem_acquire <> icacheMissQueue.io.mem_acquire
  icacheMissQueue.io.mem_grant <> io.mem_grant
  
  // to train l1plus prefetcher
  io.prefetchTrainReq.valid := s3_valid && icacheMissQueue.io.req.fire()
  io.prefetchTrainReq.bits := DontCare
  io.prefetchTrainReq.bits.addr := groupPC(s3_tlb_resp.paddr)

  //To icache Uncache
  io.mmio_acquire.valid := s3_mmio && s3_valid
  io.mmio_acquire.bits.addr := s3_tlb_resp.paddr
  io.mmio_acquire.bits.id := cacheID.U

  io.mmio_grant.ready := io.resp.ready

  io.mmio_flush := io.flush(1)

  io.l1plusflush := icacheFlush

  XSDebug("[flush] flush_0:%d  flush_1:%d\n",s2_flush,s3_flush)

  //Performance Counter
  if (!env.FPGAPlatform ) {
    ExcitingUtils.addSource( s3_valid && !blocking, "perfCntIcacheReqCnt", Perf)
    ExcitingUtils.addSource( s3_miss && blocking && io.resp.fire(), "perfCntIcacheMissCnt", Perf)
    ExcitingUtils.addSource( s3_mmio && blocking && io.resp.fire(), "perfCntIcacheMMIOCnt", Perf)
  }
}
<|MERGE_RESOLUTION|>--- conflicted
+++ resolved
@@ -269,6 +269,23 @@
     cutPacket.asUInt
   }
 
+  def cutHelperMMIO(sourceVec: Vec[UInt], pc: UInt, mask: UInt) = {
+    val sourceVec_inst = Wire(Vec(mmioBeats * mmioBusBytes/instBytes,UInt(insLen.W)))
+    (0 until mmioBeats).foreach{ i =>
+      (0 until mmioBusBytes/instBytes).foreach{ j =>
+        sourceVec_inst(i*mmioBusBytes/instBytes + j) := sourceVec(i)(j*insLen+insLen-1, j*insLen)
+      }
+    }
+    val cutPacket = WireInit(VecInit(Seq.fill(PredictWidth){0.U(insLen.W)}))
+    val insLenLog = log2Ceil(insLen)
+    val start = (pc >> insLenLog.U)(log2Ceil(mmioBeats * mmioBusBytes/instBytes) -1, 0)
+    val outMask = mask >> start
+    (0 until PredictWidth ).foreach{ i =>
+      cutPacket(i) := Mux(outMask(i).asBool,sourceVec_inst(start + i.U),0.U)
+    }
+    (cutPacket.asUInt, outMask.asUInt)
+  }
+
   // generate the one hot code according to a UInt between 0-8
   def PriorityMask(sourceVec: UInt) : UInt = {
     val oneHot = Mux(sourceVec >= 8.U, "b1000".U,
@@ -318,12 +335,8 @@
   val s2_tag = get_tag(s2_tlb_resp.paddr)
   val s2_hit = WireInit(false.B)
   val s2_allValid = s2_valid && io.tlb.resp.valid
-<<<<<<< HEAD
   val s2_mmio = WireInit(false.B)
 
-=======
-  val s3_has_exception = (s2_tlb_resp.excp.pf.instr || s2_access_fault) && s2_allValid
->>>>>>> 8469d8f3
   s2_fire := s2_allValid && s3_ready
   s2_ready := s3_ready || !s2_valid
   when(s1_fire)       { s2_valid := true.B }
@@ -343,7 +356,6 @@
   val hasInvalidWay = invalidVec.orR
   val refillInvalidWaymask = PriorityMask(invalidVec)
 
-  val waymask = Mux(s3_has_exception,1.U(nWays.W),Mux(s2_hit, hitVec.asUInt, Mux(hasInvalidWay, refillInvalidWaymask, victimWayMask)))
 
   //deal with icache exception
   val icacheExceptionVec = Wire(Vec(8,Bool()))
@@ -355,6 +367,7 @@
   s2_mmio := s2_valid && io.tlb.resp.valid && s2_tlb_resp.mmio && !hasIcacheException
   s2_hit := s2_valid && ParallelOR(hitVec) 
 
+  val waymask = Mux(hasIcacheException,1.U(nWays.W),Mux(s2_hit, hitVec.asUInt, Mux(hasInvalidWay, refillInvalidWaymask, victimWayMask)))
 
   assert(!(s2_hit && s2_mmio),"MMIO address should not hit in icache")
 
@@ -392,10 +405,7 @@
     (0 until blockWords).map{r =>
       val row = dataHitWay.asTypeOf(Vec(blockWords,UInt(encRowBits.W)))(r)
       val decodedRow = cacheParams.dataCode.decode(row)
-<<<<<<< HEAD
-=======
       // assert(!(s3_valid && s3_hit && decodedRow.uncorrectable))
->>>>>>> 8469d8f3
       decodedRow.corrected
     }
   )
@@ -458,7 +468,9 @@
   val refillDataVecReg = RegEnable(next=refillDataVec, enable= (is_same_cacheline && icacheMissQueue.io.resp.fire()))
 
   //FIXME!!
-  val mmio_packet = io.mmio_grant.bits.data
+  val mmioDataVec = io.mmio_grant.bits.data.asTypeOf(Vec(mmioBeats,UInt(mmioBusWidth.W)))
+  val mmio_packet = cutHelperMMIO(mmioDataVec, s3_req_pc, mmioMask)._1
+  val mmio_mask   = cutHelperMMIO(mmioDataVec, s3_req_pc, mmioMask)._2
 
   XSDebug("mmio data  %x\n", mmio_packet)
 
@@ -473,7 +485,7 @@
     val refillData = Mux(useRefillReg,cutHelper(refillDataVecReg, s3_req_pc,s3_req_mask),cutHelper(refillDataVec, s3_req_pc,s3_req_mask))
     wayResp.pc := s3_req_pc
     wayResp.data := Mux(s3_valid && s3_hit, wayData, Mux(s3_mmio ,mmio_packet ,refillData))
-    wayResp.mask := Mux(s3_mmio,mmioMask,s3_req_mask)
+    wayResp.mask := Mux(s3_mmio,mmio_mask,s3_req_mask)
     wayResp.ipf := s3_exception_vec(pageFault)
     wayResp.acf := s3_exception_vec(accessFault)
     wayResp.mmio := s3_mmio
@@ -511,7 +523,7 @@
   //icache response: to pre-decoder
   io.resp.valid := s3_valid && (s3_hit || s3_has_exception || icacheMissQueue.io.resp.valid || io.mmio_grant.valid)
   io.resp.bits.data := Mux(s3_mmio,mmio_packet,Mux((s3_valid && s3_hit),outPacket,refillDataOut))
-  io.resp.bits.mask := Mux(s3_mmio,mmioMask,s3_req_mask)
+  io.resp.bits.mask := Mux(s3_mmio,mmio_mask,s3_req_mask)
   io.resp.bits.pc := s3_req_pc
   io.resp.bits.ipf := s3_tlb_resp.excp.pf.instr
   io.resp.bits.acf := s3_exception_vec(accessFault)
@@ -536,7 +548,7 @@
 
   //To icache Uncache
   io.mmio_acquire.valid := s3_mmio && s3_valid
-  io.mmio_acquire.bits.addr := s3_tlb_resp.paddr
+  io.mmio_acquire.bits.addr := mmioBusAligned(s3_tlb_resp.paddr)
   io.mmio_acquire.bits.id := cacheID.U
 
   io.mmio_grant.ready := io.resp.ready
