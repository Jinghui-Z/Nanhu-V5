package xiangshan.cache

import chisel3._
import chisel3.util._
import device._
import xiangshan._
import xiangshan.frontend._
import utils._
import chisel3.ExcitingUtils._

case class ICacheParameters(
    nSets: Int = 64,
    nWays: Int = 4,
    rowBits: Int = 64,
    nTLBEntries: Int = 32,
    tagECC: Option[String] = None,
    dataECC: Option[String] = None,
    nSDQ: Int = 17,
    nRPQ: Int = 16,
    nMissEntries: Int = 1,
    nMMIOs: Int = 1,
    blockBytes: Int = 64
)extends L1CacheParameters {

  def tagCode: Code = Code.fromString(tagECC)
  def dataCode: Code = Code.fromString(dataECC)
  def replacement = new RandomReplacement(nWays)
}

trait HasICacheParameters extends HasL1CacheParameters {
  val cacheParams = icacheParameters

  //TODO: temp set
  def accessBorder =  0x80000000L

  // the width of inner CPU data interface
  def cacheID = 0
  // RVC instruction length
  def RVCInsLen = 16

  // icache Queue
  val groupAlign = log2Up(cacheParams.blockBytes)
  def groupPC(pc: UInt): UInt = Cat(pc(PAddrBits-1, groupAlign), 0.U(groupAlign.W))

  //ECC encoding
  def encRowBits = cacheParams.dataCode.width(rowBits)
  def encTagBits = cacheParams.tagCode.width(tagBits)

  // ICache MSHR settings

  require(isPow2(nSets), s"nSets($nSets) must be pow2")
  require(isPow2(nWays), s"nWays($nWays) must be pow2")
  require(full_divide(rowBits, wordBits), s"rowBits($rowBits) must be multiple of wordBits($wordBits)")
  require(full_divide(beatBits, rowBits), s"beatBits($beatBits) must be multiple of rowBits($rowBits)")
  // this is a VIPT L1 cache
  require(pgIdxBits >= untagBits, s"page aliasing problem: pgIdxBits($pgIdxBits) < untagBits($untagBits)")
}

abstract class ICacheBundle extends XSBundle
  with HasICacheParameters

abstract class ICacheModule extends XSModule
  with HasICacheParameters
  with ICacheBase

abstract class ICacheArray extends XSModule
  with HasICacheParameters

abstract class ICachArray extends XSModule
  with HasICacheParameters

// sealed class ICacheMetaBundle extends ICacheBundle
// {
//   val tag = UInt(tagBits.W)
// }

// sealed class ICacheDataBundle extends ICacheBundle
// {
//   val data = UInt(encRowBits.W)
// }

class ICacheReq extends ICacheBundle
{
  val addr = UInt(VAddrBits.W)
  val mask = UInt(PredictWidth.W)
}

class ICacheResp extends ICacheBundle
{
  val pc = UInt(VAddrBits.W)
  val data = UInt((FetchWidth * 32).W)
  val mask = UInt(PredictWidth.W)
  val ipf = Bool()
  val acf = Bool()
}


class ICacheIO extends ICacheBundle
{
  val req = Flipped(DecoupledIO(new ICacheReq))
  val resp = DecoupledIO(new ICacheResp)
  val mem_acquire = DecoupledIO(new L1plusCacheReq)
  val mem_grant   = Flipped(DecoupledIO(new L1plusCacheResp))
  val tlb = new BlockTlbRequestIO
  val flush = Input(UInt(2.W))
  val l1plusflush = Output(Bool())
  val fencei = Input(Bool())
}

/* ------------------------------------------------------------
 * The 3-stage pipeline register
 * ------------------------------------------------------------
 */
trait ICacheBase extends HasICacheParameters
{
  //----------------------------
  //    Stage 1
  //----------------------------
  val s1_valid = WireInit(false.B)
  val s1_req_pc = Wire(UInt(VAddrBits.W))
  val s1_req_mask = Wire(UInt(PredictWidth.W))
  val s1_fire = WireInit(false.B)

  //----------------------------
  //    Stage 2
  //----------------------------
  val s2_valid = RegInit(false.B)
  val s2_req_pc = RegEnable(next = s1_req_pc,init = 0.U, enable = s1_fire)
  val s2_req_mask = RegEnable(next = s1_req_mask,init = 0.U, enable = s1_fire)
  val s2_ready = WireInit(false.B)
  val s2_fire = WireInit(false.B)

  //----------------------------
  //    Stage 3
  //----------------------------
  val s3_valid = RegInit(false.B)
  val s3_req_pc = RegEnable(next = s2_req_pc,init = 0.U, enable = s2_fire)
  val s3_req_mask = RegEnable(next = s2_req_mask,init = 0.U, enable = s2_fire)
  val s3_ready = WireInit(false.B)

}

class ICacheMetaWriteBundle extends ICacheBundle
{
  val virIdx = UInt(idxBits.W)
  val phyTag = UInt(tagBits.W)
  val waymask = UInt(nWays.W)

  def apply(tag:UInt, idx:UInt, waymask:UInt){
    this.virIdx := idx
    this.phyTag := tag
    this.waymask := waymask
  }

}

class ICacheDataWriteBundle extends ICacheBundle
{
  val virIdx = UInt(idxBits.W)
  val data = UInt(blockBits.W)
  val waymask = UInt(nWays.W)

  def apply(data:UInt, idx:UInt, waymask:UInt){
    this.virIdx := idx
    this.data := data
    this.waymask := waymask
  }

}

class ICacheMetaArray extends ICachArray
{
  val io=IO{new Bundle{
    val write = Flipped(DecoupledIO(new ICacheMetaWriteBundle))
    val read  = Flipped(DecoupledIO(UInt(idxBits.W)))
    val readResp = Output(Vec(nWays,UInt(tagBits.W)))
  }}

  val metaArray = Module(new SRAMTemplate(UInt(encTagBits.W), set=nSets, way=nWays, shouldReset = true))

  //read
  metaArray.io.r.req.valid := io.read.valid
  io.read.ready := metaArray.io.r.req.ready
  io.write.ready := DontCare
  metaArray.io.r.req.bits.apply(setIdx=io.read.bits)

  val rtag = metaArray.io.r.resp.asTypeOf(Vec(nWays,UInt(encTagBits.W)))
  val tag_encoded = VecInit(rtag.map(wtag => cacheParams.tagCode.decode(wtag).corrected))
  io.readResp :=tag_encoded.asTypeOf(Vec(nWays,UInt(tagBits.W)))
  //write
  val write = io.write.bits
  val wdata_encoded = cacheParams.tagCode.encode(write.phyTag.asUInt)
  metaArray.io.w.req.valid := io.write.valid
  metaArray.io.w.req.bits.apply(data=wdata_encoded, setIdx=write.virIdx, waymask=write.waymask)


}

class ICacheDataArray extends ICachArray
{
  val io=IO{new Bundle{
    val write = Flipped(DecoupledIO(new ICacheDataWriteBundle))
    val read  = Flipped(DecoupledIO(UInt(idxBits.W)))
    val readResp = Output(Vec(blockWords,Vec(nWays,UInt(encRowBits.W))))
  }}

  val dataArray = List.fill(blockWords){ Module(new SRAMTemplate(UInt(encRowBits.W), set=nSets, way = nWays))}

  //read
  //do ECC decoding after way choose
  for(b <- 0 until blockWords){
    dataArray(b).io.r.req.valid := io.read.valid
    dataArray(b).io.r.req.bits.apply(setIdx=io.read.bits)
  }
  val dataArrayReadyVec = dataArray.map(b => b.io.r.req.ready)

  io.read.ready := ParallelOR(dataArrayReadyVec)
  io.write.ready := DontCare
  io.readResp := VecInit(dataArray.map(b => b.io.r.resp.asTypeOf(Vec(nWays,UInt(encRowBits.W)))))

  //write
  val write = io.write.bits
  val write_data = write.data.asTypeOf(Vec(blockWords,UInt(rowBits.W)))
  val write_data_encoded = write_data.map(wdata => cacheParams.tagCode.encode(wdata))

  for(b <- 0 until blockWords){
    dataArray(b).io.w.req.valid := io.write.valid
    dataArray(b).io.w.req.bits.apply(   setIdx=write.virIdx,
                                        data=write_data_encoded(b),
                                        waymask=write.waymask)

  }

}

/* ------------------------------------------------------------
 * This module is a SRAM with 4-way associated mapping
 * The hardware implementation of ICache
 * ------------------------------------------------------------
 */
class ICache extends ICacheModule
{
  // cut a cacheline into a fetch packet
  def cutHelper(sourceVec: Vec[UInt], startPtr: UInt, mask: UInt): UInt = {
    val sourceVec_16bit = Wire(Vec(blockWords * 4,UInt(RVCInsLen.W)))
    (0 until blockWords).foreach{ i =>
      (0 until 4).foreach{ j =>
        sourceVec_16bit(i*4 + j) := sourceVec(i)(j*16+15, j*16)
      }
    }
    val cutPacket = WireInit(VecInit(Seq.fill(PredictWidth){0.U(RVCInsLen.W)}))
    val start = Cat(startPtr(4,3),0.U(3.W))
    (0 until PredictWidth ).foreach{ i =>
      cutPacket(i) := Mux(mask(i).asBool,sourceVec_16bit(start + i.U),0.U)
    }
    cutPacket.asUInt
  }

  // generate the one hot code according to a UInt between 0-8
  def PriorityMask(sourceVec: UInt) : UInt = {
    val oneHot = Mux(sourceVec >= 8.U, "b1000".U,
             Mux(sourceVec >= 4.U, "b0100".U,
             Mux(sourceVec >= 2.U, "b0010".U, "b0001".U)))
    oneHot
  }


  val io = IO(new ICacheIO)

  //----------------------------
  //    Memory Part
  //----------------------------
  val metaArray = Module(new ICacheMetaArray)
  val dataArray = Module(new ICacheDataArray)
  // 256-bit valid
  val validArray = RegInit(0.U((nSets * nWays).W))

  //----------------------------
  //    Stage 1
  //----------------------------
  s1_valid := io.req.fire()
  s1_req_pc := io.req.bits.addr
  s1_req_mask := io.req.bits.mask
  s2_ready := WireInit(false.B)
  s1_fire := s1_valid && (s2_ready || io.flush(0))

  // SRAM(Meta and Data) read request
  val s1_idx = get_idx(s1_req_pc)

  metaArray.io.read.valid := s1_valid
  metaArray.io.read.bits  :=s1_idx
  dataArray.io.read.valid := s1_valid
  dataArray.io.read.bits  :=s1_idx

  XSDebug("[Stage 1] v : r : f  (%d  %d  %d)  request pc: 0x%x  mask: %b\n",s1_valid,s2_ready,s1_fire,s1_req_pc,s1_req_mask)
  XSDebug("[Stage 1] index: %d\n",s1_idx)


  //----------------------------
  //    Stage 2
  //----------------------------
  val s2_idx = get_idx(s2_req_pc)
  val s2_tlb_resp = WireInit(io.tlb.resp.bits)
  val s2_tag = get_tag(s2_tlb_resp.paddr)
  val s2_hit = WireInit(false.B)
  val s2_access_fault = WireInit(false.B)
  s2_fire := s2_valid && s3_ready && !io.flush(0) && io.tlb.resp.fire()
  when(io.flush(0)) {s2_valid := s1_fire}
  .elsewhen(s1_fire) { s2_valid := s1_valid}
  .elsewhen(s2_fire) { s2_valid := false.B}

  //physical address < 0x80000000
  //TODO: May have bugs
  s2_access_fault := (s2_tlb_resp.paddr(31,0) < accessBorder.U(31,0)) && s2_valid

  // SRAM(Meta and Data) read reseponse
  val metas = metaArray.io.readResp
  val datas =RegEnable(next=dataArray.io.readResp, enable=s2_fire)

  val validMeta = Cat((0 until nWays).map{w => validArray(Cat(s2_idx, w.U(2.W)))}.reverse).asUInt

  // hit check and generate victim cacheline mask
  val hitVec = VecInit((0 until nWays).map{w => metas(w)=== s2_tag && validMeta(w) === 1.U})
  val victimWayMask = (1.U << LFSR64()(log2Up(nWays)-1,0))
  val invalidVec = ~validMeta
  val hasInvalidWay = invalidVec.orR
  val refillInvalidWaymask = PriorityMask(invalidVec)

  val waymask = Mux(s2_hit, hitVec.asUInt, Mux(hasInvalidWay, refillInvalidWaymask, victimWayMask))
<<<<<<< HEAD

  s2_hit := ParallelOR(hitVec) || s2_tlb_resp.excp.pf.instr
=======
 
  s2_hit := ParallelOR(hitVec) || s2_tlb_resp.excp.pf.instr || s2_access_fault
>>>>>>> 946d3463
  s2_ready := s2_fire || !s2_valid || io.flush(0)

  XSDebug("[Stage 2] v : r : f  (%d  %d  %d)  pc: 0x%x  mask: %b acf:%d\n",s2_valid,s3_ready,s2_fire,s2_req_pc,s2_req_mask,s2_access_fault)
  XSDebug(p"[Stage 2] tlb req:  v ${io.tlb.req.valid} r ${io.tlb.req.ready} ${io.tlb.req.bits}\n")
  XSDebug(p"[Stage 2] tlb resp: v ${io.tlb.resp.valid} r ${io.tlb.resp.ready} ${s2_tlb_resp}\n")
  XSDebug("[Stage 2] tag: %x  hit:%d\n",s2_tag,s2_hit)
  XSDebug("[Stage 2] validMeta: %b  victimWayMaks:%b   invalidVec:%b    hitVec:%b    waymask:%b \n",validMeta,victimWayMask,invalidVec.asUInt,hitVec.asUInt,waymask.asUInt)


  //----------------------------
  //    Stage 3
  //----------------------------
  val s3_tlb_resp = RegEnable(next = s2_tlb_resp, init = 0.U.asTypeOf(new TlbResp), enable = s2_fire)
  val s3_data = datas
  val s3_tag = RegEnable(s2_tag, s2_fire)
  val s3_hit = RegEnable(next=s2_hit,init=false.B,enable=s2_fire)
  val s3_wayMask = RegEnable(next=waymask,init=0.U,enable=s2_fire)
  val s3_miss = s3_valid && !s3_hit
  val s3_idx = get_idx(s3_req_pc)
  val s3_access_fault = RegEnable(s2_access_fault,init=false.B,enable=s2_fire)
  when(io.flush(1)) { s3_valid := false.B }
  .elsewhen(s2_fire) { s3_valid := s2_valid }
  .elsewhen(io.resp.fire()) { s3_valid := false.B }
  val refillDataReg = Reg(Vec(refillCycles,UInt(beatBits.W)))

  // icache hit
  // data ECC encoding
  // simply cut the hit cacheline
  val dataHitWay = VecInit(s3_data.map(b => Mux1H(s3_wayMask,b).asUInt))
  val outPacket =  Wire(UInt((FetchWidth * 32).W))
  val dataHitWayDecoded = VecInit(
    (0 until blockWords).map{r =>
      val row = dataHitWay.asTypeOf(Vec(blockWords,UInt(encRowBits.W)))(r)
      val decodedRow = cacheParams.dataCode.decode(row)
      assert(!(s3_valid && s3_hit && decodedRow.uncorrectable))
      decodedRow.corrected
    }
  )
  outPacket := cutHelper(dataHitWay,s3_req_pc(5,1).asUInt,s3_req_mask.asUInt)

  //ICache MissQueue
  val icacheMissQueue = Module(new IcacheMissQueue)
  val blocking = RegInit(false.B)
  val isICacheResp = icacheMissQueue.io.resp.valid && icacheMissQueue.io.resp.bits.clientID === cacheID.U(2.W)
  icacheMissQueue.io.req.valid := s3_miss && !io.flush(1) && !blocking//TODO: specificate flush condition
  icacheMissQueue.io.req.bits.apply(missAddr=groupPC(s3_tlb_resp.paddr),missIdx=s3_idx,missWaymask=s3_wayMask,source=cacheID.U(2.W))
  icacheMissQueue.io.resp.ready := io.resp.ready
  icacheMissQueue.io.flush := io.flush(1)

  when(icacheMissQueue.io.req.fire()){blocking := true.B}
  .elsewhen(blocking && ((icacheMissQueue.io.resp.fire() && isICacheResp) || io.flush(1)) ){blocking := false.B}

  XSDebug(blocking && io.flush(1),"check for icache non-blocking")
  //cache flush register
  val icacheFlush = io.fencei
  val cacheflushed = RegInit(false.B)
  XSDebug("[Fence.i] icacheFlush:%d, cacheflushed:%d\n",icacheFlush,cacheflushed)
  when(icacheFlush && blocking && !isICacheResp){ cacheflushed := true.B}
  .elsewhen(isICacheResp && cacheflushed) {cacheflushed := false.B }

  //TODO: Prefetcher

  //refill write
  val metaWriteReq = icacheMissQueue.io.meta_write.bits
  icacheMissQueue.io.meta_write.ready := true.B
  metaArray.io.write.valid := icacheMissQueue.io.meta_write.valid
  metaArray.io.write.bits.apply(tag=metaWriteReq.meta_write_tag,
                                idx=metaWriteReq.meta_write_idx,
                                waymask=metaWriteReq.meta_write_waymask)

  val wayNum = OHToUInt(metaWriteReq.meta_write_waymask.asTypeOf(Vec(nWays,Bool())))
  val validPtr = Cat(metaWriteReq.meta_write_idx,wayNum)
  when(icacheMissQueue.io.meta_write.valid && !cacheflushed){
    validArray := validArray.bitSet(validPtr, true.B)
  }

  //data
  icacheMissQueue.io.refill.ready := true.B
  val refillReq = icacheMissQueue.io.refill.bits
  dataArray.io.write.valid := icacheMissQueue.io.refill.valid
  dataArray.io.write.bits.apply(data=refillReq.refill_data,
                                idx=refillReq.refill_idx,
                                waymask=refillReq.refill_waymask)

  //icache flush: only flush valid Array register
  when(icacheFlush){ validArray := 0.U }

  val refillDataVec = icacheMissQueue.io.resp.bits.data.asTypeOf(Vec(blockWords,UInt(wordBits.W)))
  val refillDataOut = cutHelper(refillDataVec, s3_req_pc(5,1),s3_req_mask )

  s3_ready := ((io.resp.fire() || !s3_valid) && !blocking) || (blocking && icacheMissQueue.io.resp.fire())

  //TODO: coherence
  XSDebug("[Stage 3] valid:%d   pc: 0x%x  mask: %b ipf:%d acf:%d \n",s3_valid,s3_req_pc,s3_req_mask,s3_tlb_resp.excp.pf.instr,s3_access_fault)
  XSDebug("[Stage 3] hit:%d  miss:%d  waymask:%x blocking:%d\n",s3_hit,s3_miss,s3_wayMask.asUInt,blocking)
  XSDebug("[Stage 3] tag: %x    idx: %d\n",s3_tag,get_idx(s3_req_pc))
  XSDebug(p"[Stage 3] tlb resp: ${s3_tlb_resp}\n")
  XSDebug("[mem_acquire] valid:%d  ready:%d\n",io.mem_acquire.valid,io.mem_acquire.ready)
  XSDebug("[mem_grant] valid:%d  ready:%d  data:%x id:%d \n",io.mem_grant.valid,io.mem_grant.ready,io.mem_grant.bits.data,io.mem_grant.bits.id)
  XSDebug("[Stage 3] ---------Hit Way--------- \n")
  for(i <- 0 until blockWords){
      XSDebug("[Stage 3] %x\n",dataHitWay(i))
  }
  XSDebug("[Stage 3] outPacket :%x\n",outPacket)
  XSDebug("[Stage 3] refillDataOut :%x\n",refillDataOut)

  //----------------------------
  //    Out Put
  //----------------------------
  //icache request
  io.req.ready := metaArray.io.read.ready && dataArray.io.read.ready && s2_ready

  //icache response: to pre-decoder
  io.resp.valid := s3_valid && (s3_hit || icacheMissQueue.io.resp.valid)
  io.resp.bits.data := Mux((s3_valid && s3_hit),outPacket,refillDataOut)
  io.resp.bits.mask := s3_req_mask
  io.resp.bits.pc := s3_req_pc
  io.resp.bits.ipf := s3_tlb_resp.excp.pf.instr
  io.resp.bits.acf := s3_access_fault

  //to itlb
  io.tlb.resp.ready := s3_ready
  io.tlb.req.valid := s2_valid
  io.tlb.req.bits.vaddr := s2_req_pc
  io.tlb.req.bits.cmd := TlbCmd.exec
  io.tlb.req.bits.roqIdx := DontCare
  io.tlb.req.bits.debug.pc := s2_req_pc

  //To L1 plus
  io.mem_acquire <> icacheMissQueue.io.mem_acquire
  icacheMissQueue.io.mem_grant <> io.mem_grant

  io.l1plusflush := icacheFlush

  XSDebug("[flush] flush_0:%d  flush_1:%d\n",io.flush(0),io.flush(1))

  //Performance Counter
  if (!env.FPGAPlatform ) {
    ExcitingUtils.addSource( s3_valid && !blocking, "perfCntIcacheReqCnt", Perf)
    ExcitingUtils.addSource( s3_valid && !blocking && s3_miss, "perfCntIcacheMissCnt", Perf)
  }
}
<|MERGE_RESOLUTION|>--- conflicted
+++ resolved
@@ -327,13 +327,8 @@
   val refillInvalidWaymask = PriorityMask(invalidVec)
 
   val waymask = Mux(s2_hit, hitVec.asUInt, Mux(hasInvalidWay, refillInvalidWaymask, victimWayMask))
-<<<<<<< HEAD
-
-  s2_hit := ParallelOR(hitVec) || s2_tlb_resp.excp.pf.instr
-=======
- 
+
   s2_hit := ParallelOR(hitVec) || s2_tlb_resp.excp.pf.instr || s2_access_fault
->>>>>>> 946d3463
   s2_ready := s2_fire || !s2_valid || io.flush(0)
 
   XSDebug("[Stage 2] v : r : f  (%d  %d  %d)  pc: 0x%x  mask: %b acf:%d\n",s2_valid,s3_ready,s2_fire,s2_req_pc,s2_req_mask,s2_access_fault)
