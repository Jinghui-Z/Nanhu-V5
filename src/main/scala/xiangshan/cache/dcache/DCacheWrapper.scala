/***************************************************************************************
* Copyright (c) 2020-2021 Institute of Computing Technology, Chinese Academy of Sciences
* Copyright (c) 2020-2021 Peng Cheng Laboratory
*
* XiangShan is licensed under Mulan PSL v2.
* You can use this software according to the terms and conditions of the Mulan PSL v2.
* You may obtain a copy of Mulan PSL v2 at:
*          http://license.coscl.org.cn/MulanPSL2
*
* THIS SOFTWARE IS PROVIDED ON AN "AS IS" BASIS, WITHOUT WARRANTIES OF ANY KIND,
* EITHER EXPRESS OR IMPLIED, INCLUDING BUT NOT LIMITED TO NON-INFRINGEMENT,
* MERCHANTABILITY OR FIT FOR A PARTICULAR PURPOSE.
*
* See the Mulan PSL v2 for more details.
***************************************************************************************/

package xiangshan.cache

import chipsalliance.rocketchip.config.Parameters
import chisel3._
import chisel3.experimental.ExtModule
import chisel3.util._
import xiangshan._
import utils._
import utility._
import freechips.rocketchip.diplomacy.{IdRange, LazyModule, LazyModuleImp, TransferSizes}
import freechips.rocketchip.tilelink._
import freechips.rocketchip.util.{BundleFieldBase, UIntToOH1}
import device.RAMHelper
import coupledL2.{AliasField, AliasKey, DirtyField, PrefetchField}
import utility.ReqSourceField
import utility.FastArbiter
import mem.AddPipelineReg
import xiangshan.cache.wpu._

import scala.math.max

// DCache specific parameters
case class DCacheParameters
(
  nSets: Int = 256,
  nWays: Int = 8,
  rowBits: Int = 64,
  tagECC: Option[String] = None,
  dataECC: Option[String] = None,
  replacer: Option[String] = Some("setplru"),
  updateReplaceOn2ndmiss: Boolean = true,
  nMissEntries: Int = 1,
  nProbeEntries: Int = 1,
  nReleaseEntries: Int = 1,
  nMMIOEntries: Int = 1,
  nMMIOs: Int = 1,
  blockBytes: Int = 64,
  alwaysReleaseData: Boolean = false
) extends L1CacheParameters {
  // if sets * blockBytes > 4KB(page size),
  // cache alias will happen,
  // we need to avoid this by recoding additional bits in L2 cache
  val setBytes = nSets * blockBytes
  val aliasBitsOpt = if(setBytes > pageSize) Some(log2Ceil(setBytes / pageSize)) else None
  val reqFields: Seq[BundleFieldBase] = Seq(
    PrefetchField(),
    ReqSourceField()
  ) ++ aliasBitsOpt.map(AliasField)
  val echoFields: Seq[BundleFieldBase] = Nil

  def tagCode: Code = Code.fromString(tagECC)

  def dataCode: Code = Code.fromString(dataECC)
}

//           Physical Address
// --------------------------------------
// |   Physical Tag |  PIndex  | Offset |
// --------------------------------------
//                  |
//                  DCacheTagOffset
//
//           Virtual Address
// --------------------------------------
// | Above index  | Set | Bank | Offset |
// --------------------------------------
//                |     |      |        |
//                |     |      |        0
//                |     |      DCacheBankOffset
//                |     DCacheSetOffset
//                DCacheAboveIndexOffset

// Default DCache size = 64 sets * 8 ways * 8 banks * 8 Byte = 32K Byte

trait HasDCacheParameters extends HasL1CacheParameters {
  val cacheParams = dcacheParameters
  val cfg = cacheParams

  def encWordBits = cacheParams.dataCode.width(wordBits)

  def encRowBits = encWordBits * rowWords // for DuplicatedDataArray only
  def eccBits = encWordBits - wordBits

  def encTagBits = cacheParams.tagCode.width(tagBits)
  def eccTagBits = encTagBits - tagBits

  def blockProbeAfterGrantCycles = 8 // give the processor some time to issue a request after a grant

  def nSourceType = 10
  def sourceTypeWidth = log2Up(nSourceType)
  // non-prefetch source < 3
  def LOAD_SOURCE = 0
  def STORE_SOURCE = 1
  def AMO_SOURCE = 2
  // prefetch source >= 3
  def DCACHE_PREFETCH_SOURCE = 3
  def SOFT_PREFETCH = 4
  def HW_PREFETCH_AGT = 5
  def HW_PREFETCH_PHT_CUR = 6
  def HW_PREFETCH_PHT_INC = 7
  def HW_PREFETCH_PHT_DEC = 8
  def HW_PREFETCH_BOP = 9
  def HW_PREFETCH_STRIDE = 10

  // each source use a id to distinguish its multiple reqs
  def reqIdWidth = log2Up(nEntries) max log2Up(StoreBufferSize)

  require(isPow2(cfg.nMissEntries)) // TODO
  // require(isPow2(cfg.nReleaseEntries))
  require(cfg.nMissEntries < cfg.nReleaseEntries)
  val nEntries = cfg.nMissEntries + cfg.nReleaseEntries
  val releaseIdBase = cfg.nMissEntries

  // banked dcache support
  val DCacheSetDiv = 1
  val DCacheSets = cacheParams.nSets
  val DCacheWays = cacheParams.nWays
  val DCacheBanks = 8 // hardcoded
  val DCacheDupNum = 16
  val DCacheSRAMRowBits = cacheParams.rowBits // hardcoded
  val DCacheWordBits = 64 // hardcoded
  val DCacheWordBytes = DCacheWordBits / 8
  val DCacheVWordBytes = VLEN / 8
  require(DCacheSRAMRowBits == 64)

  val DCacheSetDivBits = log2Ceil(DCacheSetDiv)
  val DCacheSetBits = log2Ceil(DCacheSets)
  val DCacheSizeBits = DCacheSRAMRowBits * DCacheBanks * DCacheWays * DCacheSets
  val DCacheSizeBytes = DCacheSizeBits / 8
  val DCacheSizeWords = DCacheSizeBits / 64 // TODO

  val DCacheSameVPAddrLength = 12

  val DCacheSRAMRowBytes = DCacheSRAMRowBits / 8
  val DCacheWordOffset = log2Up(DCacheWordBytes)
  val DCacheVWordOffset = log2Up(DCacheVWordBytes)

  val DCacheBankOffset = log2Up(DCacheSRAMRowBytes)
  val DCacheSetOffset = DCacheBankOffset + log2Up(DCacheBanks)
  val DCacheAboveIndexOffset = DCacheSetOffset + log2Up(DCacheSets)
  val DCacheTagOffset = DCacheAboveIndexOffset min DCacheSameVPAddrLength
  val DCacheLineOffset = DCacheSetOffset

  // uncache
  val uncacheIdxBits = log2Up(StoreQueueSize + 1) max log2Up(VirtualLoadQueueSize + 1)
  // hardware prefetch parameters
  // high confidence hardware prefetch port
  val HighConfHWPFLoadPort = LoadPipelineWidth - 1 // use the last load port by default
  val IgnorePrefetchConfidence = false

  // parameters about duplicating regs to solve fanout
  // In Main Pipe:
    // tag_write.ready -> data_write.valid * 8 banks
    // tag_write.ready -> meta_write.valid
    // tag_write.ready -> tag_write.valid
    // tag_write.ready -> err_write.valid
    // tag_write.ready -> wb.valid
  val nDupTagWriteReady = DCacheBanks + 4
  // In Main Pipe:
    // data_write.ready -> data_write.valid * 8 banks
    // data_write.ready -> meta_write.valid
    // data_write.ready -> tag_write.valid
    // data_write.ready -> err_write.valid
    // data_write.ready -> wb.valid
  val nDupDataWriteReady = DCacheBanks + 4
  val nDupWbReady = DCacheBanks + 4
  val nDupStatus = nDupTagWriteReady + nDupDataWriteReady
  val dataWritePort = 0
  val metaWritePort = DCacheBanks
  val tagWritePort = metaWritePort + 1
  val errWritePort = tagWritePort + 1
  val wbPort = errWritePort + 1

  def set_to_dcache_div(set: UInt) = {
    require(set.getWidth >= DCacheSetBits)
    if (DCacheSetDivBits == 0) 0.U else set(DCacheSetDivBits-1, 0)
  }

  def set_to_dcache_div_set(set: UInt) = {
    require(set.getWidth >= DCacheSetBits)
    set(DCacheSetBits - 1, DCacheSetDivBits)
  }

  def addr_to_dcache_bank(addr: UInt) = {
    require(addr.getWidth >= DCacheSetOffset)
    addr(DCacheSetOffset-1, DCacheBankOffset)
  }

  def addr_to_dcache_div(addr: UInt) = {
    require(addr.getWidth >= DCacheAboveIndexOffset)
    if(DCacheSetDivBits == 0) 0.U else addr(DCacheSetOffset + DCacheSetDivBits - 1, DCacheSetOffset)
  }

  def addr_to_dcache_div_set(addr: UInt) = {
    require(addr.getWidth >= DCacheAboveIndexOffset)
    addr(DCacheAboveIndexOffset - 1, DCacheSetOffset + DCacheSetDivBits)
  }

  def addr_to_dcache_set(addr: UInt) = {
    require(addr.getWidth >= DCacheAboveIndexOffset)
    addr(DCacheAboveIndexOffset-1, DCacheSetOffset)
  }

  def get_data_of_bank(bank: Int, data: UInt) = {
    require(data.getWidth >= (bank+1)*DCacheSRAMRowBits)
    data(DCacheSRAMRowBits * (bank + 1) - 1, DCacheSRAMRowBits * bank)
  }

  def get_mask_of_bank(bank: Int, data: UInt) = {
    require(data.getWidth >= (bank+1)*DCacheSRAMRowBytes)
    data(DCacheSRAMRowBytes * (bank + 1) - 1, DCacheSRAMRowBytes * bank)
  }

  def get_direct_map_way(addr:UInt): UInt = {
    addr(DCacheAboveIndexOffset + log2Up(DCacheWays) - 1, DCacheAboveIndexOffset)
  }

  def arbiter[T <: Bundle](
    in: Seq[DecoupledIO[T]],
    out: DecoupledIO[T],
    name: Option[String] = None): Unit = {
    val arb = Module(new Arbiter[T](chiselTypeOf(out.bits), in.size))
    if (name.nonEmpty) { arb.suggestName(s"${name.get}_arb") }
    for ((a, req) <- arb.io.in.zip(in)) {
      a <> req
    }
    out <> arb.io.out
  }

  def arbiter_with_pipereg[T <: Bundle](
    in: Seq[DecoupledIO[T]],
    out: DecoupledIO[T],
    name: Option[String] = None): Unit = {
    val arb = Module(new Arbiter[T](chiselTypeOf(out.bits), in.size))
    if (name.nonEmpty) { arb.suggestName(s"${name.get}_arb") }
    for ((a, req) <- arb.io.in.zip(in)) {
      a <> req
    }
    AddPipelineReg(arb.io.out, out, false.B)
  }

  def arbiter_with_pipereg_N_dup[T <: Bundle](
    in: Seq[DecoupledIO[T]],
    out: DecoupledIO[T],
    dups: Seq[DecoupledIO[T]],
    name: Option[String] = None): Unit = {
    val arb = Module(new Arbiter[T](chiselTypeOf(out.bits), in.size))
    if (name.nonEmpty) { arb.suggestName(s"${name.get}_arb") }
    for ((a, req) <- arb.io.in.zip(in)) {
      a <> req
    }
    for (dup <- dups) {
      AddPipelineReg(arb.io.out, dup, false.B)
    }
    AddPipelineReg(arb.io.out, out, false.B)
  }

  def rrArbiter[T <: Bundle](
    in: Seq[DecoupledIO[T]],
    out: DecoupledIO[T],
    name: Option[String] = None): Unit = {
    val arb = Module(new RRArbiter[T](chiselTypeOf(out.bits), in.size))
    if (name.nonEmpty) { arb.suggestName(s"${name.get}_arb") }
    for ((a, req) <- arb.io.in.zip(in)) {
      a <> req
    }
    out <> arb.io.out
  }

  def fastArbiter[T <: Bundle](
    in: Seq[DecoupledIO[T]],
    out: DecoupledIO[T],
    name: Option[String] = None): Unit = {
    val arb = Module(new FastArbiter[T](chiselTypeOf(out.bits), in.size))
    if (name.nonEmpty) { arb.suggestName(s"${name.get}_arb") }
    for ((a, req) <- arb.io.in.zip(in)) {
      a <> req
    }
    out <> arb.io.out
  }

  val numReplaceRespPorts = 2

  require(isPow2(nSets), s"nSets($nSets) must be pow2")
  require(isPow2(nWays), s"nWays($nWays) must be pow2")
  require(full_divide(rowBits, wordBits), s"rowBits($rowBits) must be multiple of wordBits($wordBits)")
  require(full_divide(beatBits, rowBits), s"beatBits($beatBits) must be multiple of rowBits($rowBits)")
}

abstract class DCacheModule(implicit p: Parameters) extends L1CacheModule
  with HasDCacheParameters

abstract class DCacheBundle(implicit p: Parameters) extends L1CacheBundle
  with HasDCacheParameters

class ReplacementAccessBundle(implicit p: Parameters) extends DCacheBundle {
  val set = UInt(log2Up(nSets).W)
  val way = UInt(log2Up(nWays).W)
}

class ReplacementWayReqIO(implicit p: Parameters) extends DCacheBundle {
  val set = ValidIO(UInt(log2Up(nSets).W))
  val dmWay = Output(UInt(log2Up(nWays).W))
  val way = Input(UInt(log2Up(nWays).W))
}

class DCacheExtraMeta(implicit p: Parameters) extends DCacheBundle
{
  val error = Bool() // cache line has been marked as corrupted by l2 / ecc error detected when store
  val prefetch = Bool() // cache line is first required by prefetch
  val access = Bool() // cache line has been accessed by load / store

  // val debug_access_timestamp = UInt(64.W) // last time a load / store / refill access that cacheline
}

// memory request in word granularity(load, mmio, lr/sc, atomics)
class DCacheWordReq(implicit p: Parameters) extends DCacheBundle
{
  val cmd    = UInt(M_SZ.W)
  val vaddr  = UInt(VAddrBits.W)
  val data   = UInt(VLEN.W)
  val mask   = UInt((VLEN/8).W)
  val id     = UInt(reqIdWidth.W)
  val instrtype   = UInt(sourceTypeWidth.W)
  val isFirstIssue = Bool()
  val replayCarry = new ReplayCarry(nWays)

  val debug_robIdx = UInt(log2Ceil(RobSize).W)
  def dump() = {
    XSDebug("DCacheWordReq: cmd: %x vaddr: %x data: %x mask: %x id: %d\n",
      cmd, vaddr, data, mask, id)
  }
}

// memory request in word granularity(store)
class DCacheLineReq(implicit p: Parameters)  extends DCacheBundle
{
  val cmd    = UInt(M_SZ.W)
  val vaddr  = UInt(VAddrBits.W)
  val addr   = UInt(PAddrBits.W)
  val data   = UInt((cfg.blockBytes * 8).W)
  val mask   = UInt(cfg.blockBytes.W)
  val id     = UInt(reqIdWidth.W)
  def dump() = {
    XSDebug("DCacheLineReq: cmd: %x addr: %x data: %x mask: %x id: %d\n",
      cmd, addr, data, mask, id)
  }
  def idx: UInt = get_idx(vaddr)
}

class DCacheWordReqWithVaddr(implicit p: Parameters) extends DCacheWordReq {
  val addr = UInt(PAddrBits.W)
  val wline = Bool()
}

class BaseDCacheWordResp(implicit p: Parameters) extends DCacheBundle
{
  // read in s2
  val data = UInt(VLEN.W)
  // select in s3
  val data_delayed = UInt(VLEN.W)
  val id     = UInt(reqIdWidth.W)
  // cache req missed, send it to miss queue
  val miss   = Bool()
  // cache miss, and failed to enter the missqueue, replay from RS is needed
  val replay = Bool()
  val replayCarry = new ReplayCarry(nWays)
  // data has been corrupted
  val tag_error = Bool() // tag error
  val mshr_id = UInt(log2Up(cfg.nMissEntries).W)

  val debug_robIdx = UInt(log2Ceil(RobSize).W)
  def dump() = {
    XSDebug("DCacheWordResp: data: %x id: %d miss: %b replay: %b\n",
      data, id, miss, replay)
  }
}

class DCacheWordResp(implicit p: Parameters) extends BaseDCacheWordResp
{
  val meta_prefetch = Bool()
  val meta_access = Bool()
  // s2
  val handled = Bool()
  // s3: 1 cycle after data resp
  val error_delayed = Bool() // all kinds of errors, include tag error
  val replacementUpdated = Bool()
}

class BankedDCacheWordResp(implicit p: Parameters) extends DCacheWordResp
{
  val bank_data = Vec(DCacheBanks, Bits(DCacheSRAMRowBits.W))
  val bank_oh = UInt(DCacheBanks.W)
}

class DCacheWordRespWithError(implicit p: Parameters) extends BaseDCacheWordResp
{
  val error = Bool() // all kinds of errors, include tag error
}

class DCacheLineResp(implicit p: Parameters) extends DCacheBundle
{
  val data   = UInt((cfg.blockBytes * 8).W)
  // cache req missed, send it to miss queue
  val miss   = Bool()
  // cache req nacked, replay it later
  val replay = Bool()
  val id     = UInt(reqIdWidth.W)
  def dump() = {
    XSDebug("DCacheLineResp: data: %x id: %d miss: %b replay: %b\n",
      data, id, miss, replay)
  }
}

class Refill(implicit p: Parameters) extends DCacheBundle
{
  val addr   = UInt(PAddrBits.W)
  val data   = UInt(l1BusDataWidth.W)
  val error  = Bool() // refilled data has been corrupted
  // for debug usage
  val data_raw = UInt((cfg.blockBytes * 8).W)
  val hasdata = Bool()
  val refill_done = Bool()
  def dump() = {
    XSDebug("Refill: addr: %x data: %x\n", addr, data)
  }
  val id     = UInt(log2Up(cfg.nMissEntries).W)
}

class Release(implicit p: Parameters) extends DCacheBundle
{
  val paddr  = UInt(PAddrBits.W)
  def dump() = {
    XSDebug("Release: paddr: %x\n", paddr(PAddrBits-1, DCacheTagOffset))
  }
}

class DCacheWordIO(implicit p: Parameters) extends DCacheBundle
{
  val req  = DecoupledIO(new DCacheWordReq)
  val resp = Flipped(DecoupledIO(new DCacheWordResp))
}


class UncacheWordReq(implicit p: Parameters) extends DCacheBundle
{
  val cmd  = UInt(M_SZ.W)
  val addr = UInt(PAddrBits.W)
  val data = UInt(XLEN.W)
  val mask = UInt((XLEN/8).W)
  val id   = UInt(uncacheIdxBits.W)
  val instrtype = UInt(sourceTypeWidth.W)
  val atomic = Bool()
  val isFirstIssue = Bool()
  val replayCarry = new ReplayCarry(nWays)

  def dump() = {
    XSDebug("UncacheWordReq: cmd: %x addr: %x data: %x mask: %x id: %d\n",
      cmd, addr, data, mask, id)
  }
}

class UncacheWordResp(implicit p: Parameters) extends DCacheBundle
{
  val data      = UInt(XLEN.W)
  val data_delayed = UInt(XLEN.W)
  val id        = UInt(uncacheIdxBits.W)
  val miss      = Bool()
  val replay    = Bool()
  val tag_error = Bool()
  val error     = Bool()
  val replayCarry = new ReplayCarry(nWays)
  val mshr_id = UInt(log2Up(cfg.nMissEntries).W)  // FIXME: why uncacheWordResp is not merged to baseDcacheResp

  val debug_robIdx = UInt(log2Ceil(RobSize).W)
  def dump() = {
    XSDebug("UncacheWordResp: data: %x id: %d miss: %b replay: %b, tag_error: %b, error: %b\n",
      data, id, miss, replay, tag_error, error)
  }
}

class UncacheWordIO(implicit p: Parameters) extends DCacheBundle
{
  val req  = DecoupledIO(new UncacheWordReq)
  val resp = Flipped(DecoupledIO(new UncacheWordResp))
}

class AtomicsResp(implicit p: Parameters) extends DCacheBundle {
  val data    = UInt(DataBits.W)
  val miss    = Bool()
  val miss_id = UInt(log2Up(cfg.nMissEntries).W)
  val replay  = Bool()
  val error   = Bool()

  val ack_miss_queue = Bool()

  val id     = UInt(reqIdWidth.W)
}

class AtomicWordIO(implicit p: Parameters) extends DCacheBundle
{
  val req  = DecoupledIO(new MainPipeReq)
  val resp = Flipped(ValidIO(new AtomicsResp))
  val block_lr = Input(Bool())
}

// used by load unit
class DCacheLoadIO(implicit p: Parameters) extends DCacheWordIO
{
  // kill previous cycle's req
  val s1_kill  = Output(Bool())
  val s2_kill  = Output(Bool())
  val s0_pc = Output(UInt(VAddrBits.W))
  val s1_pc = Output(UInt(VAddrBits.W))
  val s2_pc = Output(UInt(VAddrBits.W))
  // cycle 0: load has updated replacement before
  val replacementUpdated = Output(Bool())
  // cycle 0: virtual address: req.addr
  // cycle 1: physical address: s1_paddr
  val s1_paddr_dup_lsu = Output(UInt(PAddrBits.W)) // lsu side paddr
  val s1_paddr_dup_dcache = Output(UInt(PAddrBits.W)) // dcache side paddr
  val s1_disable_fast_wakeup = Input(Bool())
  // cycle 2: hit signal
  val s2_hit = Input(Bool()) // hit signal for lsu,
  val s2_first_hit = Input(Bool())
  val s2_bank_conflict = Input(Bool())
<<<<<<< HEAD
=======
  val s2_wpu_pred_fail = Input(Bool())
  val s2_mq_nack = Input(Bool())
>>>>>>> 1a718038

  // debug
  val debug_s1_hit_way = Input(UInt(nWays.W))
  val debug_s2_pred_way_num = Input(UInt(XLEN.W))
  val debug_s2_dm_way_num = Input(UInt(XLEN.W))
  val debug_s2_real_way_num = Input(UInt(XLEN.W))
}

class DCacheLineIO(implicit p: Parameters) extends DCacheBundle
{
  val req  = DecoupledIO(new DCacheLineReq)
  val resp = Flipped(DecoupledIO(new DCacheLineResp))
}

class DCacheToSbufferIO(implicit p: Parameters) extends DCacheBundle {
  // sbuffer will directly send request to dcache main pipe
  val req = Flipped(Decoupled(new DCacheLineReq))

  val main_pipe_hit_resp = ValidIO(new DCacheLineResp)
  val refill_hit_resp = ValidIO(new DCacheLineResp)

  val replay_resp = ValidIO(new DCacheLineResp)

  def hit_resps: Seq[ValidIO[DCacheLineResp]] = Seq(main_pipe_hit_resp, refill_hit_resp)
}

// forward tilelink channel D's data to ldu
class DcacheToLduForwardIO(implicit p: Parameters) extends DCacheBundle {
  val valid = Bool()
  val data = UInt(l1BusDataWidth.W)
  val mshrid = UInt(log2Up(cfg.nMissEntries).W)
  val last = Bool()

  def apply(req_valid : Bool, req_data : UInt, req_mshrid : UInt, req_last : Bool) = {
    valid := req_valid
    data := req_data
    mshrid := req_mshrid
    last := req_last
  }

  def dontCare() = {
    valid := false.B
    data := DontCare
    mshrid := DontCare
    last := DontCare
  }

  def forward(req_valid : Bool, req_mshr_id : UInt, req_paddr : UInt) = {
    val all_match = req_valid && valid &&
                req_mshr_id === mshrid &&
                req_paddr(log2Up(refillBytes)) === last

    val forward_D = RegInit(false.B)
    val forwardData = RegInit(VecInit(List.fill(VLEN/8)(0.U(8.W))))

    val block_idx = req_paddr(log2Up(refillBytes) - 1, 3)
    val block_data = Wire(Vec(l1BusDataWidth / 64, UInt(64.W)))
    (0 until l1BusDataWidth / 64).map(i => {
      block_data(i) := data(64 * i + 63, 64 * i)
    })
    val selected_data = Wire(UInt(128.W))
    selected_data := Mux(req_paddr(3), Fill(2, block_data(block_idx)), Cat(block_data(block_idx + 1.U), block_data(block_idx)))

    forward_D := all_match
    for (i <- 0 until VLEN/8) {
      forwardData(i) := selected_data(8 * i + 7, 8 * i)
    }

    (forward_D, forwardData)
  }
}

class MissEntryForwardIO(implicit p: Parameters) extends DCacheBundle {
  val inflight = Bool()
  val paddr = UInt(PAddrBits.W)
  val raw_data = Vec(blockBytes/beatBytes, UInt(beatBits.W))
  val firstbeat_valid = Bool()
  val lastbeat_valid = Bool()

  def apply(mshr_valid : Bool, mshr_paddr : UInt, mshr_rawdata : Vec[UInt], mshr_first_valid : Bool, mshr_last_valid : Bool) = {
    inflight := mshr_valid
    paddr := mshr_paddr
    raw_data := mshr_rawdata
    firstbeat_valid := mshr_first_valid
    lastbeat_valid := mshr_last_valid
  }

  // check if we can forward from mshr or D channel
  def check(req_valid : Bool, req_paddr : UInt) = {
    RegNext(req_valid && inflight && req_paddr(PAddrBits - 1, blockOffBits) === paddr(PAddrBits - 1, blockOffBits))
  }

  def forward(req_valid : Bool, req_paddr : UInt) = {
    val all_match = (req_paddr(log2Up(refillBytes)) === 0.U && firstbeat_valid) ||
                    (req_paddr(log2Up(refillBytes)) === 1.U && lastbeat_valid)

    val forward_mshr = RegInit(false.B)
    val forwardData = RegInit(VecInit(List.fill(VLEN/8)(0.U(8.W))))

    val beat_data = raw_data(req_paddr(log2Up(refillBytes)))
    val block_idx = req_paddr(log2Up(refillBytes) - 1, 3)
    val block_data = Wire(Vec(l1BusDataWidth / 64, UInt(64.W)))
    (0 until l1BusDataWidth / 64).map(i => {
      block_data(i) := beat_data(64 * i + 63, 64 * i)
    })
    val selected_data = Wire(UInt(128.W))
    selected_data := Mux(req_paddr(3), Fill(2, block_data(block_idx)), Cat(block_data(block_idx + 1.U), block_data(block_idx)))

    forward_mshr := all_match
    for (i <- 0 until VLEN/8) {
      forwardData(i) := selected_data(8 * i + 7, 8 * i)
    }

    (forward_mshr, forwardData)
  }
}

// forward mshr's data to ldu
class LduToMissqueueForwardIO(implicit p: Parameters) extends DCacheBundle {
  // req
  val valid = Input(Bool())
  val mshrid = Input(UInt(log2Up(cfg.nMissEntries).W))
  val paddr = Input(UInt(PAddrBits.W))
  // resp
  val forward_mshr = Output(Bool())
  val forwardData = Output(Vec(VLEN/8, UInt(8.W)))
  val forward_result_valid = Output(Bool())

  def connect(sink: LduToMissqueueForwardIO) = {
    sink.valid := valid
    sink.mshrid := mshrid
    sink.paddr := paddr
    forward_mshr := sink.forward_mshr
    forwardData := sink.forwardData
    forward_result_valid := sink.forward_result_valid
  }

  def forward() = {
    (forward_result_valid, forward_mshr, forwardData)
  }
}

class DCacheToLsuIO(implicit p: Parameters) extends DCacheBundle {
  val load  = Vec(LoadPipelineWidth, Flipped(new DCacheLoadIO)) // for speculative load
  val lsq = ValidIO(new Refill)  // refill to load queue, wake up load misses
  val tl_d_channel = Output(new DcacheToLduForwardIO)
  val store = new DCacheToSbufferIO // for sbuffer
  val atomics  = Flipped(new AtomicWordIO)  // atomics reqs
  val release = ValidIO(new Release) // cacheline release hint for ld-ld violation check
  val forward_D = Output(Vec(LoadPipelineWidth, new DcacheToLduForwardIO))
  val forward_mshr = Vec(LoadPipelineWidth, new LduToMissqueueForwardIO)
}

class DCacheIO(implicit p: Parameters) extends DCacheBundle {
  val hartId = Input(UInt(8.W))
  val l2_pf_store_only = Input(Bool())
  val lsu = new DCacheToLsuIO
  val csr = new L1CacheToCsrIO
  val error = new L1CacheErrorInfo
  val mshrFull = Output(Bool())
  val force_write = Input(Bool())
}


class DCache()(implicit p: Parameters) extends LazyModule with HasDCacheParameters {

  val clientParameters = TLMasterPortParameters.v1(
    Seq(TLMasterParameters.v1(
      name = "dcache",
      sourceId = IdRange(0, nEntries + 1),
      supportsProbe = TransferSizes(cfg.blockBytes)
    )),
    requestFields = cacheParams.reqFields,
    echoFields = cacheParams.echoFields
  )

  val clientNode = TLClientNode(Seq(clientParameters))

  lazy val module = new DCacheImp(this)
}


class DCacheImp(outer: DCache) extends LazyModuleImp(outer) with HasDCacheParameters with HasPerfEvents {

  val io = IO(new DCacheIO)

  val (bus, edge) = outer.clientNode.out.head
  require(bus.d.bits.data.getWidth == l1BusDataWidth, "DCache: tilelink width does not match")

  println("DCache:")
  println("  DCacheSets: " + DCacheSets)
  println("  DCacheSetDiv: " + DCacheSetDiv)
  println("  DCacheWays: " + DCacheWays)
  println("  DCacheBanks: " + DCacheBanks)
  println("  DCacheSRAMRowBits: " + DCacheSRAMRowBits)
  println("  DCacheWordOffset: " + DCacheWordOffset)
  println("  DCacheBankOffset: " + DCacheBankOffset)
  println("  DCacheSetOffset: " + DCacheSetOffset)
  println("  DCacheTagOffset: " + DCacheTagOffset)
  println("  DCacheAboveIndexOffset: " + DCacheAboveIndexOffset)
  println("  WPUEnable: " + dwpuParam.enWPU)
  println("  WPUEnableCfPred: " + dwpuParam.enCfPred)
  println("  WPUAlgorithm: " + dwpuParam.algoName)

  //----------------------------------------
  // core data structures
  val bankedDataArray = if(dwpuParam.enWPU) Module(new SramedDataArray) else Module(new BankedDataArray)
  val metaArray = Module(new L1CohMetaArray(readPorts = LoadPipelineWidth + 1, writePorts = 2))
  val errorArray = Module(new L1FlagMetaArray(readPorts = LoadPipelineWidth + 1, writePorts = 2))
  val prefetchArray = Module(new L1FlagMetaArray(readPorts = LoadPipelineWidth + 1, writePorts = 2)) // prefetch flag array
  val accessArray = Module(new L1FlagMetaArray(readPorts = LoadPipelineWidth + 1, writePorts = LoadPipelineWidth + 2))
  val tagArray = Module(new DuplicatedTagArray(readPorts = LoadPipelineWidth + 1))
  bankedDataArray.dump()

  //----------------------------------------
  // core modules
  val ldu = Seq.tabulate(LoadPipelineWidth)({ i => Module(new LoadPipe(i))})
  // val atomicsReplayUnit = Module(new AtomicsReplayEntry)
  val mainPipe   = Module(new MainPipe)
  val refillPipe = Module(new RefillPipe)
  val missQueue  = Module(new MissQueue(edge))
  val probeQueue = Module(new ProbeQueue(edge))
  val wb         = Module(new WritebackQueue(edge))

  missQueue.io.hartId := io.hartId
  missQueue.io.l2_pf_store_only := RegNext(io.l2_pf_store_only, false.B)

  val errors = ldu.map(_.io.error) ++ // load error
    Seq(mainPipe.io.error) // store / misc error
  io.error <> RegNext(Mux1H(errors.map(e => RegNext(e.valid) -> RegNext(e))))

  //----------------------------------------
  // meta array

  // read / write coh meta
  val meta_read_ports = ldu.map(_.io.meta_read) ++
    Seq(mainPipe.io.meta_read)
  val meta_resp_ports = ldu.map(_.io.meta_resp) ++
    Seq(mainPipe.io.meta_resp)
  val meta_write_ports = Seq(
    mainPipe.io.meta_write,
    refillPipe.io.meta_write
  )
  meta_read_ports.zip(metaArray.io.read).foreach { case (p, r) => r <> p }
  meta_resp_ports.zip(metaArray.io.resp).foreach { case (p, r) => p := r }
  meta_write_ports.zip(metaArray.io.write).foreach { case (p, w) => w <> p }

  // read extra meta
  meta_read_ports.zip(errorArray.io.read).foreach { case (p, r) => r <> p }
  meta_read_ports.zip(prefetchArray.io.read).foreach { case (p, r) => r <> p }
  meta_read_ports.zip(accessArray.io.read).foreach { case (p, r) => r <> p }
  val extra_meta_resp_ports = ldu.map(_.io.extra_meta_resp) ++
    Seq(mainPipe.io.extra_meta_resp)
  extra_meta_resp_ports.zip(errorArray.io.resp).foreach { case (p, r) => {
    (0 until nWays).map(i => { p(i).error := r(i) })
  }}
  extra_meta_resp_ports.zip(prefetchArray.io.resp).foreach { case (p, r) => {
    (0 until nWays).map(i => { p(i).prefetch := r(i) })
  }}
  extra_meta_resp_ports.zip(accessArray.io.resp).foreach { case (p, r) => {
    (0 until nWays).map(i => { p(i).access := r(i) })
  }}

  // write extra meta
  val error_flag_write_ports = Seq(
    mainPipe.io.error_flag_write, // error flag generated by corrupted store
    refillPipe.io.error_flag_write // corrupted signal from l2
  )
  error_flag_write_ports.zip(errorArray.io.write).foreach { case (p, w) => w <> p }

  val prefetch_flag_write_ports = Seq(
    mainPipe.io.prefetch_flag_write, // set prefetch_flag to false if coh is set to Nothing
    refillPipe.io.prefetch_flag_write // refill required by prefetch will set prefetch_flag
  )
  prefetch_flag_write_ports.zip(prefetchArray.io.write).foreach { case (p, w) => w <> p }

  val access_flag_write_ports = ldu.map(_.io.access_flag_write) ++ Seq(
    mainPipe.io.access_flag_write,
    refillPipe.io.access_flag_write
  )
  access_flag_write_ports.zip(accessArray.io.write).foreach { case (p, w) => w <> p }

  //----------------------------------------
  // tag array
  require(tagArray.io.read.size == (ldu.size + 1))
  val tag_write_intend = missQueue.io.refill_pipe_req.valid || mainPipe.io.tag_write_intend
  assert(!RegNext(!tag_write_intend && tagArray.io.write.valid))
  ldu.zipWithIndex.foreach {
    case (ld, i) =>
      tagArray.io.read(i) <> ld.io.tag_read
      ld.io.tag_resp := tagArray.io.resp(i)
      ld.io.tag_read.ready := !tag_write_intend
  }
  tagArray.io.read.last <> mainPipe.io.tag_read
  mainPipe.io.tag_resp := tagArray.io.resp.last

  val fake_tag_read_conflict_this_cycle = PopCount(ldu.map(ld=> ld.io.tag_read.valid))
  XSPerfAccumulate("fake_tag_read_conflict", fake_tag_read_conflict_this_cycle)

  val tag_write_arb = Module(new Arbiter(new TagWriteReq, 2))
  tag_write_arb.io.in(0) <> refillPipe.io.tag_write
  tag_write_arb.io.in(1) <> mainPipe.io.tag_write
  tagArray.io.write <> tag_write_arb.io.out

  ldu.map(m => {
    m.io.vtag_update.valid := tagArray.io.write.valid
    m.io.vtag_update.bits := tagArray.io.write.bits
  })

  //----------------------------------------
  // data array
  mainPipe.io.data_read.zip(ldu).map(x => x._1 := x._2.io.lsu.req.valid)

  val dataWriteArb = Module(new Arbiter(new L1BankedDataWriteReq, 2))
  dataWriteArb.io.in(0) <> refillPipe.io.data_write
  dataWriteArb.io.in(1) <> mainPipe.io.data_write

  bankedDataArray.io.write <> dataWriteArb.io.out

  for (bank <- 0 until DCacheBanks) {
    val dataWriteArb_dup = Module(new Arbiter(new L1BankedDataWriteReqCtrl, 2))
    dataWriteArb_dup.io.in(0).valid := refillPipe.io.data_write_dup(bank).valid
    dataWriteArb_dup.io.in(0).bits := refillPipe.io.data_write_dup(bank).bits
    dataWriteArb_dup.io.in(1).valid := mainPipe.io.data_write_dup(bank).valid
    dataWriteArb_dup.io.in(1).bits := mainPipe.io.data_write_dup(bank).bits

    bankedDataArray.io.write_dup(bank) <> dataWriteArb_dup.io.out
  }

  bankedDataArray.io.readline <> mainPipe.io.data_readline
  bankedDataArray.io.readline_intend := mainPipe.io.data_read_intend
  mainPipe.io.readline_error_delayed := bankedDataArray.io.readline_error_delayed
  mainPipe.io.data_resp := bankedDataArray.io.readline_resp

  (0 until LoadPipelineWidth).map(i => {
    bankedDataArray.io.read(i) <> ldu(i).io.banked_data_read
    bankedDataArray.io.is128Req(i) <> ldu(i).io.is128Req
    bankedDataArray.io.read_error_delayed(i) <> ldu(i).io.read_error_delayed

    ldu(i).io.banked_data_resp := bankedDataArray.io.read_resp_delayed(i)

    ldu(i).io.bank_conflict_slow := bankedDataArray.io.bank_conflict_slow(i)
  })

  (0 until LoadPipelineWidth).map(i => {
    val (_, _, done, _) = edge.count(bus.d)
    when(bus.d.bits.opcode === TLMessages.GrantData) {
      io.lsu.forward_D(i).apply(bus.d.valid, bus.d.bits.data, bus.d.bits.source, done)
    }.otherwise {
      io.lsu.forward_D(i).dontCare()
    }
  })
  // tl D channel wakeup
  val (_, _, done, _) = edge.count(bus.d)
  when (bus.d.bits.opcode === TLMessages.GrantData || bus.d.bits.opcode === TLMessages.Grant) {
    io.lsu.tl_d_channel.apply(bus.d.valid, bus.d.bits.data, bus.d.bits.source, done)
  } .otherwise {
    io.lsu.tl_d_channel.dontCare()
  }
  mainPipe.io.force_write <> io.force_write

  /** dwpu */
  val dwpu = Module(new DCacheWpuWrapper(LoadPipelineWidth))
  for(i <- 0 until LoadPipelineWidth){
    dwpu.io.req(i) <> ldu(i).io.dwpu.req(0)
    dwpu.io.resp(i) <> ldu(i).io.dwpu.resp(0)
    dwpu.io.lookup_upd(i) <> ldu(i).io.dwpu.lookup_upd(0)
    dwpu.io.cfpred(i) <> ldu(i).io.dwpu.cfpred(0)
  }
  dwpu.io.tagwrite_upd.valid := tagArray.io.write.valid
  dwpu.io.tagwrite_upd.bits.vaddr := tagArray.io.write.bits.vaddr
  dwpu.io.tagwrite_upd.bits.s1_real_way_en := tagArray.io.write.bits.way_en

  //----------------------------------------
  // load pipe
  // the s1 kill signal
  // only lsu uses this, replay never kills
  for (w <- 0 until LoadPipelineWidth) {
    ldu(w).io.lsu <> io.lsu.load(w)

    // TODO:when have load128Req
    ldu(w).io.load128Req := false.B

    // replay and nack not needed anymore
    // TODO: remove replay and nack
    ldu(w).io.nack := false.B

    ldu(w).io.disable_ld_fast_wakeup :=
      bankedDataArray.io.disable_ld_fast_wakeup(w) // load pipe fast wake up should be disabled when bank conflict
  }

  /** LoadMissDB: record load miss state */
  val isWriteLoadMissTable = WireInit(Constantin.createRecord("isWriteLoadMissTable" + p(XSCoreParamsKey).HartId.toString))
  val isFirstHitWrite = WireInit(Constantin.createRecord("isFirstHitWrite" + p(XSCoreParamsKey).HartId.toString))
  val tableName = "LoadMissDB" + p(XSCoreParamsKey).HartId.toString
  val siteName = "DcacheWrapper" + p(XSCoreParamsKey).HartId.toString
  val loadMissTable = ChiselDB.createTable(tableName, new LoadMissEntry)
  for( i <- 0 until LoadPipelineWidth){
    val loadMissEntry = Wire(new LoadMissEntry)
    val loadMissWriteEn =
      (!ldu(i).io.lsu.resp.bits.replay && ldu(i).io.miss_req.fire) ||
      (ldu(i).io.lsu.s2_first_hit && ldu(i).io.lsu.resp.valid && isFirstHitWrite.orR)
    loadMissEntry.timeCnt := GTimer()
    loadMissEntry.robIdx := ldu(i).io.lsu.resp.bits.debug_robIdx
    loadMissEntry.paddr := ldu(i).io.miss_req.bits.addr
    loadMissEntry.vaddr := ldu(i).io.miss_req.bits.vaddr
    loadMissEntry.missState := OHToUInt(Cat(Seq(
      ldu(i).io.miss_req.fire & ldu(i).io.miss_resp.merged,
      ldu(i).io.miss_req.fire & !ldu(i).io.miss_resp.merged,
      ldu(i).io.lsu.s2_first_hit && ldu(i).io.lsu.resp.valid
    )))
    loadMissTable.log(
      data = loadMissEntry,
      en = isWriteLoadMissTable.orR && loadMissWriteEn,
      site = siteName,
      clock = clock,
      reset = reset
    )
  }

  val isWriteLoadAccessTable = WireInit(Constantin.createRecord("isWriteLoadAccessTable" + p(XSCoreParamsKey).HartId.toString))
  val loadAccessTable = ChiselDB.createTable("LoadAccessDB" + p(XSCoreParamsKey).HartId.toString, new LoadAccessEntry)
  for (i <- 0 until LoadPipelineWidth) {
    val loadAccessEntry = Wire(new LoadAccessEntry)
    loadAccessEntry.timeCnt := GTimer()
    loadAccessEntry.robIdx := ldu(i).io.lsu.resp.bits.debug_robIdx
    loadAccessEntry.paddr := ldu(i).io.miss_req.bits.addr
    loadAccessEntry.vaddr := ldu(i).io.miss_req.bits.vaddr
    loadAccessEntry.missState := OHToUInt(Cat(Seq(
      ldu(i).io.miss_req.fire & ldu(i).io.miss_resp.merged,
      ldu(i).io.miss_req.fire & !ldu(i).io.miss_resp.merged,
      ldu(i).io.lsu.s2_first_hit && ldu(i).io.lsu.resp.valid
    )))
    loadAccessEntry.pred_way_num := ldu(i).io.lsu.debug_s2_pred_way_num
    loadAccessEntry.real_way_num := ldu(i).io.lsu.debug_s2_real_way_num
    loadAccessEntry.dm_way_num := ldu(i).io.lsu.debug_s2_dm_way_num
    loadAccessTable.log(
      data = loadAccessEntry,
      en = isWriteLoadAccessTable.orR && ldu(i).io.lsu.resp.valid,
      site = siteName + "_loadpipe" + i.toString,
      clock = clock,
      reset = reset
    )
  }

  //----------------------------------------
  // atomics
  // atomics not finished yet
  // io.lsu.atomics <> atomicsReplayUnit.io.lsu
  io.lsu.atomics.resp := RegNext(mainPipe.io.atomic_resp)
  io.lsu.atomics.block_lr := mainPipe.io.block_lr
  // atomicsReplayUnit.io.pipe_resp := RegNext(mainPipe.io.atomic_resp)
  // atomicsReplayUnit.io.block_lr <> mainPipe.io.block_lr

  //----------------------------------------
  // miss queue
  val MissReqPortCount = LoadPipelineWidth + 1
  val MainPipeMissReqPort = 0

  // Request
  val missReqArb = Module(new ArbiterFilterByCacheLineAddr(new MissReq, MissReqPortCount, blockOffBits, PAddrBits))

  missReqArb.io.in(MainPipeMissReqPort) <> mainPipe.io.miss_req
  for (w <- 0 until LoadPipelineWidth) { missReqArb.io.in(w + 1) <> ldu(w).io.miss_req }

  for (w <- 0 until LoadPipelineWidth) { ldu(w).io.miss_resp := missQueue.io.resp }
  mainPipe.io.miss_resp := missQueue.io.resp

  wb.io.miss_req.valid := missReqArb.io.out.valid
  wb.io.miss_req.bits  := missReqArb.io.out.bits.addr

  // block_decoupled(missReqArb.io.out, missQueue.io.req, wb.io.block_miss_req)
  missReqArb.io.out <> missQueue.io.req
  when(wb.io.block_miss_req) {
    missQueue.io.req.bits.cancel := true.B
    missReqArb.io.out.ready := false.B
  }

  XSPerfAccumulate("miss_queue_fire", PopCount(VecInit(missReqArb.io.in.map(_.fire))) >= 1.U)
  XSPerfAccumulate("miss_queue_muti_fire", PopCount(VecInit(missReqArb.io.in.map(_.fire))) > 1.U)

  XSPerfAccumulate("miss_queue_has_enq_req", PopCount(VecInit(missReqArb.io.in.map(_.valid))) >= 1.U)
  XSPerfAccumulate("miss_queue_has_muti_enq_req", PopCount(VecInit(missReqArb.io.in.map(_.valid))) > 1.U)
  XSPerfAccumulate("miss_queue_has_muti_enq_but_not_fire", PopCount(VecInit(missReqArb.io.in.map(_.valid))) > 1.U && PopCount(VecInit(missReqArb.io.in.map(_.fire))) === 0.U)

  // forward missqueue
  (0 until LoadPipelineWidth).map(i => io.lsu.forward_mshr(i).connect(missQueue.io.forward(i)))

  // refill to load queue
  io.lsu.lsq <> missQueue.io.refill_to_ldq

  // tilelink stuff
  bus.a <> missQueue.io.mem_acquire
  bus.e <> missQueue.io.mem_finish
  missQueue.io.probe_addr := bus.b.bits.address

  missQueue.io.main_pipe_resp := RegNext(mainPipe.io.atomic_resp)

  //----------------------------------------
  // probe
  // probeQueue.io.mem_probe <> bus.b
  block_decoupled(bus.b, probeQueue.io.mem_probe, missQueue.io.probe_block)
  probeQueue.io.lrsc_locked_block <> mainPipe.io.lrsc_locked_block
  probeQueue.io.update_resv_set <> mainPipe.io.update_resv_set

  //----------------------------------------
  // mainPipe
  // when a req enters main pipe, if it is set-conflict with replace pipe or refill pipe,
  // block the req in main pipe
  block_decoupled(probeQueue.io.pipe_req, mainPipe.io.probe_req, missQueue.io.refill_pipe_req.valid)
  block_decoupled(io.lsu.store.req, mainPipe.io.store_req, refillPipe.io.req.valid)

  io.lsu.store.replay_resp := RegNext(mainPipe.io.store_replay_resp)
  io.lsu.store.main_pipe_hit_resp := mainPipe.io.store_hit_resp

  arbiter_with_pipereg(
    in = Seq(missQueue.io.main_pipe_req, io.lsu.atomics.req),
    out = mainPipe.io.atomic_req,
    name = Some("main_pipe_atomic_req")
  )

  mainPipe.io.invalid_resv_set := RegNext(wb.io.req.fire && wb.io.req.bits.addr === mainPipe.io.lrsc_locked_block.bits)

  //----------------------------------------
  // replace (main pipe)
  val mpStatus = mainPipe.io.status
  mainPipe.io.replace_req <> missQueue.io.replace_pipe_req
  missQueue.io.replace_pipe_resp := mainPipe.io.replace_resp

  //----------------------------------------
  // refill pipe
  val refillShouldBeBlocked = (mpStatus.s1.valid && mpStatus.s1.bits.set === missQueue.io.refill_pipe_req.bits.idx) ||
    Cat(Seq(mpStatus.s2, mpStatus.s3).map(s =>
      s.valid &&
        s.bits.set === missQueue.io.refill_pipe_req.bits.idx &&
        s.bits.way_en === missQueue.io.refill_pipe_req.bits.way_en
    )).orR
  block_decoupled(missQueue.io.refill_pipe_req, refillPipe.io.req, refillShouldBeBlocked)

  val mpStatus_dup = mainPipe.io.status_dup
  val mq_refill_dup = missQueue.io.refill_pipe_req_dup
  val refillShouldBeBlocked_dup = VecInit((0 until nDupStatus).map { case i =>
    mpStatus_dup(i).s1.valid && mpStatus_dup(i).s1.bits.set === mq_refill_dup(i).bits.idx ||
    Cat(Seq(mpStatus_dup(i).s2, mpStatus_dup(i).s3).map(s =>
      s.valid &&
        s.bits.set === mq_refill_dup(i).bits.idx &&
        s.bits.way_en === mq_refill_dup(i).bits.way_en
    )).orR
  })
  dontTouch(refillShouldBeBlocked_dup)

  refillPipe.io.req_dup_for_data_w.zipWithIndex.foreach { case (r, i) =>
    r.bits := (mq_refill_dup.drop(dataWritePort).take(DCacheBanks))(i).bits
  }
  refillPipe.io.req_dup_for_meta_w.bits := mq_refill_dup(metaWritePort).bits
  refillPipe.io.req_dup_for_tag_w.bits := mq_refill_dup(tagWritePort).bits
  refillPipe.io.req_dup_for_err_w.bits := mq_refill_dup(errWritePort).bits
  refillPipe.io.req_dup_for_data_w.zipWithIndex.foreach { case (r, i) =>
    r.valid := (mq_refill_dup.drop(dataWritePort).take(DCacheBanks))(i).valid &&
      !(refillShouldBeBlocked_dup.drop(dataWritePort).take(DCacheBanks))(i)
  }
  refillPipe.io.req_dup_for_meta_w.valid := mq_refill_dup(metaWritePort).valid && !refillShouldBeBlocked_dup(metaWritePort)
  refillPipe.io.req_dup_for_tag_w.valid := mq_refill_dup(tagWritePort).valid && !refillShouldBeBlocked_dup(tagWritePort)
  refillPipe.io.req_dup_for_err_w.valid := mq_refill_dup(errWritePort).valid && !refillShouldBeBlocked_dup(errWritePort)

  val refillPipe_io_req_valid_dup = VecInit(mq_refill_dup.zip(refillShouldBeBlocked_dup).map(
    x => x._1.valid && !x._2
  ))
  val refillPipe_io_data_write_valid_dup = VecInit(refillPipe_io_req_valid_dup.slice(0, nDupDataWriteReady))
  val refillPipe_io_tag_write_valid_dup = VecInit(refillPipe_io_req_valid_dup.slice(nDupDataWriteReady, nDupStatus))
  dontTouch(refillPipe_io_req_valid_dup)
  dontTouch(refillPipe_io_data_write_valid_dup)
  dontTouch(refillPipe_io_tag_write_valid_dup)
  mainPipe.io.data_write_ready_dup := VecInit(refillPipe_io_data_write_valid_dup.map(v => !v))
  mainPipe.io.tag_write_ready_dup := VecInit(refillPipe_io_tag_write_valid_dup.map(v => !v))
  mainPipe.io.wb_ready_dup := wb.io.req_ready_dup

  mq_refill_dup.zip(refillShouldBeBlocked_dup).foreach { case (r, block) =>
    r.ready := refillPipe.io.req.ready && !block
  }

  missQueue.io.refill_pipe_resp := refillPipe.io.resp
  io.lsu.store.refill_hit_resp := RegNext(refillPipe.io.store_resp)

  //----------------------------------------
  // wb
  // add a queue between MainPipe and WritebackUnit to reduce MainPipe stalls due to WritebackUnit busy

  wb.io.req <> mainPipe.io.wb
  bus.c     <> wb.io.mem_release
  wb.io.release_wakeup := refillPipe.io.release_wakeup
  wb.io.release_update := mainPipe.io.release_update
  wb.io.probe_ttob_check_req <> mainPipe.io.probe_ttob_check_req
  wb.io.probe_ttob_check_resp <> mainPipe.io.probe_ttob_check_resp

  io.lsu.release.valid := RegNext(wb.io.req.fire())
  io.lsu.release.bits.paddr := RegNext(wb.io.req.bits.addr)
  // Note: RegNext() is required by:
  // * load queue released flag update logic
  // * load / load violation check logic
  // * and timing requirements
  // CHANGE IT WITH CARE

  // connect bus d
  missQueue.io.mem_grant.valid := false.B
  missQueue.io.mem_grant.bits  := DontCare

  wb.io.mem_grant.valid := false.B
  wb.io.mem_grant.bits  := DontCare

  // in L1DCache, we ony expect Grant[Data] and ReleaseAck
  bus.d.ready := false.B
  when (bus.d.bits.opcode === TLMessages.Grant || bus.d.bits.opcode === TLMessages.GrantData) {
    missQueue.io.mem_grant <> bus.d
  } .elsewhen (bus.d.bits.opcode === TLMessages.ReleaseAck) {
    wb.io.mem_grant <> bus.d
  } .otherwise {
    assert (!bus.d.fire())
  }

  //----------------------------------------
  // replacement algorithm
  val replacer = ReplacementPolicy.fromString(cacheParams.replacer, nWays, nSets)
  val replWayReqs = ldu.map(_.io.replace_way) ++ Seq(mainPipe.io.replace_way)

  val victimList = VictimList(nSets)
  if (dwpuParam.enCfPred) {
    when(missQueue.io.replace_pipe_req.valid) {
      victimList.replace(get_idx(missQueue.io.replace_pipe_req.bits.vaddr))
    }
    replWayReqs.foreach {
      case req =>
        req.way := DontCare
        when(req.set.valid) {
          when(victimList.whether_sa(req.set.bits)) {
            req.way := replacer.way(req.set.bits)
          }.otherwise {
            req.way := req.dmWay
          }
        }
    }
  } else {
    replWayReqs.foreach {
      case req =>
        req.way := DontCare
        when(req.set.valid) {
          req.way := replacer.way(req.set.bits)
        }
    }
  }

  val replAccessReqs = ldu.map(_.io.replace_access) ++ Seq(
    mainPipe.io.replace_access
  )
  val touchWays = Seq.fill(replAccessReqs.size)(Wire(ValidIO(UInt(log2Up(nWays).W))))
  touchWays.zip(replAccessReqs).foreach {
    case (w, req) =>
      w.valid := req.valid
      w.bits := req.bits.way
  }
  val touchSets = replAccessReqs.map(_.bits.set)
  replacer.access(touchSets, touchWays)

  //----------------------------------------
  // assertions
  // dcache should only deal with DRAM addresses
  when (bus.a.fire()) {
    assert(bus.a.bits.address >= 0x80000000L.U)
  }
  when (bus.b.fire()) {
    assert(bus.b.bits.address >= 0x80000000L.U)
  }
  when (bus.c.fire()) {
    assert(bus.c.bits.address >= 0x80000000L.U)
  }

  //----------------------------------------
  // utility functions
  def block_decoupled[T <: Data](source: DecoupledIO[T], sink: DecoupledIO[T], block_signal: Bool) = {
    sink.valid   := source.valid && !block_signal
    source.ready := sink.ready   && !block_signal
    sink.bits    := source.bits
  }

  //----------------------------------------
  // Customized csr cache op support
  val cacheOpDecoder = Module(new CSRCacheOpDecoder("dcache", CacheInstrucion.COP_ID_DCACHE))
  cacheOpDecoder.io.csr <> io.csr
  bankedDataArray.io.cacheOp.req := cacheOpDecoder.io.cache.req
  // dup cacheOp_req_valid
  bankedDataArray.io.cacheOp_req_dup.zipWithIndex.map{ case(dup, i) => dup := cacheOpDecoder.io.cache_req_dup(i) }
  // dup cacheOp_req_bits_opCode
  bankedDataArray.io.cacheOp_req_bits_opCode_dup.zipWithIndex.map{ case (dup, i) => dup := cacheOpDecoder.io.cacheOp_req_bits_opCode_dup(i) }

  tagArray.io.cacheOp.req := cacheOpDecoder.io.cache.req
  // dup cacheOp_req_valid
  tagArray.io.cacheOp_req_dup.zipWithIndex.map{ case(dup, i) => dup := cacheOpDecoder.io.cache_req_dup(i) }
  // dup cacheOp_req_bits_opCode
  tagArray.io.cacheOp_req_bits_opCode_dup.zipWithIndex.map{ case (dup, i) => dup := cacheOpDecoder.io.cacheOp_req_bits_opCode_dup(i) }

  cacheOpDecoder.io.cache.resp.valid := bankedDataArray.io.cacheOp.resp.valid ||
    tagArray.io.cacheOp.resp.valid
  cacheOpDecoder.io.cache.resp.bits := Mux1H(List(
    bankedDataArray.io.cacheOp.resp.valid -> bankedDataArray.io.cacheOp.resp.bits,
    tagArray.io.cacheOp.resp.valid -> tagArray.io.cacheOp.resp.bits,
  ))
  cacheOpDecoder.io.error := io.error
  assert(!((bankedDataArray.io.cacheOp.resp.valid +& tagArray.io.cacheOp.resp.valid) > 1.U))

  //----------------------------------------
  // performance counters
  val num_loads = PopCount(ldu.map(e => e.io.lsu.req.fire()))
  XSPerfAccumulate("num_loads", num_loads)

  io.mshrFull := missQueue.io.full

  // performance counter
  val ld_access = Wire(Vec(LoadPipelineWidth, missQueue.io.debug_early_replace.last.cloneType))
  val st_access = Wire(ld_access.last.cloneType)
  ld_access.zip(ldu).foreach {
    case (a, u) =>
      a.valid := RegNext(u.io.lsu.req.fire()) && !u.io.lsu.s1_kill
      a.bits.idx := RegNext(get_idx(u.io.lsu.req.bits.vaddr))
      a.bits.tag := get_tag(u.io.lsu.s1_paddr_dup_dcache)
  }
  st_access.valid := RegNext(mainPipe.io.store_req.fire())
  st_access.bits.idx := RegNext(get_idx(mainPipe.io.store_req.bits.vaddr))
  st_access.bits.tag := RegNext(get_tag(mainPipe.io.store_req.bits.addr))
  val access_info = ld_access.toSeq ++ Seq(st_access)
  val early_replace = RegNext(missQueue.io.debug_early_replace)
  val access_early_replace = access_info.map {
    case acc =>
      Cat(early_replace.map {
        case r =>
          acc.valid && r.valid &&
            acc.bits.tag === r.bits.tag &&
            acc.bits.idx === r.bits.idx
      })
  }
  XSPerfAccumulate("access_early_replace", PopCount(Cat(access_early_replace)))

  val perfEvents = (Seq(wb, mainPipe, missQueue, probeQueue) ++ ldu).flatMap(_.getPerfEvents)
  generatePerfEvent()
}

class AMOHelper() extends ExtModule {
  val clock  = IO(Input(Clock()))
  val enable = IO(Input(Bool()))
  val cmd    = IO(Input(UInt(5.W)))
  val addr   = IO(Input(UInt(64.W)))
  val wdata  = IO(Input(UInt(64.W)))
  val mask   = IO(Input(UInt(8.W)))
  val rdata  = IO(Output(UInt(64.W)))
}

class DCacheWrapper()(implicit p: Parameters) extends LazyModule with HasXSParameter {

  val useDcache = coreParams.dcacheParametersOpt.nonEmpty
  val clientNode = if (useDcache) TLIdentityNode() else null
  val dcache = if (useDcache) LazyModule(new DCache()) else null
  if (useDcache) {
    clientNode := dcache.clientNode
  }

  lazy val module = new LazyModuleImp(this) with HasPerfEvents {
    val io = IO(new DCacheIO)
    val perfEvents = if (!useDcache) {
      // a fake dcache which uses dpi-c to access memory, only for debug usage!
      val fake_dcache = Module(new FakeDCache())
      io <> fake_dcache.io
      Seq()
    }
    else {
      io <> dcache.module.io
      dcache.module.getPerfEvents
    }
    generatePerfEvent()
  }
}<|MERGE_RESOLUTION|>--- conflicted
+++ resolved
@@ -540,11 +540,8 @@
   val s2_hit = Input(Bool()) // hit signal for lsu,
   val s2_first_hit = Input(Bool())
   val s2_bank_conflict = Input(Bool())
-<<<<<<< HEAD
-=======
   val s2_wpu_pred_fail = Input(Bool())
   val s2_mq_nack = Input(Bool())
->>>>>>> 1a718038
 
   // debug
   val debug_s1_hit_way = Input(UInt(nWays.W))
