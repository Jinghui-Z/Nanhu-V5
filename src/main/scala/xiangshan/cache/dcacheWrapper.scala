package xiangshan.cache

import chipsalliance.rocketchip.config.Parameters
import chisel3._
import chisel3.util._
import xiangshan._
import utils._
import freechips.rocketchip.diplomacy.{IdRange, LazyModule, LazyModuleImp, TransferSizes}
import freechips.rocketchip.tilelink.{TLClientNode, TLClientParameters, TLMasterParameters, TLMasterPortParameters, TLArbiter}

// Meta data for dcache requests
// anything that should go with reqs and resps goes here
class DCacheMeta extends DCacheBundle {
  val id      = UInt(reqIdWidth.W)
  val vaddr   = UInt(VAddrBits.W) // maybe we should use VAddrBits?
  val paddr   = UInt(PAddrBits.W)
  val uop     = new MicroOp //FIXME: opt data width
  val mmio    = Bool()
  val tlb_miss = Bool()
  // dcache request id
  // master uses id to correlate resps to reqs
  // different master can allocate and free ids independently
  // as long as they do not share resp  
  val mask    = UInt((DataBits/8).W)
  val replay  = Bool() // whether it's a replayed request?
}

// for load from load unit
// cycle 0: vaddr
// cycle 1: paddr
class DCacheLoadReq  extends DCacheBundle
{
  val cmd    = UInt(M_SZ.W)
  val addr   = UInt(VAddrBits.W)
  val data   = UInt(DataBits.W)
  val mask   = UInt((DataBits/8).W)
  val meta   = new DCacheMeta
}

// special memory operations(lr/sc, atomics)
class DCacheWordReq  extends DCacheBundle
{
  val cmd    = UInt(M_SZ.W)
  val addr   = UInt(PAddrBits.W)
  val data   = UInt(DataBits.W)
  val mask   = UInt((DataBits/8).W)
  val meta   = new DCacheMeta
}

// ordinary store
class DCacheLineReq  extends DCacheBundle
{
  val cmd    = UInt(M_SZ.W)
  val addr   = UInt(PAddrBits.W)
  val data   = UInt((cfg.blockBytes * 8).W)
  val mask   = UInt(cfg.blockBytes.W)
  val meta   = new DCacheMeta
}

class DCacheLoadResp extends DCacheBundle
{
  val data         = UInt(DataBits.W)
  val meta         = new DCacheMeta
  // cache req missed, send it to miss queue
  val miss   = Bool()
  // cache req nacked, replay it later
  val nack         = Bool()
}

class DCacheWordResp extends DCacheBundle
{
  val data         = UInt(DataBits.W)
  val meta         = new DCacheMeta
  // cache req missed, send it to miss queue
  val miss   = Bool()
  // cache req nacked, replay it later
  val nack         = Bool()
}

class DCacheLineResp extends DCacheBundle
{
  val data   = UInt((cfg.blockBytes * 8).W)
  val meta   = new DCacheMeta
  // cache req missed, send it to miss queue
  val miss   = Bool()
  // cache req nacked, replay it later
  val nack   = Bool()
}

class DCacheLoadIO extends DCacheBundle
{
  val req  = DecoupledIO(new DCacheWordReq)
  val resp = Flipped(DecoupledIO(new DCacheWordResp))
  // kill previous cycle's req
  val s1_kill  = Output(Bool())
  val s1_paddr   = Output(UInt(PAddrBits.W))
}

class DCacheWordIO extends DCacheBundle
{
  val req  = DecoupledIO(new DCacheWordReq)
  val resp = Flipped(DecoupledIO(new DCacheWordResp))
}

class DCacheLineIO extends DCacheBundle
{
  val req  = DecoupledIO(new DCacheLineReq )
  val resp = Flipped(DecoupledIO(new DCacheLineResp))
}

class DCacheToLsuIO extends DCacheBundle {
  val load  = Vec(LoadPipelineWidth, Flipped(new DCacheLoadIO)) // for speculative load
  val lsroq = Flipped(new DCacheLineIO)  // lsroq load/store
  val store = Flipped(new DCacheLineIO) // for sbuffer
  val atomics  = Flipped(new DCacheWordIO)  // atomics reqs
}

class DCacheIO extends DCacheBundle {
  val lsu = new DCacheToLsuIO
}


class DCache()(implicit p: Parameters) extends LazyModule with HasDCacheParameters {

  val clientParameters = TLMasterPortParameters.v1(
    Seq(TLMasterParameters.v1(
      name = "dcache",
      sourceId = IdRange(0, cfg.nMissEntries+1),
      supportsProbe = TransferSizes(cfg.blockBytes)
    ))
  )

  val clientNode = TLClientNode(Seq(clientParameters))

  lazy val module = new DCacheImp(this)
}


class DCacheImp(outer: DCache) extends LazyModuleImp(outer) with HasDCacheParameters with HasXSLog {

  val io = IO(new DCacheIO)

  val (bus, edge) = outer.clientNode.out.head
  require(bus.d.bits.data.getWidth == l1BusDataWidth, "DCache: tilelink width does not match")

  //----------------------------------------
  // core data structures
  val dataArray = Module(new DuplicatedDataArray)
  val metaArray = Module(new DuplicatedMetaArray)
  dataArray.dump()
  metaArray.dump()


  //----------------------------------------
  // core modules
  val ldu = Seq.fill(LoadPipelineWidth) { Module(new LoadPipe) }
  val stu = Module(new StorePipe)
  val atomics = Module(new AtomicsPipe)
  val loadMissQueue = Module(new LoadMissQueue)
  val storeMissQueue = Module(new StoreMissQueue)
  val atomicsMissQueue = Module(new AtomicsMissQueue)
  val missQueue = Module(new MissQueue(edge))
  val wb = Module(new WritebackUnit(edge))
  val prober = Module(new ProbeUnit(edge))


  //----------------------------------------
  // meta array
  val MetaWritePortCount = 2
  val MissQueueMetaWritePort = 0
  val ProberMetaWritePort = 1
  val metaWriteArb = Module(new Arbiter(new L1MetaWriteReq, MetaWritePortCount))

  metaWriteArb.io.in(MissQueueMetaWritePort)    <> missQueue.io.meta_write
  metaWriteArb.io.in(ProberMetaWritePort)       <> prober.io.meta_write

  metaArray.io.write <> metaWriteArb.io.out

  // To simplify port arbitration
  // MissQueue, Prober and StorePipe all use port 0
  // if contention got severe, considering load balancing on two ports?
  val MetaReadPortCount = 5
  val MissQueueMetaReadPort = 0
  val ProberMetaReadPort = 1
  val StorePipeMetaReadPort = 2
  val LoadPipeMetaReadPort = 3
  val AtomicsPipeMetaReadPort = 4

  val metaReadArb = Module(new Arbiter(new L1MetaReadReq, MetaReadPortCount))

  metaReadArb.io.in(MissQueueMetaReadPort)    <> missQueue.io.meta_read
  metaReadArb.io.in(ProberMetaReadPort)       <> prober.io.meta_read
  metaReadArb.io.in(StorePipeMetaReadPort)    <> stu.io.meta_read
  metaReadArb.io.in(LoadPipeMetaReadPort)     <> ldu(0).io.meta_read
  metaReadArb.io.in(AtomicsPipeMetaReadPort)  <> atomics.io.meta_read

  metaArray.io.read(0) <> metaReadArb.io.out

  missQueue.io.meta_resp <>  metaArray.io.resp(0)
  prober.io.meta_resp    <>  metaArray.io.resp(0)
  stu.io.meta_resp       <>  metaArray.io.resp(0)
  ldu(0).io.meta_resp    <>  metaArray.io.resp(0)
  atomics.io.meta_resp      <>  metaArray.io.resp(0)

  for (w <- 1 until LoadPipelineWidth) {
    metaArray.io.read(w) <> ldu(w).io.meta_read
    ldu(w).io.meta_resp <> metaArray.io.resp(w)
  }

  //----------------------------------------
  // data array
  val DataWritePortCount = 3
  val StorePipeDataWritePort = 0
  val AtomicsPipeDataWritePort = 1
  val MissQueueDataWritePort = 2

  val dataWriteArb = Module(new Arbiter(new L1DataWriteReq, DataWritePortCount))

  dataWriteArb.io.in(StorePipeDataWritePort) <> stu.io.data_write
  dataWriteArb.io.in(MissQueueDataWritePort) <> missQueue.io.refill
  dataWriteArb.io.in(AtomicsPipeDataWritePort)  <> atomics.io.data_write

  dataArray.io.write <> dataWriteArb.io.out

  // To simplify port arbitration
  // WritebackUnit and StorePipe use port 0
  val DataReadPortCount = 5
  val WritebackDataReadPort = 0
  val StorePipeDataReadPort = 1
  val LoadPipeDataReadPort = 2
  val AtomicsPipeDataReadPort = 3
  val LoadMissDataReadPort = 4

  val dataReadArb = Module(new Arbiter(new L1DataReadReq, DataReadPortCount))

  dataReadArb.io.in(WritebackDataReadPort) <> wb.io.data_req
  dataReadArb.io.in(StorePipeDataReadPort) <> stu.io.data_read
  dataReadArb.io.in(LoadPipeDataReadPort)  <> ldu(0).io.data_read
  dataReadArb.io.in(AtomicsPipeDataReadPort) <> atomics.io.data_read
  dataReadArb.io.in(LoadMissDataReadPort)    <> loadMissQueue.io.data_req

  dataArray.io.read(0) <> dataReadArb.io.out
  dataArray.io.resp(0) <> wb.io.data_resp
  dataArray.io.resp(0) <> stu.io.data_resp
  dataArray.io.resp(0) <> atomics.io.data_resp
  dataArray.io.resp(0) <> ldu(0).io.data_resp
  dataArray.io.resp(0) <> loadMissQueue.io.data_resp

  for (w <- 1 until LoadPipelineWidth) {
    dataArray.io.read(w) <> ldu(w).io.data_read
    dataArray.io.resp(w) <> ldu(w).io.data_resp
  }

  //----------------------------------------
  // load pipe and load miss queue
  // the s1 kill signal
  // only lsu uses this, replay never kills
  for (w <- 0 until LoadPipelineWidth) {
    val load_w_nack = nack_load(io.lsu.load(w).req.bits.addr)
    ldu(w).io.lsu.req <> io.lsu.load(w).req
    ldu(w).io.lsu.s1_paddr <> io.lsu.load(w).s1_paddr
    ldu(w).io.nack := load_w_nack
    XSDebug(load_w_nack, s"LoadUnit $w nacked\n")

    ldu(w).io.lsu.resp <> io.lsu.load(w).resp
    ldu(w).io.lsu.s1_kill <> io.lsu.load(w).s1_kill
    assert(!(io.lsu.load(w).req.fire() && io.lsu.load(w).req.bits.meta.replay), "LSU should not replay requests")
  }

  for (w <- 0 until LoadPipelineWidth) {
    assert(!(io.lsu.load(w).req.fire() && io.lsu.load(w).req.bits.meta.mmio), "MMIO requests should not go to cache")
    assert(!(io.lsu.load(w).req.fire() && io.lsu.load(w).req.bits.meta.tlb_miss), "TLB missed requests should not go to cache")
  }

  // load miss queue
  loadMissQueue.io.lsu <> io.lsu.lsroq

  //----------------------------------------
  // store pipe and store miss queue
  storeMissQueue.io.lsu    <> io.lsu.store
  /*
  assert(!(storeMissQueue.io.replay.req.fire() && !storeMissQueue.io.replay.req.bits.meta.replay),
    "StoreMissQueue should replay requests")
  */
  assert(!(io.lsu.store.req.fire() && io.lsu.store.req.bits.meta.replay),
    "Sbuffer should not should replay requests")
  assert(!(io.lsu.store.req.fire() && io.lsu.store.req.bits.meta.mmio),
    "MMIO requests should not go to cache")
  assert(!(io.lsu.store.req.fire() && io.lsu.store.req.bits.meta.tlb_miss),
    "TLB missed requests should not go to cache")

  val store_block = block_store(storeMissQueue.io.replay.req.bits.addr)
  block_decoupled(storeMissQueue.io.replay.req, stu.io.lsu.req, store_block && !storeMissQueue.io.replay.req.bits.meta.replay)
  storeMissQueue.io.replay.resp <> stu.io.lsu.resp
  XSDebug(store_block, "StorePipe blocked\n")

  //----------------------------------------
  // atomics pipe
  atomics.io.wb_invalidate_lrsc := wb.io.inflight_addr
  atomicsMissQueue.io.lsu <> io.lsu.atomics
  atomicsMissQueue.io.replay <> atomics.io.lsu

  val atomics_block = block_atomics(atomicsMissQueue.io.replay.req.bits.addr)
  block_decoupled(atomicsMissQueue.io.replay.req, atomics.io.lsu.req, atomics_block && !atomicsMissQueue.io.replay.req.bits.meta.replay)
  XSDebug(atomics_block, "AtomicsPipe blocked\n")

  // when atomics are in flight, there should be no load or store in flight
  // so atomics and store should not show up at the same time
  val atomics_inflight = VecInit(atomics.io.inflight_req_block_addrs map (entry => entry.valid)).reduce(_||_)
  val store_inflight = VecInit(stu.io.inflight_req_block_addrs map (entry => entry.valid)).reduce(_||_)
  assert(!(atomics_inflight && store_inflight))


  // some other stuff
  val atomicsReq = io.lsu.atomics.req
  assert(!(atomicsReq.fire() && atomicsReq.bits.meta.replay),
    "Atomics does not support request replay")
  assert(!(atomicsReq.fire() && atomicsReq.bits.meta.mmio),
    "MMIO requests should not go to cache")
  assert(!(atomicsReq.fire() && atomicsReq.bits.meta.tlb_miss),
    "TLB missed requests should not go to cache")

  //----------------------------------------
  // miss queue
  val loadMissQueueClientId  = 0.U(clientIdWidth.W)
  val storeMissQueueClientId = 1.U(clientIdWidth.W)
  val atomicsMissQueueClientId  = 2.U(clientIdWidth.W)

  // Request
  val missReqArb = Module(new Arbiter(new MissReq, 3))

  val missReq      = missQueue.io.req
  val loadMissReq  = loadMissQueue.io.miss_req
  val storeMissReq = storeMissQueue.io.miss_req
  val atomicsMissReq  = atomicsMissQueue.io.miss_req

  missReqArb.io.in(0).valid          := loadMissReq.valid
  loadMissReq.ready                  := missReqArb.io.in(0).ready
  missReqArb.io.in(0).bits           := loadMissReq.bits
  missReqArb.io.in(0).bits.client_id := Cat(loadMissQueueClientId,
    loadMissReq.bits.client_id(entryIdMSB, entryIdLSB))

  missReqArb.io.in(1).valid          := storeMissReq.valid
  storeMissReq.ready                 := missReqArb.io.in(1).ready
  missReqArb.io.in(1).bits           := storeMissReq.bits
  missReqArb.io.in(1).bits.client_id := Cat(storeMissQueueClientId,
    storeMissReq.bits.client_id(entryIdMSB, entryIdLSB))

  missReqArb.io.in(2).valid          := atomicsMissReq.valid
  atomicsMissReq.ready                  := missReqArb.io.in(2).ready
  missReqArb.io.in(2).bits           := atomicsMissReq.bits
  missReqArb.io.in(2).bits.client_id := Cat(atomicsMissQueueClientId,
    atomicsMissReq.bits.client_id(entryIdMSB, entryIdLSB))

  val miss_block = block_miss(missReqArb.io.out.bits.addr)
  block_decoupled(missReqArb.io.out, missReq, miss_block)
  XSDebug(miss_block, "MissQueue blocked\n")

  // Response
  val missResp        = missQueue.io.resp
  val loadMissResp    = loadMissQueue.io.miss_resp
  val storeMissResp   = storeMissQueue.io.miss_resp
  val atomicsMissResp    = atomicsMissQueue.io.miss_resp

  val clientId = missResp.bits.client_id(clientIdMSB, clientIdLSB)

  val isLoadMissResp = clientId === loadMissQueueClientId
  loadMissResp.valid := missResp.valid && isLoadMissResp
  loadMissResp.bits  := missResp.bits
  loadMissResp.bits.client_id := missResp.bits.client_id(entryIdMSB, entryIdLSB)

  val isStoreMissResp = clientId === storeMissQueueClientId
  storeMissResp.valid := missResp.valid && isStoreMissResp
  storeMissResp.bits  := missResp.bits
  storeMissResp.bits.client_id := missResp.bits.client_id(entryIdMSB, entryIdLSB)

  val isAtomicsMissResp = clientId === atomicsMissQueueClientId
  atomicsMissResp.valid := missResp.valid && isAtomicsMissResp
  atomicsMissResp.bits  := missResp.bits
  atomicsMissResp.bits.client_id := missResp.bits.client_id(entryIdMSB, entryIdLSB)

  // Finish
  val missFinish        = missQueue.io.finish
  val loadMissFinish    = loadMissQueue.io.miss_finish
  val storeMissFinish   = storeMissQueue.io.miss_finish
  val atomicsMissFinish    = atomicsMissQueue.io.miss_finish

  val missFinishArb = Module(new Arbiter(new MissFinish, 3))
  missFinishArb.io.in(0).valid          := loadMissFinish.valid
  loadMissFinish.ready                  := missFinishArb.io.in(0).ready
  missFinishArb.io.in(0).bits.entry_id  := loadMissFinish.bits.entry_id
  missFinishArb.io.in(0).bits.client_id := Cat(loadMissQueueClientId,
    loadMissFinish.bits.client_id(entryIdMSB, entryIdLSB))

  missFinishArb.io.in(1).valid          := storeMissFinish.valid
  storeMissFinish.ready                 := missFinishArb.io.in(1).ready
  missFinishArb.io.in(1).bits.entry_id  := storeMissFinish.bits.entry_id
  missFinishArb.io.in(1).bits.client_id := Cat(storeMissQueueClientId,
    storeMissFinish.bits.client_id(entryIdMSB, entryIdLSB))

  missFinishArb.io.in(2).valid          := atomicsMissFinish.valid
  atomicsMissFinish.ready                  := missFinishArb.io.in(2).ready
  missFinishArb.io.in(2).bits.entry_id  := atomicsMissFinish.bits.entry_id
  missFinishArb.io.in(2).bits.client_id := Cat(atomicsMissQueueClientId,
    atomicsMissFinish.bits.client_id(entryIdMSB, entryIdLSB))

  missFinish                            <> missFinishArb.io.out

  // tilelink stuff
  bus.a <> missQueue.io.mem_acquire
  bus.e <> missQueue.io.mem_finish

  when (bus.d.bits.source === cfg.nMissEntries.U) {
    // This should be ReleaseAck
    bus.d.ready := true.B
    missQueue.io.mem_grant.valid := false.B
    missQueue.io.mem_grant.bits  := DontCare
  } .otherwise {
    // This should be GrantData
    missQueue.io.mem_grant <> bus.d
  }


  // sync with prober
  missQueue.io.probe_wb_req.valid := prober.io.wb_req.fire()
  missQueue.io.probe_wb_req.bits  := prober.io.wb_req.bits
<<<<<<< HEAD
  missQueue.io.probe_active       := prober.io.probe_active
=======
  missQueue.io.probe_active       := prober.io.inflight_req_block_addr
>>>>>>> 34317ece

  //----------------------------------------
  // prober
  prober.io.req.valid := bus.b.valid && !block_probe(get_block_addr(bus.b.bits.address))
  bus.b.ready         := prober.io.req.ready && !block_probe(get_block_addr(bus.b.bits.address))
  prober.io.req.bits  := bus.b.bits

  //----------------------------------------
  // wb
  // 0 goes to prober, 1 goes to missQueue evictions
  val wbArb = Module(new Arbiter(new WritebackReq(edge.bundle.sourceBits), 2))
  wbArb.io.in(0)       <> prober.io.wb_req
  wbArb.io.in(1)       <> missQueue.io.wb_req
  wb.io.req            <> wbArb.io.out
  missQueue.io.wb_resp := wb.io.resp
  prober.io.wb_resp    := wb.io.resp
  wb.io.mem_grant      := bus.d.fire() && bus.d.bits.source === cfg.nMissEntries.U

  TLArbiter.lowestFromSeq(edge, bus.c, Seq(prober.io.rep, wb.io.release))

  // synchronization stuff
  def nack_load(addr: UInt) = {
    val store_addr_matches = VecInit(stu.io.inflight_req_block_addrs map (entry => entry.valid && entry.bits === get_block_addr(addr)))
    val store_addr_match = store_addr_matches.reduce(_||_)

    val atomics_addr_matches = VecInit(atomics.io.inflight_req_block_addrs map (entry => entry.valid && entry.bits === get_block_addr(addr)))
    val atomics_addr_match = atomics_addr_matches.reduce(_||_)

    val miss_idx_matches = VecInit(missQueue.io.inflight_req_idxes map (entry => entry.valid && entry.bits === get_idx(addr)))
    val miss_idx_match = miss_idx_matches.reduce(_||_)

    store_addr_match || atomics_addr_match || miss_idx_match
  }

  def block_store(addr: UInt) = {
    val prober_addr_match = prober.io.inflight_req_block_addr.valid && prober.io.inflight_req_block_addr.bits === get_block_addr(addr)

    val miss_idx_matches = VecInit(missQueue.io.inflight_req_idxes map (entry => entry.valid && entry.bits === get_idx(addr)))
    val miss_idx_match = miss_idx_matches.reduce(_||_)
    prober_addr_match || miss_idx_match
  }

  def block_atomics(addr: UInt) = {
    val prober_addr_match = prober.io.inflight_req_block_addr.valid && prober.io.inflight_req_block_addr.bits === get_block_addr(addr)

    val miss_idx_matches = VecInit(missQueue.io.inflight_req_idxes map (entry => entry.valid && entry.bits === get_idx(addr)))
    val miss_idx_match = miss_idx_matches.reduce(_||_)
    prober_addr_match || miss_idx_match
  }

  def block_miss(addr: UInt) = {
    val store_idx_matches = VecInit(stu.io.inflight_req_idxes map (entry => entry.valid && entry.bits === get_idx(addr)))
    val store_idx_match = store_idx_matches.reduce(_||_)

    val atomics_idx_matches = VecInit(atomics.io.inflight_req_idxes map (entry => entry.valid && entry.bits === get_idx(addr)))
    val atomics_idx_match = atomics_idx_matches.reduce(_||_)

    val prober_idx_match = prober.io.inflight_req_idx.valid && prober.io.inflight_req_idx.bits === get_idx(addr)

    val miss_idx_matches = VecInit(missQueue.io.inflight_req_idxes map (entry => entry.valid && entry.bits === get_idx(addr)))
    val miss_idx_match = miss_idx_matches.reduce(_||_)

    store_idx_match || atomics_idx_match || prober_idx_match || miss_idx_match
  }

  def block_probe(addr: UInt) = {
    val store_addr_matches = VecInit(stu.io.inflight_req_block_addrs map (entry => entry.valid && entry.bits === get_block_addr(addr)))
    val store_addr_match = store_addr_matches.reduce(_||_)

    val atomics_addr_matches = VecInit(atomics.io.inflight_req_block_addrs map (entry => entry.valid && entry.bits === get_block_addr(addr)))
    val atomics_addr_match = atomics_addr_matches.reduce(_||_)

    val lrsc_addr_match = atomics.io.block_probe_addr.valid && atomics.io.block_probe_addr.bits === get_block_addr(addr)

    val miss_idx_matches = VecInit(missQueue.io.block_probe_idxes map (entry => entry.valid && entry.bits === get_idx(addr)))
    val miss_idx_match = miss_idx_matches.reduce(_||_)

    // the missed req
    val miss_req_idx_match = missReq.fire() && get_idx(missReq.bits.addr) === get_idx(addr)

    store_addr_match || atomics_addr_match || lrsc_addr_match || miss_idx_match || miss_req_idx_match
  }

  def block_decoupled[T <: Data](source: DecoupledIO[T], sink: DecoupledIO[T], block_signal: Bool) = {
    sink.valid   := source.valid && !block_signal
    source.ready := sink.ready   && !block_signal
    sink.bits    := source.bits
  }
}<|MERGE_RESOLUTION|>--- conflicted
+++ resolved
@@ -424,11 +424,7 @@
   // sync with prober
   missQueue.io.probe_wb_req.valid := prober.io.wb_req.fire()
   missQueue.io.probe_wb_req.bits  := prober.io.wb_req.bits
-<<<<<<< HEAD
-  missQueue.io.probe_active       := prober.io.probe_active
-=======
   missQueue.io.probe_active       := prober.io.inflight_req_block_addr
->>>>>>> 34317ece
 
   //----------------------------------------
   // prober
