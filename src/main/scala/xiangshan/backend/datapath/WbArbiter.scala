package xiangshan.backend.datapath

import org.chipsalliance.cde.config.Parameters
import chisel3._
import chisel3.util._
import difftest.{DiffFpWriteback, DiffIntWriteback, DifftestModule, DiffVecWriteback}
import utils.XSError
import xiangshan.backend.BackendParams
import xiangshan.backend.Bundles.{ExuOutput, WriteBackBundle}
import xiangshan.backend.datapath.DataConfig.{IntData, VecData, FpData}
import xiangshan.backend.regfile.RfWritePortWithConfig
import xiangshan.{Redirect, XSBundle, XSModule}

class WbArbiterDispatcherIO[T <: Data](private val gen: T, n: Int) extends Bundle {
  val in = Flipped(DecoupledIO(gen))

  val out = Vec(n, DecoupledIO(gen))
}

class WbArbiterDispatcher[T <: Data](private val gen: T, n: Int, acceptCond: T => (Seq[Bool], Bool))
                           (implicit p: Parameters)
  extends Module {

  val io = IO(new WbArbiterDispatcherIO(gen, n))

  private val acceptVec: Vec[Bool] = VecInit(acceptCond(io.in.bits)._1)

  XSError(io.in.valid && PopCount(acceptVec) > 1.U, s"[ExeUnit] accept vec should no more than 1, ${Binary(acceptVec.asUInt)} ")

  io.out.zipWithIndex.foreach { case (out, i) =>
    out.valid := acceptVec(i) && io.in.valid
    out.bits := io.in.bits
  }

  io.in.ready := Cat(io.out.zip(acceptVec).map{ case(out, canAccept) => out.ready && canAccept}).orR || acceptCond(io.in.bits)._2
}

class WbArbiterIO()(implicit p: Parameters, params: WbArbiterParams) extends XSBundle {
  val flush = Flipped(ValidIO(new Redirect))
  val in: MixedVec[DecoupledIO[WriteBackBundle]] = Flipped(params.genInput)
  val out: MixedVec[ValidIO[WriteBackBundle]] = params.genOutput

  def inGroup: Map[Int, Seq[DecoupledIO[WriteBackBundle]]] = in.groupBy(_.bits.params.port).map(x => (x._1, x._2.sortBy(_.bits.params.priority).toSeq))
}

class WbArbiter(params: WbArbiterParams)(implicit p: Parameters) extends XSModule {
  val io = IO(new WbArbiterIO()(p, params))

  private val inGroup: Map[Int, Seq[DecoupledIO[WriteBackBundle]]] = io.inGroup

  private val arbiters: Seq[Option[RealWBArbiter[WriteBackBundle]]] = Seq.tabulate(params.numOut) { x => {
    if (inGroup.contains(x)) {
      Some(Module(new RealWBArbiter(new WriteBackBundle(inGroup.values.head.head.bits.params, backendParams), inGroup(x).length)))
    } else {
      None
    }
  }}

  arbiters.zipWithIndex.foreach { case (arb, i) =>
    if (arb.nonEmpty) {
      arb.get.io.in.zip(inGroup(i)).foreach { case (arbIn, wbIn) =>
        arbIn <> wbIn
      }
    }
  }

  io.out.zip(arbiters).foreach { case (wbOut, arb) =>
    if (arb.nonEmpty) {
      val arbOut = arb.get.io.out
      arbOut.ready := true.B
      wbOut.valid := arbOut.valid
      wbOut.bits := arbOut.bits
    } else {
      wbOut := 0.U.asTypeOf(wbOut)
    }
  }

  def getInOutMap: Map[Int, Int] = {
    (params.wbCfgs.indices zip params.wbCfgs.map(_.port)).toMap
  }
}

class WbDataPathIO()(implicit p: Parameters, params: BackendParams) extends XSBundle {
  val flush = Flipped(ValidIO(new Redirect()))

  val fromTop = new Bundle {
    val hartId = Input(UInt(8.W))
  }

  val fromIntExu: MixedVec[MixedVec[DecoupledIO[ExuOutput]]] = Flipped(params.intSchdParams.get.genExuOutputDecoupledBundle)

  val fromFpExu: MixedVec[MixedVec[DecoupledIO[ExuOutput]]] = Flipped(params.fpSchdParams.get.genExuOutputDecoupledBundle)

  val fromVfExu: MixedVec[MixedVec[DecoupledIO[ExuOutput]]] = Flipped(params.vfSchdParams.get.genExuOutputDecoupledBundle)

  val fromMemExu: MixedVec[MixedVec[DecoupledIO[ExuOutput]]] = Flipped(params.memSchdParams.get.genExuOutputDecoupledBundle)

  val toIntPreg = Flipped(MixedVec(Vec(params.numPregWb(IntData()),
    new RfWritePortWithConfig(params.intPregParams.dataCfg, params.intPregParams.addrWidth))))

  val toFpPreg = Flipped(MixedVec(Vec(params.numPregWb(FpData()),
    new RfWritePortWithConfig(params.fpPregParams.dataCfg, params.fpPregParams.addrWidth))))

  val toVfPreg = Flipped(MixedVec(Vec(params.numPregWb(VecData()),
    new RfWritePortWithConfig(params.vfPregParams.dataCfg, params.vfPregParams.addrWidth))))

  val toCtrlBlock = new Bundle {
    val writeback: MixedVec[ValidIO[ExuOutput]] = params.genWrite2CtrlBundles
  }
}

class WbDataPath(params: BackendParams)(implicit p: Parameters) extends XSModule {
  val io = IO(new WbDataPathIO()(p, params))

  // split
<<<<<<< HEAD
  val fromExuPre = collection.mutable.Seq() ++ (io.fromIntExu ++ io.fromVfExu ++ io.fromMemExu).flatten
=======
  val fromExuPre = (io.fromIntExu ++ io.fromFpExu ++ io.fromVfExu ++ io.fromMemExu).flatten
>>>>>>> 9cb05b4d
  val fromExuVld: Seq[DecoupledIO[ExuOutput]] = fromExuPre.filter(_.bits.params.hasVLoadFu).toSeq
  val vldMgu: Seq[VldMergeUnit] = fromExuVld.map(x => Module(new VldMergeUnit(x.bits.params)))
  vldMgu.zip(fromExuVld).foreach{ case (mgu, exu) =>
    mgu.io.flush := io.flush
    mgu.io.writeback <> exu
  }
  val wbReplaceVld = fromExuPre
  val vldIdx: Seq[Int] = vldMgu.map(x => fromExuPre.indexWhere(_.bits.params == x.params))
  println("vldIdx: " + vldIdx)
  vldIdx.zip(vldMgu).foreach{ case (id, wb) =>
    wbReplaceVld.update(id, wb.io.writebackAfterMerge)
  }
  val fromExu = Wire(chiselTypeOf(MixedVecInit(wbReplaceVld.toSeq)))

  // io.fromExuPre ------------------------------------------------------------> fromExu
  //               \                                                         /
  //                -> vldMgu.io.writeback -> vldMgu.io.writebackAfterMerge /
  (fromExu zip wbReplaceVld).foreach { case (sink, source) =>
    sink.valid := source.valid
    sink.bits := source.bits
    source.ready := sink.ready
  }

  // fromExu -> ArbiterInput
  val intArbiterInputsWire = Wire(chiselTypeOf(fromExu))
  val intArbiterInputsWireY = intArbiterInputsWire.filter(_.bits.params.writeIntRf)
  val intArbiterInputsWireN = intArbiterInputsWire.filterNot(_.bits.params.writeIntRf)

  val fpArbiterInputsWire = Wire(chiselTypeOf(fromExu))
  val fpArbiterInputsWireY = fpArbiterInputsWire.filter(_.bits.params.writeFpRf)
  val fpArbiterInputsWireN = fpArbiterInputsWire.filterNot(_.bits.params.writeFpRf)

  val vfArbiterInputsWire = Wire(chiselTypeOf(fromExu))
  val vfArbiterInputsWireY = vfArbiterInputsWire.filter(_.bits.params.writeVfRf)
  val vfArbiterInputsWireN = vfArbiterInputsWire.filterNot(_.bits.params.writeVfRf)

  def acceptCond(exuOutput: ExuOutput): (Seq[Bool], Bool) = {
    val intWen = if(exuOutput.intWen.isDefined) exuOutput.intWen.get else false.B
    val fpwen  = if(exuOutput.fpWen.isDefined) exuOutput.fpWen.get else false.B
    val vecWen = if(exuOutput.vecWen.isDefined) exuOutput.vecWen.get else false.B
    (Seq(intWen, fpwen, vecWen), !intWen && !fpwen && !vecWen)
  }

  intArbiterInputsWire.zip(fpArbiterInputsWire).zip(vfArbiterInputsWire).zip(fromExu).foreach {
    case (((intArbiterInput, fpArbiterInput), vfArbiterInput), exuOut) =>
      val writeCond = acceptCond(exuOut.bits)
      val intWrite = Wire(Bool())
      val fpWrite = Wire(Bool())
      val vfWrite = Wire(Bool())
      val notWrite = Wire(Bool())

      intWrite := exuOut.valid && writeCond._1(0)
      fpWrite := exuOut.valid && writeCond._1(1)
      vfWrite := exuOut.valid && writeCond._1(2)
      notWrite := writeCond._2

      intArbiterInput.valid := intWrite
      intArbiterInput.bits := exuOut.bits
      fpArbiterInput.valid := fpWrite
      fpArbiterInput.bits := exuOut.bits
      vfArbiterInput.valid := vfWrite
      vfArbiterInput.bits := exuOut.bits

      if (exuOut.bits.params.writeIntRf && exuOut.bits.params.isVfExeUnit) {
        intWrite := RegNext(exuOut.valid && writeCond._1(0))
        intArbiterInput.bits := RegEnable(exuOut.bits, exuOut.valid)
      }

      println(s"[WbDataPath] exu: ${exuOut.bits.params.exuIdx}, uncertain: ${exuOut.bits.params.hasUncertainLatency}, certain: ${exuOut.bits.params.latencyCertain}")

      // only EXUs with uncertain latency need result of arbiter
      // the result data can be maintained until getting success in arbiter
      if (exuOut.bits.params.hasUncertainLatency) {
        exuOut.ready := intArbiterInput.ready && intWrite || fpArbiterInput.ready && fpWrite || vfArbiterInput.ready && vfWrite || notWrite
      } else {
        exuOut.ready := true.B

        // for EXUs with certain latency, if the request fails in arbiter, the result data will be permanently lost
        when (intWrite) {
          assert(intArbiterInput.ready, s"exu ${exuOut.bits.params.exuIdx} failed to write int regfile\n")
        }
        when(fpWrite) {
          assert(fpArbiterInput.ready, s"exu ${exuOut.bits.params.exuIdx} failed to write fp regfile\n")
        }
        when (vfWrite) {
          assert(vfArbiterInput.ready, s"exu ${exuOut.bits.params.exuIdx} failed to write vf regfile\n")
        }
      }
      // the ports not writting back pregs are always ready
      // the ports set highest priority are always ready
      if (exuOut.bits.params.hasNoDataWB || exuOut.bits.params.isHighestWBPriority) {
        exuOut.ready := true.B
      }
  }
  intArbiterInputsWireN.foreach(_.ready := false.B)
  fpArbiterInputsWireN.foreach(_.ready := false.B)
  vfArbiterInputsWireN.foreach(_.ready := false.B)

  println(s"[WbDataPath] write int preg: " +
    s"IntExu(${io.fromIntExu.flatten.count(_.bits.params.writeIntRf)}) " +
    s"FpExu(${io.fromFpExu.flatten.count(_.bits.params.writeIntRf)}) " +
    s"VfExu(${io.fromVfExu.flatten.count(_.bits.params.writeIntRf)}) " +
    s"MemExu(${io.fromMemExu.flatten.count(_.bits.params.writeIntRf)})"
  )
  println(s"[WbDataPath] write fp preg: " +
    s"IntExu(${io.fromIntExu.flatten.count(_.bits.params.writeFpRf)}) " +
    s"FpExu(${io.fromFpExu.flatten.count(_.bits.params.writeFpRf)}) " +
    s"VfExu(${io.fromVfExu.flatten.count(_.bits.params.writeFpRf)}) " +
    s"MemExu(${io.fromMemExu.flatten.count(_.bits.params.writeFpRf)})"
  )
  println(s"[WbDataPath] write vf preg: " +
    s"IntExu(${io.fromIntExu.flatten.count(_.bits.params.writeVfRf)}) " +
    s"FpExu(${io.fromFpExu.flatten.count(_.bits.params.writeVfRf)}) " +
    s"VfExu(${io.fromVfExu.flatten.count(_.bits.params.writeVfRf)}) " +
    s"MemExu(${io.fromMemExu.flatten.count(_.bits.params.writeVfRf)})"
  )

  // wb arbiter
  private val intWbArbiter = Module(new WbArbiter(params.getIntWbArbiterParams))
  private val fpWbArbiter = Module(new WbArbiter(params.getFpWbArbiterParams))
  private val vfWbArbiter = Module(new WbArbiter(params.getVfWbArbiterParams))
  println(s"[WbDataPath] int preg write back port num: ${intWbArbiter.io.out.size}, active port: ${intWbArbiter.io.inGroup.keys.toSeq.sorted}")
  println(s"[WbDataPath] fp preg write back port num: ${fpWbArbiter.io.out.size}, active port: ${fpWbArbiter.io.inGroup.keys.toSeq.sorted}")
  println(s"[WbDataPath] vf preg write back port num: ${vfWbArbiter.io.out.size}, active port: ${vfWbArbiter.io.inGroup.keys.toSeq.sorted}")

  // module assign
  intWbArbiter.io.flush <> io.flush
  require(intWbArbiter.io.in.size == intArbiterInputsWireY.size, s"intWbArbiter input size: ${intWbArbiter.io.in.size}, all int wb size: ${intArbiterInputsWireY.size}")
  intWbArbiter.io.in.zip(intArbiterInputsWireY).foreach { case (arbiterIn, in) =>
    arbiterIn.valid := in.valid && in.bits.intWen.get
    in.ready := arbiterIn.ready
    arbiterIn.bits.fromExuOutput(in.bits)
  }
  private val intWbArbiterOut = intWbArbiter.io.out

  fpWbArbiter.io.flush <> io.flush
  require(fpWbArbiter.io.in.size == fpArbiterInputsWireY.size, s"fpWbArbiter input size: ${fpWbArbiter.io.in.size}, all fp wb size: ${fpArbiterInputsWireY.size}")
  fpWbArbiter.io.in.zip(fpArbiterInputsWireY).foreach { case (arbiterIn, in) =>
    arbiterIn.valid := in.valid && (in.bits.fpWen.getOrElse(false.B))
    in.ready := arbiterIn.ready
    arbiterIn.bits.fromExuOutput(in.bits)
  }
  private val fpWbArbiterOut = fpWbArbiter.io.out

  vfWbArbiter.io.flush <> io.flush
  require(vfWbArbiter.io.in.size == vfArbiterInputsWireY.size, s"vfWbArbiter input size: ${vfWbArbiter.io.in.size}, all vf wb size: ${vfArbiterInputsWireY.size}")
  vfWbArbiter.io.in.zip(vfArbiterInputsWireY).foreach { case (arbiterIn, in) =>
    arbiterIn.valid := in.valid && (in.bits.vecWen.getOrElse(false.B))
    in.ready := arbiterIn.ready
    arbiterIn.bits.fromExuOutput(in.bits)
  }
  private val vfWbArbiterOut = vfWbArbiter.io.out

  // WB -> CtrlBlock
  private val intExuInputs = io.fromIntExu.flatten.toSeq
  private val intExuWBs = WireInit(MixedVecInit(intExuInputs))
  private val fpExuInputs = io.fromFpExu.flatten.toSeq
  private val fpExuWBs = WireInit(MixedVecInit(fpExuInputs))
  private val vfExuInputs = io.fromVfExu.flatten.toSeq
  private val vfExuWBs = WireInit(MixedVecInit(vfExuInputs))
  private val memExuInputs = io.fromMemExu.flatten.toSeq
  private val memExuWBs = WireInit(MixedVecInit(memExuInputs))

  // only fired port can write back to ctrl block
  (intExuWBs zip intExuInputs).foreach { case (wb, input) => wb.valid := input.fire }
  (fpExuWBs zip fpExuInputs).foreach { case (wb, input) => wb.valid := input.fire }
  (vfExuWBs zip vfExuInputs).foreach { case (wb, input) => wb.valid := input.fire }
  (memExuWBs zip memExuInputs).foreach { case (wb, input) => wb.valid := input.fire }

  // io assign
  private val toIntPreg: MixedVec[RfWritePortWithConfig] = MixedVecInit(intWbArbiterOut.map(x => x.bits.asIntRfWriteBundle(x.fire)).toSeq)
  private val toFpPreg: MixedVec[RfWritePortWithConfig] = MixedVecInit(fpWbArbiterOut.map(x => x.bits.asFpRfWriteBundle(x.fire)).toSeq)
  private val toVfPreg: MixedVec[RfWritePortWithConfig] = MixedVecInit(vfWbArbiterOut.map(x => x.bits.asVfRfWriteBundle(x.fire)).toSeq)

  private val wb2Ctrl = intExuWBs ++ fpExuWBs ++ vfExuWBs ++ memExuWBs

  io.toIntPreg := toIntPreg
  io.toFpPreg := toFpPreg
  io.toVfPreg := toVfPreg
  io.toCtrlBlock.writeback.zip(wb2Ctrl).foreach { case (sink, source) =>
    sink.valid := source.valid
    sink.bits := source.bits
    source.ready := true.B
  }

  // debug
  if(backendParams.debugEn) {
    dontTouch(intArbiterInputsWire)
    dontTouch(fpArbiterInputsWire)
    dontTouch(vfArbiterInputsWire)
  }

  // difftest
  if (env.EnableDifftest || env.AlwaysBasicDiff) {
    intWbArbiterOut.foreach(out => {
      val difftest = DifftestModule(new DiffIntWriteback(IntPhyRegs))
      difftest.coreid := io.fromTop.hartId
      difftest.valid := out.fire && out.bits.rfWen
      difftest.address := out.bits.pdest
      difftest.data := out.bits.data
    })
  }

  if (env.EnableDifftest || env.AlwaysBasicDiff) {
    fpWbArbiterOut.foreach(out => {
      val difftest = DifftestModule(new DiffFpWriteback(FpPhyRegs))
      difftest.coreid := io.fromTop.hartId
      difftest.valid := out.fire // all fp instr will write fp rf
      difftest.address := out.bits.pdest
      difftest.data := out.bits.data
    })
  }

  if (env.EnableDifftest || env.AlwaysBasicDiff) {
    vfWbArbiterOut.foreach(out => {
      val difftest = DifftestModule(new DiffVecWriteback(VfPhyRegs))
      difftest.coreid := io.fromTop.hartId
      difftest.valid := out.fire
      difftest.address := out.bits.pdest
      difftest.data := out.bits.data
    })
  }
}



<|MERGE_RESOLUTION|>--- conflicted
+++ resolved
@@ -113,11 +113,7 @@
   val io = IO(new WbDataPathIO()(p, params))
 
   // split
-<<<<<<< HEAD
-  val fromExuPre = collection.mutable.Seq() ++ (io.fromIntExu ++ io.fromVfExu ++ io.fromMemExu).flatten
-=======
-  val fromExuPre = (io.fromIntExu ++ io.fromFpExu ++ io.fromVfExu ++ io.fromMemExu).flatten
->>>>>>> 9cb05b4d
+  val fromExuPre = collection.mutable.Seq() ++ (io.fromIntExu ++ io.fromFpExu ++ io.fromVfExu ++ io.fromMemExu).flatten
   val fromExuVld: Seq[DecoupledIO[ExuOutput]] = fromExuPre.filter(_.bits.params.hasVLoadFu).toSeq
   val vldMgu: Seq[VldMergeUnit] = fromExuVld.map(x => Module(new VldMergeUnit(x.bits.params)))
   vldMgu.zip(fromExuVld).foreach{ case (mgu, exu) =>
