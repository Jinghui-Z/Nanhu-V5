--- conflicted
+++ resolved
@@ -41,8 +41,8 @@
   val fpFreeList, intFreeList = Module(new FreeList).io
   val fpRat = Module(new RenameTable(float = true)).io
   val intRat = Module(new RenameTable(float = false)).io
-  val fpBusyTable = Module(new BusyTable(NRFpReadPorts, NRFpWritePorts + CommitWidth)).io
-  val intBusyTable = Module(new BusyTable(NRIntReadPorts+NRMemReadPorts, NRIntWritePorts + CommitWidth)).io
+  val fpBusyTable = Module(new BusyTable(NRFpReadPorts, NRFpWritePorts)).io
+  val intBusyTable = Module(new BusyTable(NRIntReadPorts+NRMemReadPorts, NRIntWritePorts)).io
 
   fpFreeList.redirect := io.redirect
   intFreeList.redirect := io.redirect
@@ -132,14 +132,6 @@
       rat.specWritePorts(i).addr := Mux(specWen, uops(i).ctrl.ldest, io.roqCommits(i).bits.uop.ctrl.ldest)
       rat.specWritePorts(i).wdata := Mux(specWen, freeList.pdests(i), io.roqCommits(i).bits.uop.old_pdest)
 
-<<<<<<< HEAD
-      val numRfWritePorts = if(fp) NRFpWritePorts else NRIntWritePorts
-
-      busyTable.wbPregs(numRfWritePorts + i).valid := walkWen
-      busyTable.wbPregs(numRfWritePorts + i).bits := io.roqCommits(i).bits.uop.pdest
-
-=======
->>>>>>> 3c569d16
       XSInfo(walkWen,
         {if(fp) p"fp" else p"int "} + p"walk: pc:${Hexadecimal(io.roqCommits(i).bits.uop.cf.pc)}" +
           p" ldest:${rat.specWritePorts(i).addr} old_pdest:${rat.specWritePorts(i).wdata}\n"
@@ -197,13 +189,7 @@
   def updateBusyTable(fp: Boolean) = {
     val wbResults = if(fp) io.wbFpResults else io.wbIntResults
     val busyTable = if(fp) fpBusyTable else intBusyTable
-<<<<<<< HEAD
-    for(
-      (wb, setPhyRegRdy) <- wbResults.zip(busyTable.wbPregs.take(if(fp) NRFpWritePorts else NRIntWritePorts))
-    ){
-=======
     for((wb, setPhyRegRdy) <- wbResults.zip(busyTable.wbPregs)){
->>>>>>> 3c569d16
       setPhyRegRdy.valid := wb.valid && needDestReg(fp, wb.bits.uop)
       setPhyRegRdy.bits := wb.bits.uop.pdest
     }
