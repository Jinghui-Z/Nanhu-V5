--- conflicted
+++ resolved
@@ -420,23 +420,16 @@
   XSPerfAccumulate("stall_cycle_walk", hasValid && io.out(0).ready && fpFreeList.io.canAllocate && intFreeList.io.canAllocate && io.robCommits.isWalk)
   XSPerfAccumulate("recovery_bubbles", PopCount(io.in.map(_.valid && io.out(0).ready && fpFreeList.io.canAllocate && intFreeList.io.canAllocate && io.robCommits.isWalk)))
 
-<<<<<<< HEAD
-  XSPerfAccumulate("move_instr_count", PopCount(io.out.map(out => out.fire && out.bits.isMove)))
-  val is_fused_lui_load = io.out.map(o => o.fire && o.bits.fuType === FuType.ldu.U && o.bits.srcType(0) === SrcType.imm)
-  XSPerfAccumulate("fused_lui_load_instr_count", PopCount(is_fused_lui_load))
-
-=======
   XSPerfHistogram("slots_fire", PopCount(io.out.map(_.fire)), true.B, 0, RenameWidth+1, 1)
   // Explaination: when out(0) not fire, PopCount(valid) is not meaningfull
   XSPerfHistogram("slots_valid_pure", PopCount(io.in.map(_.valid)), io.out(0).fire, 0, RenameWidth+1, 1)
   XSPerfHistogram("slots_valid_rough", PopCount(io.in.map(_.valid)), true.B, 0, RenameWidth+1, 1)
 
-  XSPerfAccumulate("move_instr_count", PopCount(io.out.map(out => out.fire && out.bits.ctrl.isMove)))
-  val is_fused_lui_load = io.out.map(o => o.fire && o.bits.ctrl.fuType === FuType.ldu && o.bits.ctrl.srcType(0) === SrcType.imm)
+  XSPerfAccumulate("move_instr_count", PopCount(io.out.map(out => out.fire && out.bits.isMove)))
+  val is_fused_lui_load = io.out.map(o => o.fire && o.bits.fuType === FuType.ldu.U && o.bits.srcType(0) === SrcType.imm)
   XSPerfAccumulate("fused_lui_load_instr_count", PopCount(is_fused_lui_load))
 
 
->>>>>>> d8aa3d57
   val renamePerf = Seq(
     ("rename_in                  ", PopCount(io.in.map(_.valid & io.in(0).ready ))                                                               ),
     ("rename_waitinstr           ", PopCount((0 until RenameWidth).map(i => io.in(i).valid && !io.in(i).ready))                                  ),
