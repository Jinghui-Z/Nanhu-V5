package xiangshan.backend.decode

import chisel3._
import chisel3.util._
import chisel3.util.experimental.BoringUtils
import xiangshan._
import utils.{LookupTree, SignExt, ZeroExt}
import xiangshan.backend._
import xiangshan.backend.decode.isa.RVCInstr
import xiangshan.{CfCtrl, CtrlFlow}


class Decoder extends XSModule with HasInstrType {
  val io = IO(new Bundle() {
    val in = Input(new CtrlFlow)
    val out = Output(new CfCtrl)
  })

  io.out := DontCare // FIXME: remove me!!!
  io.out.cf := io.in

  val hasIntr = Wire(Bool())
  val instr: UInt = io.in.instr
  val decodeList = ListLookup(instr, Instructions.DecodeDefault, Instructions.DecodeTable)
  val instrType :: fuType :: fuOpType :: Nil = decodeList

  // todo: remove this when fetch stage can decide if an instr is br/jmp
  io.out.cf.isBr := (instrType === InstrB ||
                    (fuOpType === JumpOpType.jal && instrType === InstrJ && fuType === FuType.jmp) ||
                    (fuOpType === JumpOpType.jalr && instrType === InstrI && fuType === FuType.jmp))

  io.out.ctrl.fuOpType := fuOpType
  io.out.ctrl.fuType := fuType

  val SrcTypeTable = List(
    InstrI  ->   (SrcType.reg, SrcType.imm),
    InstrFI ->   (SrcType.reg, SrcType.imm),
    InstrR  ->   (SrcType.reg, SrcType.reg),
    InstrS  ->   (SrcType.reg, SrcType.reg),
    InstrFS ->   (SrcType.reg, SrcType.fp ),
    InstrSA ->   (SrcType.reg, SrcType.reg),
    InstrB  ->   (SrcType.reg, SrcType.reg),
    InstrU  ->   (SrcType.pc , SrcType.imm),
    InstrJ  ->   (SrcType.pc , SrcType.imm),
    InstrN  ->   (SrcType.pc , SrcType.imm)
  )
  val src1Type = LookupTree(instrType, SrcTypeTable.map(p => (p._1, p._2._1)))
  val src2Type = LookupTree(instrType, SrcTypeTable.map(p => (p._1, p._2._2)))

  val (rs, rt, rd) = (instr(19, 15), instr(24, 20), instr(11, 7))

  // TODO: refactor decode logic
  // make non-register addressing to zero, since isu.sb.isBusy(0) === false.B
  val rfWen = isrfWen(instrType)
  val fpWen = isfpWen(instrType)
  io.out.ctrl.lsrc1 := Mux(src1Type === SrcType.pc, 0.U, rs)
  io.out.ctrl.lsrc2 := Mux(src2Type === SrcType.imm, 0.U, rt)
  io.out.ctrl.rfWen := rfWen
  io.out.ctrl.fpWen := fpWen
  io.out.ctrl.ldest := Mux(fpWen || rfWen, rd, 0.U)

  val imm = LookupTree(instrType, List(
    InstrI  -> SignExt(instr(31, 20), XLEN),
    InstrFI -> SignExt(instr(31, 20), XLEN),
    InstrS  -> SignExt(Cat(instr(31, 25), instr(11, 7)), XLEN),
    InstrFS -> SignExt(Cat(instr(31, 25), instr(11, 7)), XLEN),
    InstrSA -> SignExt(Cat(instr(31, 25), instr(11, 7)), XLEN),
    InstrB  -> SignExt(Cat(instr(31), instr(7), instr(30, 25), instr(11, 8), 0.U(1.W)), XLEN),
    InstrU  -> SignExt(Cat(instr(31, 12), 0.U(12.W)), XLEN),//fixed
    InstrJ  -> SignExt(Cat(instr(31), instr(19, 12), instr(20), instr(30, 21), 0.U(1.W)), XLEN)
  ))
  io.out.ctrl.imm := imm

<<<<<<< HEAD
=======
 when (fuType === FuType.jmp) {
   def isLink(reg: UInt) = (reg === 1.U || reg === 5.U)
   when (isLink(rd) && fuOpType === JumpOpType.jal) { io.out.ctrl.fuOpType := JumpOpType.call }
   when (fuOpType === JumpOpType.jalr) {
     when (isLink(rs)) { io.out.ctrl.fuOpType := JumpOpType.ret }
     when (isLink(rt)) { io.out.ctrl.fuOpType := JumpOpType.call }
   }
 }
>>>>>>> d358c1d3
  // fix LUI
  io.out.ctrl.src1Type := Mux(instr(6,0) === "b0110111".U, SrcType.reg, src1Type)
  io.out.ctrl.src2Type := src2Type

  //FIXME: move it to ROB
  val intrVec = WireInit(0.U(12.W))
  BoringUtils.addSink(intrVec, "intrVecIDU")
  io.out.cf.intrVec.zip(intrVec.asBools).map{ case(x, y) => x := y }
  hasIntr := intrVec.orR

  val vmEnable = WireInit(false.B)
  BoringUtils.addSink(vmEnable, "DTLBENABLE")

  io.out.cf.exceptionVec.map(_ := false.B)
  io.out.cf.exceptionVec(illegalInstr) := (instrType === InstrN && !hasIntr)
  io.out.cf.exceptionVec(instrPageFault) := io.in.exceptionVec(instrPageFault)
  io.out.cf.exceptionVec(instrAccessFault) := io.in.pc(VAddrBits - 1, PAddrBits).orR && !vmEnable

  io.out.ctrl.isXSTrap := (instr === XSTrap.TRAP)
  when(io.out.ctrl.isXSTrap){
    io.out.ctrl.lsrc1 := 10.U // a0
  }
  io.out.ctrl.noSpecExec := io.out.ctrl.isXSTrap || io.out.ctrl.fuType===FuType.csr
}<|MERGE_RESOLUTION|>--- conflicted
+++ resolved
@@ -71,8 +71,6 @@
   ))
   io.out.ctrl.imm := imm
 
-<<<<<<< HEAD
-=======
  when (fuType === FuType.jmp) {
    def isLink(reg: UInt) = (reg === 1.U || reg === 5.U)
    when (isLink(rd) && fuOpType === JumpOpType.jal) { io.out.ctrl.fuOpType := JumpOpType.call }
@@ -81,7 +79,6 @@
      when (isLink(rt)) { io.out.ctrl.fuOpType := JumpOpType.call }
    }
  }
->>>>>>> d358c1d3
   // fix LUI
   io.out.ctrl.src1Type := Mux(instr(6,0) === "b0110111".U, SrcType.reg, src1Type)
   io.out.ctrl.src2Type := src2Type
