--- conflicted
+++ resolved
@@ -169,26 +169,13 @@
     )
   }
 
-<<<<<<< HEAD
-  // when nothing is cancelled or replayed, the pointers remain unchanged
-  // if any uop is cancelled or replayed, the pointer should go to the first zero before all ones
-  // position: continuous ones count from leftmost or rightmost (direction bit is considered)
-  // if all bits are one, we need to keep the index unchanged
-  // 00000000, 11111111: unchanged
-  // otherwise: firstMaskPosition
-  val maskedNeedReplay = Cat(needReplay.reverse) & dispatchedMask
-=======
   val maskedNeedReplay = Cat(needReplay.reverse) & dispatchedMask
   val allCancel = Cat(needCancel).andR
->>>>>>> 6f014e76
   val someReplay = Cat(maskedNeedReplay).orR
   val allReplay = Cat(maskedNeedReplay).andR
   XSDebug(replayValid, p"needReplay: ${Binary(Cat(needReplay))}\n")
   XSDebug(replayValid, p"dispatchedMask: ${Binary(dispatchedMask)}\n")
   XSDebug(replayValid, p"maskedNeedReplay: ${Binary(maskedNeedReplay)}\n")
-<<<<<<< HEAD
-  val cancelPosition = Mux(!Cat(needCancel).orR || Cat(needCancel).andR, tailIndex, getFirstMaskPosition(needCancel))
-=======
   // when nothing or everything is cancelled or replayed, the pointers remain unchanged
   // if any uop is cancelled or replayed, the pointer should go to the first zero before all ones
   // position: target index
@@ -198,7 +185,6 @@
   // 00000000, 11111111: unchanged
   // otherwise: firstMaskPosition
   val cancelPosition = Mux(!Cat(needCancel).orR || allCancel, tailIndex, getFirstMaskPosition(needCancel))
->>>>>>> 6f014e76
   val replayPosition = Mux(!someReplay || allReplay, dispatchIndex, getFirstMaskPosition(maskedNeedReplay.asBools))
   XSDebug(replayValid, p"getFirstMaskPosition: ${getFirstMaskPosition(maskedNeedReplay.asBools)}\n")
   assert(cancelPosition.getWidth == indexWidth)
@@ -206,11 +192,7 @@
   // If the highest bit is one, the direction flips.
   // Otherwise, the direction keeps the same.
   val tailCancelPtrDirection = Mux(needCancel(size - 1), ~tailDirection, tailDirection)
-<<<<<<< HEAD
-  val tailCancelPtrIndex = Mux(needCancel(size - 1), ~cancelPosition + 1.U, cancelPosition)
-=======
   val tailCancelPtrIndex = Mux(needCancel(size - 1) && !allCancel, ~cancelPosition + 1.U, cancelPosition)
->>>>>>> 6f014e76
   val tailCancelPtr = Cat(tailCancelPtrDirection, tailCancelPtrIndex)
   // In case of branch mis-prediction:
   // If mis-prediction happens after dispatchPtr, the pointer keeps the same as before.
@@ -220,11 +202,7 @@
   // We keep track of the number of entries needed to be walked instead of target position to reduce overhead
   // for 11111111, replayPosition is unuseful. We naively set Cnt to size.U
   val dispatchReplayCnt = Mux(allReplay, size.U, Mux(maskedNeedReplay(size - 1), dispatchIndex + replayPosition, dispatchIndex - replayPosition))
-<<<<<<< HEAD
-  val dispatchReplayCntReg = RegInit(0.U(indexWidth.W))
-=======
   val dispatchReplayCntReg = RegInit(0.U((indexWidth + 1).W))
->>>>>>> 6f014e76
   // actually, if deqIndex points to head uops and they are replayed, there's no need for extraWalk
   // however, to simplify logic, we simply let it do extra walk now
   val needExtraReplayWalk = Cat((0 until deqnum).map(i => needReplay(deqIndex(i)))).orR
