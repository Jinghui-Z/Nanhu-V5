--- conflicted
+++ resolved
@@ -110,26 +110,16 @@
   val roqNeedFlush = Wire(Vec(size, Bool()))
   val needCancel = Wire(Vec(size, Bool()))
   for (i <- 0 until size) {
-<<<<<<< HEAD
-    roqNeedFlush(i) := uopEntries(i).needFlush(io.redirect)
+    roqNeedFlush(i) := uopEntries(i.U).roqIdx.needFlush(io.redirect)
     needCancel(i) := stateEntries(i) =/= s_invalid && ((roqNeedFlush(i) && mispredictionValid) || exceptionValid || flushPipeValid) && !needDequeue(i)
-=======
-    roqNeedFlush(i) := uopEntries(i.U).roqIdx.needFlush(io.redirect)
-    needCancel(i) := stateEntries(i) =/= s_invalid && ((roqNeedFlush(i) && mispredictionValid) || exceptionValid || flushPipeValid)
->>>>>>> 790d0bfd
+
     when (needCancel(i)) {
       stateEntries(i) := s_invalid
     }
 
-<<<<<<< HEAD
     XSInfo(needCancel(i), p"valid entry($i)(pc = ${Hexadecimal(uopEntries(i).cf.pc)}) " +
       p"roqIndex 0x${Hexadecimal(uopEntries(i).roqIdx)} " +
       p"cancelled with redirect roqIndex 0x${Hexadecimal(io.redirect.bits.roqIdx)}\n")
-=======
-    XSInfo(needCancel(i), p"valid entry($i)(pc = ${Hexadecimal(uopEntries(i.U).cf.pc)}) " +
-      p"roqIndex ${uopEntries(i.U).roqIdx} " +
-      p"cancelled with redirect roqIndex ${io.redirect.bits.roqIdx}\n")
->>>>>>> 790d0bfd
   }
 
   // replay: from s_dispatched to s_valid
@@ -268,11 +258,7 @@
       Mux(inReplayWalk, dispatchPtr - dispatchReplayStep, dispatchPtr + numDeq))
   )
 
-<<<<<<< HEAD
-  headPtr := Mux(exceptionValid, 0.U, headPtr + PopCount(needDequeue))
-=======
-  headPtr := Mux(exceptionValid, 0.U.asTypeOf(new CircularQueuePtr(size)), headPtr + numCommit)
->>>>>>> 790d0bfd
+  headPtr := Mux(exceptionValid, 0.U.asTypeOf(new CircularQueuePtr(size)), headPtr + PopCount(needDequeue))
 
   /**
     * Part 4: set output and input
