package xiangshan.backend.regfile

import chisel3._
import chisel3.util._
import xiangshan._

class RfReadPort extends XSBundle {
  val addr = Input(UInt(PhyRegIdxWidth.W))
  val data = Output(UInt((XLEN + 1).W))
}

class RfWritePort extends XSBundle {
  val wen = Input(Bool())
  val addr = Input(UInt(PhyRegIdxWidth.W))
  val data = Input(UInt((XLEN + 1).W))
}

class Regfile
(
  numReadPorts: Int,
  numWirtePorts: Int,
  hasZero: Boolean,
  len: Int
) extends XSModule {
  val io = IO(new Bundle() {
    val readPorts = Vec(numReadPorts, new RfReadPort)
    val writePorts = Vec(numWirtePorts, new RfWritePort)
  })

  

  if (!env.FPGAPlatform) {


    val mem = Mem(NRPhyRegs, UInt(len.W))
  
	for(r <- io.readPorts){
	  val addr_reg = RegNext(r.addr)
	  r.data := {if(hasZero) Mux(addr_reg===0.U, 0.U, mem(addr_reg)) else mem(addr_reg)}
	}

	for(w <- io.writePorts){
	  when(w.wen){
		mem(w.addr) := w.data
	  }
	}

    val debugArchRat = WireInit(VecInit(Seq.fill(32)(0.U(PhyRegIdxWidth.W))))
    ExcitingUtils.addSink(
      debugArchRat,
      if(hasZero) "DEBUG_INI_ARCH_RAT" else "DEBUG_FP_ARCH_RAT",
      ExcitingUtils.Debug
    )

    val debugArchReg = WireInit(VecInit(debugArchRat.zipWithIndex.map(
      x => if(hasZero && x._2==0) 0.U else mem(x._1)
    )))
    ExcitingUtils.addSource(
      debugArchReg,
      if(hasZero) "DEBUG_INT_ARCH_REG" else "DEBUG_FP_ARCH_REG",
      ExcitingUtils.Debug
    )
  } else {

	val regfile = Module(new RegfileBlackBox)

	regfile.io.clk := this.clock
	regfile.io.gpr := hasZero.B

	regfile.io.wen0   := io.writePorts(0).wen
	regfile.io.waddr0 := io.writePorts(0).addr
	regfile.io.wdata0 := io.writePorts(0).data

	regfile.io.wen1   := io.writePorts(1).wen
	regfile.io.waddr1 := io.writePorts(1).addr
	regfile.io.wdata1 := io.writePorts(1).data

	regfile.io.wen2   := io.writePorts(2).wen
	regfile.io.waddr2 := io.writePorts(2).addr
	regfile.io.wdata2 := io.writePorts(2).data

	regfile.io.wen3   := io.writePorts(3).wen
	regfile.io.waddr3 := io.writePorts(3).addr
	regfile.io.wdata3 := io.writePorts(3).data

	regfile.io.wen4   := io.writePorts(4).wen
	regfile.io.waddr4 := io.writePorts(4).addr
	regfile.io.wdata4 := io.writePorts(4).data

	regfile.io.wen5   := io.writePorts(5).wen
	regfile.io.waddr5 := io.writePorts(5).addr
	regfile.io.wdata5 := io.writePorts(5).data

	regfile.io.wen6   := io.writePorts(6).wen
	regfile.io.waddr6 := io.writePorts(6).addr
	regfile.io.wdata6 := io.writePorts(6).data

	regfile.io.wen7   := io.writePorts(7).wen
	regfile.io.waddr7 := io.writePorts(7).addr
	regfile.io.wdata7 := io.writePorts(7).data

	regfile.io.wen8   := false.B   //io.writePorts(8).wen
	regfile.io.waddr8 := DontCare  //io.writePorts(8).addr
	regfile.io.wdata8 := DontCare  //io.writePorts(8).data

	regfile.io.wen9   := false.B   //io.writePorts(9).wen
	regfile.io.waddr9 := DontCare  //io.writePorts(9).addr
	regfile.io.wdata9 := DontCare  //io.writePorts(9).data


	regfile.io.raddr0  := io.readPorts(0).addr
	regfile.io.raddr1  := io.readPorts(1).addr
	regfile.io.raddr2  := io.readPorts(2).addr
	regfile.io.raddr3  := io.readPorts(3).addr
	regfile.io.raddr4  := io.readPorts(4).addr
	regfile.io.raddr5  := io.readPorts(5).addr
	regfile.io.raddr6  := io.readPorts(6).addr
	regfile.io.raddr7  := io.readPorts(7).addr
	regfile.io.raddr8  := io.readPorts(8).addr
	regfile.io.raddr9  := io.readPorts(9).addr
	regfile.io.raddr10 := io.readPorts(10).addr
	regfile.io.raddr11 := io.readPorts(11).addr
	regfile.io.raddr12 := io.readPorts(12).addr
	regfile.io.raddr13 := io.readPorts(13).addr
	regfile.io.raddr14 := DontCare //io.readPorts(14).addr
	regfile.io.raddr15 := DontCare //io.readPorts(15).addr

	io.readPorts(0).data := regfile.io.rdata0
	io.readPorts(1).data := regfile.io.rdata1  
	io.readPorts(2).data := regfile.io.rdata2  
	io.readPorts(3).data := regfile.io.rdata3  
	io.readPorts(4).data := regfile.io.rdata4  
	io.readPorts(5).data := regfile.io.rdata5  
	io.readPorts(6).data := regfile.io.rdata6  
	io.readPorts(7).data := regfile.io.rdata7  
	io.readPorts(8).data := regfile.io.rdata8  
	io.readPorts(9).data := regfile.io.rdata9  
	io.readPorts(10).data := regfile.io.rdata10 
	io.readPorts(11).data := regfile.io.rdata11 
	io.readPorts(12).data := regfile.io.rdata12 
	io.readPorts(13).data := regfile.io.rdata13 
  }

<<<<<<< HEAD
  if (!env.FPGAPlatform) {
    val debugArchRat = WireInit(VecInit(Seq.fill(32)(0.U(PhyRegIdxWidth.W))))
    ExcitingUtils.addSink(
      debugArchRat,
      if(hasZero) "DEBUG_INI_ARCH_RAT" else "DEBUG_FP_ARCH_RAT",
      ExcitingUtils.Debug
    )

    val debugArchReg = WireInit(VecInit(debugArchRat.zipWithIndex.map(
      x => if(hasZero && x._2==0) 0.U else mem(x._1)
    )))
    ExcitingUtils.addSource(
      debugArchReg,
      if(hasZero) "DEBUG_INT_ARCH_REG" else "DEBUG_FP_ARCH_REG",
      ExcitingUtils.Debug
    )
  }

}
=======
}

class RegfileBlackBox extends BlackBox with HasBlackBoxResource {

  val io = IO(new Bundle{
	val clk = Input(Clock())
	val gpr = Input(Bool())

	// write
	val wen0, wen1, wen2, wen3, wen4, wen5, wen6, wen7, wen8, wen9 = Input(Bool())
	val waddr0, waddr1, waddr2, waddr3, waddr4, waddr5, waddr6, waddr7, waddr8, waddr9 = Input(UInt(8.W))
	val wdata0, wdata1, wdata2, wdata3, wdata4, wdata5, wdata6, wdata7, wdata8, wdata9 = Input(UInt(64.W))
	
	// read
	val raddr0, raddr1, raddr2, raddr3, raddr4, raddr5, raddr6, raddr7 = Input(UInt(8.W))
	val raddr8, raddr9, raddr10, raddr11, raddr12, raddr13, raddr14, raddr15 = Input(UInt(8.W))
	val rdata0, rdata1, rdata2, rdata3, rdata4, rdata5, rdata6, rdata7 = Output(UInt(64.W))
	val rdata8, rdata9, rdata10, rdata11, rdata12, rdata13, rdata14, rdata15 = Output(UInt(64.W))
  })

  val vsrc = "/vsrc/regfile_160x64_10w16r_sim.v"
  println(s"Regfile: Using verilog source at: $vsrc")
  setResource(vsrc)

}
>>>>>>> cdd5c498
<|MERGE_RESOLUTION|>--- conflicted
+++ resolved
@@ -141,27 +141,6 @@
 	io.readPorts(13).data := regfile.io.rdata13 
   }
 
-<<<<<<< HEAD
-  if (!env.FPGAPlatform) {
-    val debugArchRat = WireInit(VecInit(Seq.fill(32)(0.U(PhyRegIdxWidth.W))))
-    ExcitingUtils.addSink(
-      debugArchRat,
-      if(hasZero) "DEBUG_INI_ARCH_RAT" else "DEBUG_FP_ARCH_RAT",
-      ExcitingUtils.Debug
-    )
-
-    val debugArchReg = WireInit(VecInit(debugArchRat.zipWithIndex.map(
-      x => if(hasZero && x._2==0) 0.U else mem(x._1)
-    )))
-    ExcitingUtils.addSource(
-      debugArchReg,
-      if(hasZero) "DEBUG_INT_ARCH_REG" else "DEBUG_FP_ARCH_REG",
-      ExcitingUtils.Debug
-    )
-  }
-
-}
-=======
 }
 
 class RegfileBlackBox extends BlackBox with HasBlackBoxResource {
@@ -187,4 +166,3 @@
   setResource(vsrc)
 
 }
->>>>>>> cdd5c498
