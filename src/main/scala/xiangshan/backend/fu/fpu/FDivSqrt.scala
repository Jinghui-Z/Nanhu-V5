--- conflicted
+++ resolved
@@ -91,13 +91,8 @@
 
 class FDivSqrt(cfg: FuConfig)(implicit p: Parameters) extends FPUSubModule(cfg) {
 
-<<<<<<< HEAD
   val robIdxReg = RegEnable(io.in.bits.ctrl.robIdx, io.in.fire)
   val kill_r = !io.in.ready && robIdxReg.needFlush(io.flush)
-=======
-  val uopReg = RegEnable(io.in.bits.uop, io.in.fire)
-  val kill_r = !io.in.ready && uopReg.robIdx.needFlush(io.redirectIn)
->>>>>>> 7f37d55f
 
   override val dataModule = Module(new FDivSqrtDataModule)
   connectDataModule
