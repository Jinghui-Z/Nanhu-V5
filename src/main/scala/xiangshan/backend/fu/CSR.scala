--- conflicted
+++ resolved
@@ -165,16 +165,12 @@
   val frm = Input(UInt(3.W))
 }
 
-<<<<<<< HEAD
-class CSRIO extends FunctionUnitIO[UInt, Null](csrCfg, len=64, extIn= FuOpType()) {
-
-=======
+
 class PerfCounterIO extends XSBundle {
   val value = Input(UInt(XLEN.W))
 }
 
-class CSRIO extends FunctionUnitIO {
->>>>>>> da10912f
+class CSRIO extends FunctionUnitIO[UInt, Null](csrCfg, len=64, extIn= FuOpType()) {
   val cfIn = Input(new CtrlFlow)
   val redirectOut = Output(new Redirect)
   val redirectOutValid = Output(Bool())
@@ -188,12 +184,10 @@
   // for differential testing
 //  val intrNO = Output(UInt(XLEN.W))
   val wenFix = Output(Bool())
-<<<<<<< HEAD
 
   override def cloneType: CSRIO.this.type =
     new CSRIO().asInstanceOf[this.type]
 
-=======
   val perf = Vec(NumPerfCounters, new PerfCounterIO)
   val memExceptionVAddr = Input(UInt(VAddrBits.W))
   val trapTarget = Output(UInt(VAddrBits.W))
@@ -201,7 +195,6 @@
   val msip = Input(Bool())
   val meip = Input(Bool())
   val interrupt = Output(Bool())
->>>>>>> da10912f
 }
 
 class CSR extends XSModule
