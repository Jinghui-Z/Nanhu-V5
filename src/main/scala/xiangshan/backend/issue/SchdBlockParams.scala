--- conflicted
+++ resolved
@@ -95,11 +95,9 @@
 
   def needSrcVxrm: Boolean = issueBlockParams.map(_.needSrcVxrm).reduce(_ || _)
 
-<<<<<<< HEAD
   def writeVConfig: Boolean = issueBlockParams.map(_.writeVConfig).reduce(_ || _)
-=======
+  
   def writeVType: Boolean = issueBlockParams.map(_.writeVType).reduce(_ || _)
->>>>>>> 73900036
 
   def numRedirect: Int = issueBlockParams.map(_.numRedirect).sum
 
