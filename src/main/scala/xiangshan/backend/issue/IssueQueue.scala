package xiangshan.backend.issue

import chisel3._
import chisel3.util._
import xiangshan._

trait IQConst{
  val iqSize = 8
  val iqIdxWidth = log2Up(iqSize)
  val layer1Size = iqSize
  val layer2Size = iqSize/2
}

sealed abstract class IQBundle extends XSBundle with IQConst
sealed abstract class IQModule extends XSModule with IQConst with NeedImpl

sealed class CmpInputBundle extends IQBundle{
  val instRdy = Input(Bool())
  val roqIdx  = Input(UInt(RoqIdxWidth.W))
  val iqIdx   = Input(UInt(iqIdxWidth.W))
}


sealed class CompareCircuitUnit(layer: Int = 0, id: Int = 0) extends IQModule {
  val io = IO(new Bundle(){
    val in1 = new CmpInputBundle
    val in2 = new CmpInputBundle
    val out = Flipped(new CmpInputBundle)
  })

  val roqIdx1 = io.in1.roqIdx
  val roqIdx2 = io.in2.roqIdx
  val iqIdx1  = io.in1.iqIdx
  val iqIdx2  = io.in2.iqIdx

  val inst1Rdy = io.in1.instRdy
  val inst2Rdy = io.in2.instRdy

  val readySignal = Cat(inst1Rdy,inst2Rdy)

  switch (readySignal) {
    is ("b00".U) { 
      io.out.instRdy := false.B
      io.out.roqIdx := DontCare
      io.out.iqIdx := DontCare
    }
    is ("b01".U) { 
      io.out.instRdy := inst2Rdy
      io.out.roqIdx := roqIdx2
      io.out.iqIdx := iqIdx2
     }
    is ("b10".U) { 
      io.out.instRdy := inst1Rdy
      io.out.roqIdx := roqIdx1
      io.out.iqIdx := iqIdx1
    }
    is ("b11".U) { 
      when(roqIdx1 < roqIdx2) {
        io.out.instRdy := inst1Rdy
        io.out.roqIdx := roqIdx1
        io.out.iqIdx := iqIdx1
      } .otherwise {
        io.out.instRdy := inst2Rdy
        io.out.roqIdx := roqIdx2
        io.out.iqIdx := iqIdx2
      }
    }
  }

}

class IssueQueue(val fuTypeInt: BigInt, val wakeupCnt: Int, val bypassCnt: Int) extends IQModule {

  val useBypass = bypassCnt > 0

  val io = IO(new Bundle() {
    // flush Issue Queue
    val redirect = Flipped(ValidIO(new Redirect))

    // enq Ctrl sigs at dispatch-2
    val enqCtrl = Flipped(DecoupledIO(new MicroOp))
    // enq Data at next cycle (regfile has 1 cycle latency)
    val enqData = Flipped(ValidIO(new ExuInput))

    //  broadcast selected uop to other issue queues which has bypasses
    val selectedUop = if(useBypass) DecoupledIO(new MicroOp) else null

    // send to exu
    val deq = DecoupledIO(new ExuInput)

    // listen to write back bus
    val wakeUpPorts = Vec(wakeupCnt, Flipped(DecoupledIO(new ExuOutput)))

    // use bypass uops to speculative wake-up
    val bypassUops = if(useBypass) Vec(bypassCnt, Flipped(DecoupledIO(new MicroOp))) else null
    val bypassData = if(useBypass) Vec(bypassCnt, Flipped(DecoupledIO(new ExuOutput))) else null
  })
  //---------------------------------------------------------
  // Issue Queue
  //---------------------------------------------------------

  //Tag Queue
  val ctrlFlow = Mem(iqSize,new CtrlFlow)
  val ctrlSig = Mem(iqSize,new CtrlSignals)
  val brMask  = RegInit(VecInit(Seq.fill(iqSize)(0.U(BrqSize.W))))
  val valid   = RegInit(VecInit(Seq.fill(iqSize)(false.B)))
  val src1Rdy = RegInit(VecInit(Seq.fill(iqSize)(false.B)))
  val src2Rdy = RegInit(VecInit(Seq.fill(iqSize)(false.B)))
  val src3Rdy = RegInit(VecInit(Seq.fill(iqSize)(false.B)))
  val prfSrc1 = Reg(Vec(iqSize, UInt(PhyRegIdxWidth.W)))
  val prfSrc2 = Reg(Vec(iqSize, UInt(PhyRegIdxWidth.W)))
  val prfSrc3 = Reg(Vec(iqSize, UInt(PhyRegIdxWidth.W)))
  val prfDest = Reg(Vec(iqSize, UInt(PhyRegIdxWidth.W)))
  val oldPDest = Reg(Vec(iqSize, UInt(PhyRegIdxWidth.W)))
  val freelistAllocPrt = Reg(Vec(iqSize, UInt(PhyRegIdxWidth.W)))
  val roqIdx  = Reg(Vec(iqSize, UInt(RoqIdxWidth.W)))

  val instRdy = WireInit(VecInit(List.tabulate(iqSize)(i => src1Rdy(i) && src2Rdy(i) && valid(i))))


  //tag enqueue
  val iqEmty = !valid.asUInt.orR
  val iqFull =  valid.asUInt.andR
  val iqAllowIn = !iqFull 
  io.enqCtrl.ready := iqAllowIn

  //enqueue pointer
  val emptySlot = ~valid.asUInt
  val enqueueSelect = PriorityEncoder(emptySlot)

  when(io.enqCtrl.fire()){
    ctrlFlow(enqueueSelect) := io.enqCtrl.bits.cf
    ctrlSig(enqueueSelect) := io.enqCtrl.bits.ctrl
    brMask(enqueueSelect) := io.enqCtrl.bits.brMask
    valid(enqueueSelect) := true.B
    src1Rdy(enqueueSelect) := io.enqCtrl.bits.src1State === SrcState.rdy
    src2Rdy(enqueueSelect) := io.enqCtrl.bits.src2State === SrcState.rdy
    src3Rdy(enqueueSelect) := io.enqCtrl.bits.src3State === SrcState.rdy
    prfSrc1(enqueueSelect) := io.enqCtrl.bits.psrc1
    prfSrc2(enqueueSelect) := io.enqCtrl.bits.psrc2
    prfSrc3(enqueueSelect) := io.enqCtrl.bits.psrc3
    prfDest(enqueueSelect) := io.enqCtrl.bits.pdest
    oldPDest(enqueueSelect) := io.enqCtrl.bits.old_pdest
    freelistAllocPrt(enqueueSelect) := io.enqCtrl.bits.freelistAllocPtr
    roqIdx(enqueueSelect) := io.enqCtrl.bits.roqIdx

  }

  //Data Queue
  val src1Data = Reg(Vec(iqSize, UInt(XLEN.W)))
  val src2Data = Reg(Vec(iqSize, UInt(XLEN.W)))
  val src3Data = Reg(Vec(iqSize, UInt(XLEN.W)))

  val enqSelNext = RegNext(enqueueSelect)
  val enqFireNext = RegNext(io.enqCtrl.fire())

  // Read RegFile
  when (enqFireNext) {
    src1Data(enqSelNext) := io.enqData.bits.src1
    src2Data(enqSelNext) := io.enqData.bits.src2
    src3Data(enqSelNext) := io.enqData.bits.src3
  }
  // From Common Data Bus(wakeUpPort)
  val cdbValid = List.tabulate(wakeupCnt)(i => io.wakeUpPorts(i).valid)
  val cdbData = List.tabulate(wakeupCnt)(i => io.wakeUpPorts(i).bits.data)
  val cdbPdest = List.tabulate(wakeupCnt)(i => io.wakeUpPorts(i).bits.uop.pdest)
  List.tabulate(iqSize)(i =>
    when (valid(i)) {
      List.tabulate(wakeupCnt)(j =>
        when(!src1Rdy(i) && prfSrc1(i) === cdbPdest(j) && cdbValid(j)) {
          src1Rdy(i) := true.B
          src1Data(i) := cdbData(j)
        }
      )
      List.tabulate(wakeupCnt)(j =>
        when(!src2Rdy(i) && prfSrc2(i) === cdbPdest(j) && cdbValid(j)) {
          src2Rdy(i) := true.B
          src2Data(i) := cdbData(j)
        }
      )
      List.tabulate(wakeupCnt)(j =>
        when(!src3Rdy(i) && prfSrc3(i) === cdbPdest(j) && cdbValid(j)) {
          src3Rdy(i) := true.B
          src3Data(i) := cdbData(j)
        }
      )
    }
  )

  // From byPass [speculative] (just for ALU to listen to other ALU's res, include itself)
  // just need Tag(Ctrl). send out Tag when Tag is decided. other ALUIQ listen to them and decide Tag


  //---------------------------------------------------------
  // Select Circuit
  //---------------------------------------------------------
  //layer 1
<<<<<<< HEAD
  val layer1CCUs = (0 to layer1Size-1 by +2) map { i =>
    val CCU_1 = Module(new CompareCircuitUnit(layer = 1, id = i))
    CCU_1.io.input_1.instRdy := instRdy(i)
    CCU_1.io.input_1.roqIdx  := roqIdx(i)
    CCU_1.io.input_1.iqIdx   := i.U

    CCU_1.io.input_2.instRdy := instRdy(i+1)
    CCU_1.io.input_2.roqIdx  := roqIdx(i+1)
    CCU_1.io.input_2.iqIdx   := (i+1).U
=======
  val layer1CCUs = (0 until layer1Size by 2) map { i =>
    val CCU_1 = Module(new CompareCircuitUnit(layer = 1, id = i/2))
    CCU_1.io.in1.instRdy := instRdy(i)
    CCU_1.io.in1.roqIdx  := roqIdx(i)
    CCU_1.io.in1.iqIdx   := i.U

    CCU_1.io.in2.instRdy := instRdy(i+1)
    CCU_1.io.in2.roqIdx  := roqIdx(i+1)
    CCU_1.io.in2.iqIdx   := (i+1).U
>>>>>>> 60d28aaa
    
    CCU_1
  }

  //layer 2
<<<<<<< HEAD
  val layer2CCUs = (0 to layer2Size-1 by +2) map { i =>
    val CCU_2 = Module(new CompareCircuitUnit(layer = 2, id = i))
    CCU_2.io.input_1.instRdy := layer1CCUs(i).io.output.instRdy
    CCU_2.io.input_1.roqIdx  := layer1CCUs(i).io.output.roqIdx
    CCU_2.io.input_1.iqIdx   := layer1CCUs(i).io.output.iqIdx

    CCU_2.io.input_2.instRdy := layer1CCUs(i+1).io.output.instRdy
    CCU_2.io.input_2.roqIdx  := layer1CCUs(i+1).io.output.roqIdx
    CCU_2.io.input_2.iqIdx   := layer1CCUs(i+1).io.output.iqIdx
=======
  val layer2CCUs = (0 until layer2Size by 2) map { i =>
    val CCU_2 = Module(new CompareCircuitUnit(layer = 2, id = i/2))
    CCU_2.io.in1.instRdy := layer1CCUs(i).io.out.instRdy
    CCU_2.io.in1.roqIdx  := layer1CCUs(i).io.out.roqIdx
    CCU_2.io.in1.iqIdx   := layer1CCUs(i).io.out.iqIdx

    CCU_2.io.in2.instRdy := layer1CCUs(i+1).io.out.instRdy
    CCU_2.io.in2.roqIdx  := layer1CCUs(i+1).io.out.roqIdx
    CCU_2.io.in2.iqIdx   := layer1CCUs(i+1).io.out.iqIdx
>>>>>>> 60d28aaa
    
    CCU_2
  }

  //layer 3
  val CCU_3 = Module(new CompareCircuitUnit(layer = 3, id = 0))
  CCU_3.io.in1.instRdy := layer2CCUs(0).io.out.instRdy
  CCU_3.io.in1.roqIdx  := layer2CCUs(0).io.out.roqIdx
  CCU_3.io.in1.iqIdx   := layer2CCUs(0).io.out.iqIdx

  CCU_3.io.in2.instRdy := layer2CCUs(1).io.out.instRdy
  CCU_3.io.in2.roqIdx  := layer2CCUs(1).io.out.roqIdx
  CCU_3.io.in2.iqIdx   := layer2CCUs(1).io.out.iqIdx

  

  


}<|MERGE_RESOLUTION|>--- conflicted
+++ resolved
@@ -195,17 +195,6 @@
   // Select Circuit
   //---------------------------------------------------------
   //layer 1
-<<<<<<< HEAD
-  val layer1CCUs = (0 to layer1Size-1 by +2) map { i =>
-    val CCU_1 = Module(new CompareCircuitUnit(layer = 1, id = i))
-    CCU_1.io.input_1.instRdy := instRdy(i)
-    CCU_1.io.input_1.roqIdx  := roqIdx(i)
-    CCU_1.io.input_1.iqIdx   := i.U
-
-    CCU_1.io.input_2.instRdy := instRdy(i+1)
-    CCU_1.io.input_2.roqIdx  := roqIdx(i+1)
-    CCU_1.io.input_2.iqIdx   := (i+1).U
-=======
   val layer1CCUs = (0 until layer1Size by 2) map { i =>
     val CCU_1 = Module(new CompareCircuitUnit(layer = 1, id = i/2))
     CCU_1.io.in1.instRdy := instRdy(i)
@@ -215,23 +204,11 @@
     CCU_1.io.in2.instRdy := instRdy(i+1)
     CCU_1.io.in2.roqIdx  := roqIdx(i+1)
     CCU_1.io.in2.iqIdx   := (i+1).U
->>>>>>> 60d28aaa
     
     CCU_1
   }
 
   //layer 2
-<<<<<<< HEAD
-  val layer2CCUs = (0 to layer2Size-1 by +2) map { i =>
-    val CCU_2 = Module(new CompareCircuitUnit(layer = 2, id = i))
-    CCU_2.io.input_1.instRdy := layer1CCUs(i).io.output.instRdy
-    CCU_2.io.input_1.roqIdx  := layer1CCUs(i).io.output.roqIdx
-    CCU_2.io.input_1.iqIdx   := layer1CCUs(i).io.output.iqIdx
-
-    CCU_2.io.input_2.instRdy := layer1CCUs(i+1).io.output.instRdy
-    CCU_2.io.input_2.roqIdx  := layer1CCUs(i+1).io.output.roqIdx
-    CCU_2.io.input_2.iqIdx   := layer1CCUs(i+1).io.output.iqIdx
-=======
   val layer2CCUs = (0 until layer2Size by 2) map { i =>
     val CCU_2 = Module(new CompareCircuitUnit(layer = 2, id = i/2))
     CCU_2.io.in1.instRdy := layer1CCUs(i).io.out.instRdy
@@ -241,7 +218,6 @@
     CCU_2.io.in2.instRdy := layer1CCUs(i+1).io.out.instRdy
     CCU_2.io.in2.roqIdx  := layer1CCUs(i+1).io.out.roqIdx
     CCU_2.io.in2.iqIdx   := layer1CCUs(i+1).io.out.iqIdx
->>>>>>> 60d28aaa
     
     CCU_2
   }
