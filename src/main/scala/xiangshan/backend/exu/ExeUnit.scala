--- conflicted
+++ resolved
@@ -35,20 +35,13 @@
   val flush = Flipped(ValidIO(new Redirect()))
   val in = Flipped(DecoupledIO(new ExuInput(params)))
   val out = DecoupledIO(new ExuOutput(params))
-<<<<<<< HEAD
-  val csrio = if (params.hasCSR) Some(new CSRFileIO) else None
-  val fenceio = if (params.hasFence) Some(new FenceIO) else None
-  val frm = if (params.needSrcFrm) Some(Input(UInt(3.W))) else None
-  val vxrm = if (params.needSrcVxrm) Some(Input(UInt(2.W))) else None
-  val vlIsZero = OptionWrapper(params.writeVConfig, Output(Bool()))
-  val vlIsVlmax = OptionWrapper(params.writeVConfig, Output(Bool()))
-=======
   val csrio = OptionWrapper(params.hasCSR, new CSRFileIO)
   val fenceio = OptionWrapper(params.hasFence, new FenceIO)
   val frm = OptionWrapper(params.needSrcFrm, Input(Frm()))
   val vxrm = OptionWrapper(params.needSrcVxrm, Input(Vxrm()))
   val vtype = OptionWrapper(params.writeVType, new VType)
->>>>>>> 73900036
+  val vlIsZero = OptionWrapper(params.writeVConfig, Output(Bool()))
+  val vlIsVlmax = OptionWrapper(params.writeVConfig, Output(Bool()))
 }
 
 class ExeUnit(val exuParams: ExeUnitParams)(implicit p: Parameters) extends LazyModule {
