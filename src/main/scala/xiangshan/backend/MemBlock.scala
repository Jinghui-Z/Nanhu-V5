/***************************************************************************************
* Copyright (c) 2020-2021 Institute of Computing Technology, Chinese Academy of Sciences
* Copyright (c) 2020-2021 Peng Cheng Laboratory
*
* XiangShan is licensed under Mulan PSL v2.
* You can use this software according to the terms and conditions of the Mulan PSL v2.
* You may obtain a copy of Mulan PSL v2 at:
*          http://license.coscl.org.cn/MulanPSL2
*
* THIS SOFTWARE IS PROVIDED ON AN "AS IS" BASIS, WITHOUT WARRANTIES OF ANY KIND,
* EITHER EXPRESS OR IMPLIED, INCLUDING BUT NOT LIMITED TO NON-INFRINGEMENT,
* MERCHANTABILITY OR FIT FOR A PARTICULAR PURPOSE.
*
* See the Mulan PSL v2 for more details.
***************************************************************************************/

package xiangshan.backend

import org.chipsalliance.cde.config.Parameters
import chisel3._
import chisel3.util._
import coupledL2.PrefetchRecv
import freechips.rocketchip.diplomacy.{BundleBridgeSource, LazyModule, LazyModuleImp}
import freechips.rocketchip.tile.HasFPUParameters
import freechips.rocketchip.tilelink.TLBuffer
import coupledL2.PrefetchRecv
import utils._
import utility._
import utils._
import xiangshan._
import xiangshan.backend.Bundles.{DynInst, MemExuInput, MemExuOutput}
import xiangshan.backend.ctrlblock.{DebugLSIO, LsTopdownInfo}
import xiangshan.backend.exu.MemExeUnit
import xiangshan.backend.fu._
<<<<<<< HEAD
import xiangshan.backend.rob.RobLsqIO
=======
import xiangshan.backend.rob.{DebugLSIO, LsTopdownInfo, RobLsqIO, RobPtr, RobDebugRollingIO}
>>>>>>> 7f37d55f
import xiangshan.cache._
import xiangshan.cache.mmu._
import xiangshan.mem._
import xiangshan.mem.mdp._
import xiangshan.mem.prefetch.{BasePrefecher, SMSParams, SMSPrefetcher, L1Prefetcher}

class Std(cfg: FuConfig)(implicit p: Parameters) extends FuncUnit(cfg) {
  io.in.ready := io.out.ready
  io.out.valid := io.in.valid
  io.out.bits := 0.U.asTypeOf(io.out.bits)
  io.out.bits.res.data := io.in.bits.data.src(0)
  io.out.bits.ctrl.robIdx := io.in.bits.ctrl.robIdx
}

class ooo_to_mem(implicit p: Parameters) extends XSBundle {
  val loadFastMatch = Vec(exuParameters.LduCnt, Input(UInt(exuParameters.LduCnt.W)))
  val loadFastFuOpType = Vec(exuParameters.LduCnt, Input(FuOpType()))
  val loadFastImm = Vec(exuParameters.LduCnt, Input(UInt(12.W)))
  val sfence = Input(new SfenceBundle)
  val tlbCsr = Input(new TlbCsrBundle)
  val lsqio = new Bundle {
   val lcommit = Input(UInt(log2Up(CommitWidth + 1).W))
   val scommit = Input(UInt(log2Up(CommitWidth + 1).W))
   val pendingld = Input(Bool())
   val pendingst = Input(Bool())
   val commit = Input(Bool())
   val pendingPtr = Input(new RobPtr)
  }

  val isStore = Input(Bool())
  val csrCtrl = Flipped(new CustomCSRCtrlIO)
  val enqLsq = new LsqEnqIO
  val flushSb = Input(Bool())
  val loadPc = Vec(exuParameters.LduCnt, Input(UInt(VAddrBits.W))) // for hw prefetch
  val storePc = Vec(exuParameters.StuCnt, Input(UInt(VAddrBits.W))) // for hw prefetch
  val issue = Vec(exuParameters.LsExuCnt + exuParameters.StuCnt, Flipped(DecoupledIO(new ExuInput)))
}

class mem_to_ooo(implicit p: Parameters ) extends XSBundle {
  val otherFastWakeup = Vec(exuParameters.LduCnt + 2 * exuParameters.StuCnt, ValidIO(new MicroOp))
  val csrUpdate = new DistributedCSRUpdateReq
  val lqCancelCnt = Output(UInt(log2Up(VirtualLoadQueueSize + 1).W))
  val sqCancelCnt = Output(UInt(log2Up(StoreQueueSize + 1).W))
  val sqDeq = Output(UInt(log2Ceil(EnsbufferWidth + 1).W))
  val lqDeq = Output(UInt(log2Up(CommitWidth + 1).W))
  val stIn = Vec(exuParameters.StuCnt, ValidIO(new ExuInput))
  val stIssuePtr = Output(new SqPtr())

  val memoryViolation = ValidIO(new Redirect)
  val sbIsEmpty = Output(Bool())

  val lsTopdownInfo = Vec(exuParameters.LduCnt, Output(new LsTopdownInfo))

  val lsqio = new Bundle {
    val vaddr = Output(UInt(VAddrBits.W))
    val mmio = Output(Vec(LoadPipelineWidth, Bool()))
    val uop = Output(Vec(LoadPipelineWidth, new MicroOp))
    val lqCanAccept = Output(Bool())
    val sqCanAccept = Output(Bool())
  }
  val writeback = Vec(exuParameters.LsExuCnt + exuParameters.StuCnt, DecoupledIO(new ExuOutput))
}

class MemCoreTopDownIO extends Bundle {
  val robHeadMissInDCache = Output(Bool())
  val robHeadTlbReplay = Output(Bool())
  val robHeadTlbMiss = Output(Bool())
  val robHeadLoadVio = Output(Bool())
  val robHeadLoadMSHR = Output(Bool())
}

class fetch_to_mem(implicit p: Parameters) extends XSBundle{
  val itlb = Flipped(new TlbPtwIO())
}


class MemBlock()(implicit p: Parameters) extends LazyModule
<<<<<<< HEAD
  with HasXSParameter {
=======
  with HasXSParameter with HasWritebackSource {
  override def shouldBeInlined: Boolean = false
>>>>>>> 7f37d55f

  val dcache = LazyModule(new DCacheWrapper())
  val uncache = LazyModule(new Uncache())
  val ptw = LazyModule(new L2TLBWrapper())
  val ptw_to_l2_buffer = if (!coreParams.softPTW) LazyModule(new TLBuffer) else null
  val l2_pf_sender_opt = coreParams.prefetcher.map(_ =>
    BundleBridgeSource(() => new PrefetchRecv)
  )
  val l3_pf_sender_opt = coreParams.prefetcher.map(_ =>
    BundleBridgeSource(() => new huancun.PrefetchRecv)
  )

  if (!coreParams.softPTW) {
    ptw_to_l2_buffer.node := ptw.node
  }

  lazy val module = new MemBlockImp(this)

}

class MemBlockImp(outer: MemBlock) extends LazyModuleImp(outer)
  with HasXSParameter
  with HasFPUParameters
  with HasPerfEvents
  with HasL1PrefetchSourceParameter
{
  private val LduCnt = backendParams.LduCnt
  private val StaCnt = backendParams.StaCnt
  private val StdCnt = backendParams.StdCnt
  private val MemExuCnt = LduCnt + StaCnt + StdCnt
  private val MemAddrExtCnt = LduCnt + StaCnt

  val io = IO(new Bundle {
    val hartId = Input(UInt(8.W))
    val redirect = Flipped(ValidIO(new Redirect))
<<<<<<< HEAD
    // in from fetch
    val itlb = Flipped(new TlbPtwIO())
    // in from ooo
    val issue = Vec(MemExuCnt, Flipped(DecoupledIO(new MemExuInput)))
    val loadFastMatch = Vec(LduCnt, Input(UInt(LduCnt.W)))
    val loadFastImm = Vec(LduCnt, Input(UInt(12.W)))
    val loadPc = Vec(LduCnt, Input(UInt(VAddrBits.W))) // for hw prefetch
    val stIssuePtr = Output(new SqPtr())
    val int2vlsu = Flipped(new Int2VLSUIO)
    val vec2vlsu = Flipped(new Vec2VLSUIO)
    // out
    val writeback = Vec(MemExuCnt, DecoupledIO(new MemExuOutput))
    val ldaIqFeedback = Vec(LduCnt, new MemRSFeedbackIO)
    val staIqFeedback = Vec(StaCnt, new MemRSFeedbackIO)
    val ldCancel = Vec(LduCnt, new LoadCancelIO)
    val s3_delayed_load_error = Vec(LduCnt, Output(Bool()))
    val otherFastWakeup = Vec(MemExuCnt, ValidIO(new DynInst))
=======

    val ooo_to_mem = new ooo_to_mem
    val mem_to_ooo = new mem_to_ooo
    val fetch_to_mem = new fetch_to_mem

    val rsfeedback = Vec(exuParameters.LsExuCnt, new MemRSFeedbackIO)
    val int2vlsu = Flipped(new Int2VLSUIO)
    val vec2vlsu = Flipped(new Vec2VLSUIO)
    // out
    val s3_delayed_load_error = Vec(exuParameters.LduCnt, Output(Bool()))
>>>>>>> 7f37d55f
    val vlsu2vec = new VLSU2VecIO
    val vlsu2int = new VLSU2IntIO
    val vlsu2ctrl = new VLSU2CtrlIO
    // misc
<<<<<<< HEAD
    val stIn = Vec(StaCnt, ValidIO(new MemExuInput))
    val memoryViolation = ValidIO(new Redirect)
    val ptw = new VectorTlbPtwIO(LduCnt + StaCnt + 1) // load + store + hw prefetch
    val sfence = Input(new SfenceBundle)
    val tlbCsr = Input(new TlbCsrBundle)
    val fenceToSbuffer = Flipped(new FenceToSbuffer)
    val enqLsq = new LsqEnqIO
    // val memPredUpdate = Vec(exuParameters.StuCnt, Input(new MemPredUpdateReq))
    val lsqio = new Bundle {
      val exceptionAddr = new ExceptionAddrIO // to csr
      val rob = Flipped(new RobLsqIO) // rob to lsq
      val lqCanAccept = Output(Bool())
      val sqCanAccept = Output(Bool())
    }
    val csrCtrl = Flipped(new CustomCSRCtrlIO)
    val csrUpdate = new DistributedCSRUpdateReq
=======
>>>>>>> 7f37d55f
    val error = new L1CacheErrorInfo
    val memInfo = new Bundle {
      val sqFull = Output(Bool())
      val lqFull = Output(Bool())
      val dcacheMSHRFull = Output(Bool())
    }
    val debug_ls = new DebugLSIO
<<<<<<< HEAD
    val lsTopdownInfo = Vec(LduCnt, Output(new LsTopdownInfo))
=======
>>>>>>> 7f37d55f
    val l2_hint = Input(Valid(new L2ToL1Hint()))
    val l2PfqBusy = Input(Bool())

    val debugTopDown = new Bundle {
      val robHeadVaddr = Flipped(Valid(UInt(VAddrBits.W)))
      val toCore = new MemCoreTopDownIO
    }
    val debugRolling = Flipped(new RobDebugRollingIO)
  })

<<<<<<< HEAD
=======
  override def writebackSource1: Option[Seq[Seq[DecoupledIO[ExuOutput]]]] = Some(Seq(io.mem_to_ooo.writeback))

>>>>>>> 7f37d55f
  val redirect = RegNextWithEnable(io.redirect)

  private val dcache = outer.dcache.module
  val uncache = outer.uncache.module

  val delayedDcacheRefill = RegNext(dcache.io.lsu.lsq)

  val csrCtrl = DelayN(io.ooo_to_mem.csrCtrl, 2)
  dcache.io.csr.distribute_csr <> csrCtrl.distribute_csr
  dcache.io.l2_pf_store_only := RegNext(io.ooo_to_mem.csrCtrl.l2_pf_store_only, false.B)
  io.mem_to_ooo.csrUpdate := RegNext(dcache.io.csr.update)
  io.error <> RegNext(RegNext(dcache.io.error))
  when(!csrCtrl.cache_error_enable){
    io.error.report_to_beu := false.B
    io.error.valid := false.B
  }

  val loadUnits = Seq.fill(LduCnt)(Module(new LoadUnit))
  val storeUnits = Seq.fill(StaCnt)(Module(new StoreUnit))
  val stdExeUnits = Seq.fill(StdCnt)(Module(new MemExeUnit(backendParams.memSchdParams.get.issueBlockParams(2).exuBlockParams.head)))
  val stData = stdExeUnits.map(_.io.out)
  val exeUnits = loadUnits ++ storeUnits
  val l1_pf_req = Wire(Decoupled(new L1PrefetchReq()))
  val prefetcherOpt: Option[BasePrefecher] = coreParams.prefetcher.map {
    case _: SMSParams =>
      val sms = Module(new SMSPrefetcher())
      sms.io_agt_en := RegNextN(io.ooo_to_mem.csrCtrl.l1D_pf_enable_agt, 2, Some(false.B))
      sms.io_pht_en := RegNextN(io.ooo_to_mem.csrCtrl.l1D_pf_enable_pht, 2, Some(false.B))
      sms.io_act_threshold := RegNextN(io.ooo_to_mem.csrCtrl.l1D_pf_active_threshold, 2, Some(12.U))
      sms.io_act_stride := RegNextN(io.ooo_to_mem.csrCtrl.l1D_pf_active_stride, 2, Some(30.U))
      sms.io_stride_en := false.B
      sms
  }
  prefetcherOpt.foreach{ pf => pf.io.l1_req.ready := false.B }
  val l1PrefetcherOpt: Option[BasePrefecher] = coreParams.prefetcher.map {
    case _ =>
      val l1Prefetcher = Module(new L1Prefetcher())
      l1Prefetcher.io.enable := WireInit(Constantin.createRecord("enableL1StreamPrefetcher" + p(XSCoreParamsKey).HartId.toString, initValue = 1.U)) === 1.U
      l1Prefetcher.pf_ctrl <> dcache.io.pf_ctrl
      l1Prefetcher.l2PfqBusy := io.l2PfqBusy

      // stride will train on miss or prefetch hit
      for (i <- 0 until exuParameters.LduCnt) {
        val source = loadUnits(i).io.prefetch_train_l1
        l1Prefetcher.stride_train(i).valid := source.valid && source.bits.isFirstIssue && (
          source.bits.miss || isFromStride(source.bits.meta_prefetch)
        )
        l1Prefetcher.stride_train(i).bits := source.bits
        l1Prefetcher.stride_train(i).bits.uop.cf.pc := Mux(loadUnits(i).io.s2_ptr_chasing, io.ooo_to_mem.loadPc(i), RegNext(io.ooo_to_mem.loadPc(i)))
      }
      l1Prefetcher
  }
  // load prefetch to l1 Dcache
  l1PrefetcherOpt match {
    case Some(pf) => l1_pf_req <> pf.io.l1_req
    case None =>
      l1_pf_req.valid := false.B
      l1_pf_req.bits := DontCare
  }
  val pf_train_on_hit = RegNextN(io.ooo_to_mem.csrCtrl.l1D_pf_train_on_hit, 2, Some(true.B))

  loadUnits.zipWithIndex.map(x => x._1.suggestName("LoadUnit_"+x._2))
  storeUnits.zipWithIndex.map(x => x._1.suggestName("StoreUnit_"+x._2))
  val atomicsUnit = Module(new AtomicsUnit)

<<<<<<< HEAD
  io.writeback <> VecInit(loadUnits.map(_.io.ldout)) ++ VecInit(storeUnits.map(_.io.stout)) ++ VecInit(stdExeUnits.map(_.io.out))
  io.otherFastWakeup := DontCare
  io.otherFastWakeup.take(2).zip(loadUnits.map(_.io.fast_uop)).foreach{case(a,b)=> a := b}
  val stOut = io.writeback.drop(LduCnt).dropRight(StdCnt)
=======
  // Atom inst comes from sta / std, then its result
  // will be writebacked using load writeback port
  //
  // However, atom exception will be writebacked to rob
  // using store writeback port

  val loadWritebackOverride  = Mux(atomicsUnit.io.out.valid, atomicsUnit.io.out.bits, loadUnits.head.io.ldout.bits)
  val ldout0 = Wire(Decoupled(new ExuOutput))
  ldout0.valid := atomicsUnit.io.out.valid || loadUnits.head.io.ldout.valid
  ldout0.bits  := loadWritebackOverride
  atomicsUnit.io.out.ready := ldout0.ready
  loadUnits.head.io.ldout.ready := ldout0.ready
  when(atomicsUnit.io.out.valid){
    ldout0.bits.uop.cf.exceptionVec := 0.U(16.W).asBools // exception will be writebacked via store wb port
  }

  val ldExeWbReqs = ldout0 +: loadUnits.tail.map(_.io.ldout)
  io.mem_to_ooo.writeback <> ldExeWbReqs ++ VecInit(storeUnits.map(_.io.stout)) ++ VecInit(stdExeUnits.map(_.io.out))
  io.mem_to_ooo.otherFastWakeup := DontCare
  io.mem_to_ooo.otherFastWakeup.take(2).zip(loadUnits.map(_.io.fast_uop)).foreach{case(a,b)=> a := b}
  val stOut = io.mem_to_ooo.writeback.drop(exuParameters.LduCnt).dropRight(exuParameters.StuCnt)
>>>>>>> 7f37d55f

  // prefetch to l1 req
  // Stream's confidence is always 1
  loadUnits.foreach(load_unit => {
    load_unit.io.prefetch_req.valid <> l1_pf_req.valid
    load_unit.io.prefetch_req.bits <> l1_pf_req.bits
  })
  // NOTE: loadUnits(0) has higher bank conflict and miss queue arb priority than loadUnits(1)
  // when loadUnits(0) stage 0 is busy, hw prefetch will never use that pipeline
  val LowConfPort = 0
  loadUnits(LowConfPort).io.prefetch_req.bits.confidence := 0.U

  l1_pf_req.ready := (0 until exuParameters.LduCnt).map{
    case i => {
      if(i == LowConfPort) {
        loadUnits(i).io.canAcceptLowConfPrefetch
      }else {
        Mux(l1_pf_req.bits.confidence === 1.U, loadUnits(i).io.canAcceptHighConfPrefetch, loadUnits(i).io.canAcceptLowConfPrefetch)
      }
    }
  }.reduce(_ || _)

  // l1 pf fuzzer interface
  val DebugEnableL1PFFuzzer = false
  if (DebugEnableL1PFFuzzer) {
    // l1 pf req fuzzer
    val fuzzer = Module(new L1PrefetchFuzzer())
    fuzzer.io.vaddr := DontCare
    fuzzer.io.paddr := DontCare

    // override load_unit prefetch_req
    loadUnits.foreach(load_unit => {
      load_unit.io.prefetch_req.valid <> fuzzer.io.req.valid
      load_unit.io.prefetch_req.bits <> fuzzer.io.req.bits
    })

    fuzzer.io.req.ready := l1_pf_req.ready
  }

  // TODO: fast load wakeup
  val lsq     = Module(new LsqWrapper)
  val vlsq    = Module(new DummyVectorLsq)
  val sbuffer = Module(new Sbuffer)
  // if you wants to stress test dcache store, use FakeSbuffer
  // val sbuffer = Module(new FakeSbuffer) // out of date now
  io.mem_to_ooo.stIssuePtr := lsq.io.issuePtrExt

  dcache.io.hartId := io.hartId
  lsq.io.hartId := io.hartId
  sbuffer.io.hartId := io.hartId
  atomicsUnit.io.hartId := io.hartId

  dcache.io.lqEmpty := lsq.io.lqEmpty

  // load/store prefetch to l2 cache
  prefetcherOpt.foreach(sms_pf => {
    l1PrefetcherOpt.foreach(l1_pf => {
      val sms_pf_to_l2 = ValidIODelay(sms_pf.io.l2_req, 2)
      val l1_pf_to_l2 = ValidIODelay(l1_pf.io.l2_req, 2)

      outer.l2_pf_sender_opt.get.out.head._1.addr_valid := sms_pf_to_l2.valid || l1_pf_to_l2.valid
      outer.l2_pf_sender_opt.get.out.head._1.addr := Mux(l1_pf_to_l2.valid, l1_pf_to_l2.bits.addr, sms_pf_to_l2.bits.addr)
      outer.l2_pf_sender_opt.get.out.head._1.pf_source := Mux(l1_pf_to_l2.valid, l1_pf_to_l2.bits.source, sms_pf_to_l2.bits.source)
      outer.l2_pf_sender_opt.get.out.head._1.l2_pf_en := RegNextN(io.ooo_to_mem.csrCtrl.l2_pf_enable, 2, Some(true.B))

      sms_pf.io.enable := RegNextN(io.ooo_to_mem.csrCtrl.l1D_pf_enable, 2, Some(false.B))

      val l2_trace = Wire(new LoadPfDbBundle)
      l2_trace.paddr := outer.l2_pf_sender_opt.get.out.head._1.addr
      val table = ChiselDB.createTable("L2PrefetchTrace"+ p(XSCoreParamsKey).HartId.toString, new LoadPfDbBundle, basicDB = false)
      table.log(l2_trace, l1_pf_to_l2.valid, "StreamPrefetchTrace", clock, reset)
      table.log(l2_trace, !l1_pf_to_l2.valid && sms_pf_to_l2.valid, "L2PrefetchTrace", clock, reset)

      val l1_pf_to_l3 = ValidIODelay(l1_pf.io.l3_req, 4)
      outer.l3_pf_sender_opt.get.out.head._1.addr_valid := l1_pf_to_l3.valid
      outer.l3_pf_sender_opt.get.out.head._1.addr := l1_pf_to_l3.bits
      outer.l3_pf_sender_opt.get.out.head._1.l2_pf_en := RegNextN(io.ooo_to_mem.csrCtrl.l2_pf_enable, 4, Some(true.B))

      val l3_trace = Wire(new LoadPfDbBundle)
      l3_trace.paddr := outer.l3_pf_sender_opt.get.out.head._1.addr
      val l3_table = ChiselDB.createTable("L3PrefetchTrace"+ p(XSCoreParamsKey).HartId.toString, new LoadPfDbBundle, basicDB = false)
      l3_table.log(l3_trace, l1_pf_to_l3.valid, "StreamPrefetchTrace", clock, reset)

      XSPerfAccumulate("prefetch_fire_l2", outer.l2_pf_sender_opt.get.out.head._1.addr_valid)
      XSPerfAccumulate("prefetch_fire_l3", outer.l3_pf_sender_opt.get.out.head._1.addr_valid)
      XSPerfAccumulate("l1pf_fire_l2", l1_pf_to_l2.valid)
      XSPerfAccumulate("sms_fire_l2", !l1_pf_to_l2.valid && sms_pf_to_l2.valid)
      XSPerfAccumulate("sms_block_by_l1pf", l1_pf_to_l2.valid && sms_pf_to_l2.valid)
    })
  })

  // ptw
  val sfence = RegNext(RegNext(io.ooo_to_mem.sfence))
  val tlbcsr = RegNext(RegNext(io.ooo_to_mem.tlbCsr))
  private val ptw = outer.ptw.module
  private val ptw_to_l2_buffer = outer.ptw_to_l2_buffer.module
  ptw.io.hartId := io.hartId
  ptw.io.sfence <> sfence
  ptw.io.csr.tlb <> tlbcsr
  ptw.io.csr.distribute_csr <> csrCtrl.distribute_csr
  ptw.io.tlb(0) <> io.fetch_to_mem.itlb

  val perfEventsPTW = Wire(Vec(19, new PerfEvent))
  if (!coreParams.softPTW) {
    perfEventsPTW := ptw.getPerf
  } else {
    perfEventsPTW := DontCare
  }

  // dtlb
  val dtlb_ld = VecInit(Seq.fill(1){
<<<<<<< HEAD
    val tlb_ld = Module(new TLBNonBlock(LduCnt, 2, ldtlbParams))
=======
    val tlb_ld = Module(new TLBNonBlock(exuParameters.LduCnt + 1, 2, ldtlbParams))
>>>>>>> 7f37d55f
    tlb_ld.io // let the module have name in waveform
  })
  val dtlb_st = VecInit(Seq.fill(1){
    val tlb_st = Module(new TLBNonBlock(StaCnt, 1, sttlbParams))
    tlb_st.io // let the module have name in waveform
  })
  val dtlb_prefetch = VecInit(Seq.fill(1){
    val tlb_prefetch = Module(new TLBNonBlock(1, 2, pftlbParams))
    tlb_prefetch.io // let the module have name in waveform
  })
  val dtlb = dtlb_ld ++ dtlb_st ++ dtlb_prefetch
<<<<<<< HEAD
  val ptwio = Wire(new VectorTlbPtwIO(LduCnt + StaCnt + 1)) // load + store + hw prefetch
=======
  val ptwio = Wire(new VectorTlbPtwIO(exuParameters.LduCnt + exuParameters.StuCnt + 2)) // load + store + hw prefetch
>>>>>>> 7f37d55f
  val dtlb_reqs = dtlb.map(_.requestor).flatten
  val dtlb_pmps = dtlb.map(_.pmp).flatten
  dtlb.map(_.hartId := io.hartId)
  dtlb.map(_.sfence := sfence)
  dtlb.map(_.csr := tlbcsr)
  dtlb.map(_.flushPipe.map(a => a := false.B)) // non-block doesn't need
  if (refillBothTlb) {
    require(ldtlbParams.outReplace == sttlbParams.outReplace)
    require(ldtlbParams.outReplace == pftlbParams.outReplace)
    require(ldtlbParams.outReplace)

<<<<<<< HEAD
    val replace = Module(new TlbReplace(LduCnt + StaCnt + 1, ldtlbParams))
    replace.io.apply_sep(dtlb_ld.map(_.replace) ++ dtlb_st.map(_.replace), ptwio.resp.bits.data.entry.tag)
=======
    val replace = Module(new TlbReplace(exuParameters.LduCnt + exuParameters.StuCnt + 2, ldtlbParams))
    replace.io.apply_sep(dtlb_ld.map(_.replace) ++ dtlb_st.map(_.replace) ++ dtlb_prefetch.map(_.replace), ptwio.resp.bits.data.entry.tag)
>>>>>>> 7f37d55f
  } else {
    if (ldtlbParams.outReplace) {
      val replace_ld = Module(new TlbReplace(LduCnt, ldtlbParams))
      replace_ld.io.apply_sep(dtlb_ld.map(_.replace), ptwio.resp.bits.data.entry.tag)
    }
    if (sttlbParams.outReplace) {
      val replace_st = Module(new TlbReplace(StaCnt, sttlbParams))
      replace_st.io.apply_sep(dtlb_st.map(_.replace), ptwio.resp.bits.data.entry.tag)
    }
    if (pftlbParams.outReplace) {
      val replace_pf = Module(new TlbReplace(1, pftlbParams))
      replace_pf.io.apply_sep(dtlb_prefetch.map(_.replace), ptwio.resp.bits.data.entry.tag)
    }
  }

  val ptw_resp_next = RegEnable(ptwio.resp.bits, ptwio.resp.valid)
  val ptw_resp_v = RegNext(ptwio.resp.valid && !(sfence.valid && tlbcsr.satp.changed), init = false.B)
  ptwio.resp.ready := true.B

  dtlb.flatMap(a => a.ptw.req)
    .zipWithIndex
    .foreach{ case (tlb, i) =>
      tlb.ready := ptwio.req(i).ready
      ptwio.req(i).bits := tlb.bits
    val vector_hit = if (refillBothTlb) Cat(ptw_resp_next.vector).orR
<<<<<<< HEAD
      else if (i < LduCnt) Cat(ptw_resp_next.vector.take(LduCnt)).orR
      else Cat(ptw_resp_next.vector.drop(LduCnt)).orR
=======
      else if (i < (exuParameters.LduCnt + 1)) Cat(ptw_resp_next.vector.take(exuParameters.LduCnt + 1)).orR
      else if (i < (exuParameters.LduCnt + 1 + exuParameters.StuCnt)) Cat(ptw_resp_next.vector.drop(exuParameters.LduCnt + 1).take(exuParameters.StuCnt)).orR
      else Cat(ptw_resp_next.vector.drop(exuParameters.LduCnt + exuParameters.StuCnt + 1)).orR
>>>>>>> 7f37d55f
    ptwio.req(i).valid := tlb.valid && !(ptw_resp_v && vector_hit &&
      ptw_resp_next.data.hit(tlb.bits.vpn, tlbcsr.satp.asid, allType = true, ignoreAsid = true))
  }
  dtlb.foreach(_.ptw.resp.bits := ptw_resp_next.data)
  if (refillBothTlb) {
    dtlb.foreach(_.ptw.resp.valid := ptw_resp_v && Cat(ptw_resp_next.vector).orR)
  } else {
<<<<<<< HEAD
    dtlb_ld.foreach(_.ptw.resp.valid := ptw_resp_v && Cat(ptw_resp_next.vector.take(LduCnt)).orR)
    dtlb_st.foreach(_.ptw.resp.valid := ptw_resp_v && Cat(ptw_resp_next.vector.drop(LduCnt).take(StaCnt)).orR)
    dtlb_prefetch.foreach(_.ptw.resp.valid := ptw_resp_v && Cat(ptw_resp_next.vector.drop(LduCnt + StaCnt)).orR)
=======
    dtlb_ld.foreach(_.ptw.resp.valid := ptw_resp_v && Cat(ptw_resp_next.vector.take(exuParameters.LduCnt + 1)).orR)
    dtlb_st.foreach(_.ptw.resp.valid := ptw_resp_v && Cat(ptw_resp_next.vector.drop(exuParameters.LduCnt + 1).take(exuParameters.StuCnt)).orR)
    dtlb_prefetch.foreach(_.ptw.resp.valid := ptw_resp_v && Cat(ptw_resp_next.vector.drop(exuParameters.LduCnt + exuParameters.StuCnt + 1)).orR)
>>>>>>> 7f37d55f
  }

  val dtlbRepeater1  = PTWFilter(ldtlbParams.fenceDelay, ptwio, sfence, tlbcsr, l2tlbParams.dfilterSize)
  val dtlbRepeater2  = PTWRepeaterNB(passReady = false, ldtlbParams.fenceDelay, dtlbRepeater1.io.ptw, ptw.io.tlb(1), sfence, tlbcsr)
  val itlbRepeater2 = PTWRepeaterNB(passReady = false, itlbParams.fenceDelay, io.fetch_to_mem.itlb, ptw.io.tlb(0), sfence, tlbcsr)

  lsq.io.debugTopDown.robHeadMissInDTlb := dtlbRepeater1.io.rob_head_miss_in_tlb

  // pmp
  val pmp = Module(new PMP())
  pmp.io.distribute_csr <> csrCtrl.distribute_csr

<<<<<<< HEAD
  val pmp_check = VecInit(Seq.fill(LduCnt + StaCnt + 1)(Module(new PMPChecker(3)).io))
=======
  val pmp_check = VecInit(Seq.fill(exuParameters.LduCnt + exuParameters.StuCnt + 2)(Module(new PMPChecker(3)).io))
>>>>>>> 7f37d55f
  for ((p,d) <- pmp_check zip dtlb_pmps) {
    p.apply(tlbcsr.priv.dmode, pmp.io.pmp, pmp.io.pma, d)
    require(p.req.bits.size.getWidth == d.bits.size.getWidth)
  }

  for (i <- 0 until LduCnt) {
    io.debug_ls.debugLsInfo(i) := loadUnits(i).io.debug_ls
  }
  for (i <- 0 until StaCnt) {
    io.debug_ls.debugLsInfo(i + LduCnt) := storeUnits(i).io.debug_ls
  }

  io.mem_to_ooo.lsTopdownInfo := loadUnits.map(_.io.lsTopdownInfo)

  val tdata = RegInit(VecInit(Seq.fill(6)(0.U.asTypeOf(new MatchTriggerIO))))
  val tEnable = RegInit(VecInit(Seq.fill(6)(false.B)))
  val en = csrCtrl.trigger_enable
  tEnable := VecInit(en(2), en (3), en(4), en(5), en(7), en(9))
  when(csrCtrl.mem_trigger.t.valid) {
    tdata(csrCtrl.mem_trigger.t.bits.addr) := csrCtrl.mem_trigger.t.bits.tdata
  }
  val lTriggerMapping = Map(0 -> 2, 1 -> 3, 2 -> 5)
  val sTriggerMapping = Map(0 -> 0, 1 -> 1, 2 -> 4)
  val lChainMapping = Map(0 -> 2)
  val sChainMapping = Map(0 -> 1)
  XSDebug(tEnable.asUInt.orR, "Debug Mode: At least one store trigger is enabled\n")
  for(j <- 0 until 3)
    PrintTriggerInfo(tEnable(j), tdata(j))

  // LoadUnit
  class BalanceEntry extends XSBundle {
    val balance = Bool()
    val req = new LqWriteBundle
    val port = UInt(log2Up(LoadPipelineWidth).W)
  }

  def balanceReOrder(sel: Seq[ValidIO[BalanceEntry]]): Seq[ValidIO[BalanceEntry]] = {
    require(sel.length > 0)
    val balancePick = ParallelPriorityMux(sel.map(x => (x.valid && x.bits.balance) -> x))
    val reorderSel = Wire(Vec(sel.length, ValidIO(new BalanceEntry)))
    (0 until sel.length).map(i =>
      if (i == 0) {
        when (balancePick.valid && balancePick.bits.balance) {
          reorderSel(i) := balancePick
        } .otherwise {
          reorderSel(i) := sel(i)
        }
      } else {
        when (balancePick.valid && balancePick.bits.balance && i.U === balancePick.bits.port) {
          reorderSel(i) := sel(0)
        } .otherwise {
          reorderSel(i) := sel(i)
        }
      }
    )
    reorderSel
  }

  val fastReplaySel = loadUnits.zipWithIndex.map { case (ldu, i) => {
    val wrapper = Wire(Valid(new BalanceEntry))
    wrapper.valid        := ldu.io.fast_rep_out.valid
    wrapper.bits.req     := ldu.io.fast_rep_out.bits
    wrapper.bits.balance := ldu.io.fast_rep_out.bits.rep_info.bank_conflict
    wrapper.bits.port    := i.U
    wrapper
  }}
  val balanceFastReplaySel = balanceReOrder(fastReplaySel)

<<<<<<< HEAD
  for (i <- 0 until LduCnt) {
    loadUnits(i).io.redirect <> redirect
    // send feedback to dispatch
    loadUnits(i).io.feedback_slow <> io.ldaIqFeedback(i).feedbackSlow
    loadUnits(i).io.feedback_fast <> io.ldaIqFeedback(i).feedbackFast
    io.ldCancel(i) := loadUnits(i).io.ldCancel
=======
  val correctMissTrain = WireInit(Constantin.createRecord("CorrectMissTrain" + p(XSCoreParamsKey).HartId.toString, initValue = 0.U)) === 1.U

  for (i <- 0 until exuParameters.LduCnt) {
    loadUnits(i).io.redirect <> redirect
    loadUnits(i).io.isFirstIssue := true.B

    // get input form dispatch
    loadUnits(i).io.ldin <> io.ooo_to_mem.issue(i)
    loadUnits(i).io.feedback_slow <> io.rsfeedback(i).feedbackSlow
    loadUnits(i).io.feedback_fast <> io.rsfeedback(i).feedbackFast
    loadUnits(i).io.rsIdx := io.rsfeedback(i).rsIdx
    loadUnits(i).io.correctMissTrain := correctMissTrain
>>>>>>> 7f37d55f

    // fast replay
    loadUnits(i).io.fast_rep_in.valid := balanceFastReplaySel(i).valid
    loadUnits(i).io.fast_rep_in.bits := balanceFastReplaySel(i).bits.req

    loadUnits(i).io.fast_rep_out.ready := false.B
    for (j <- 0 until LduCnt) {
      when (balanceFastReplaySel(j).valid && balanceFastReplaySel(j).bits.port === i.U) {
        loadUnits(i).io.fast_rep_out.ready := loadUnits(j).io.fast_rep_in.ready
      }
    }

    // get input form dispatch
    loadUnits(i).io.ldin <> io.ooo_to_mem.issue(i)
    // dcache access
    loadUnits(i).io.dcache <> dcache.io.lsu.load(i)
    // forward
    loadUnits(i).io.lsq.forward <> lsq.io.forward(i)
    loadUnits(i).io.sbuffer <> sbuffer.io.forward(i)
    loadUnits(i).io.tl_d_channel := dcache.io.lsu.forward_D(i)
    loadUnits(i).io.forward_mshr <> dcache.io.lsu.forward_mshr(i)
    // ld-ld violation check
    loadUnits(i).io.lsq.ldld_nuke_query <> lsq.io.ldu.ldld_nuke_query(i)
    loadUnits(i).io.lsq.stld_nuke_query <> lsq.io.ldu.stld_nuke_query(i)
    loadUnits(i).io.csrCtrl       <> csrCtrl
    // dcache refill req
    loadUnits(i).io.refill           <> delayedDcacheRefill
    // dtlb
    loadUnits(i).io.tlb <> dtlb_reqs.take(LduCnt)(i)
    // pmp
    loadUnits(i).io.pmp <> pmp_check(i).resp
    // st-ld violation query
    for (s <- 0 until StorePipelineWidth) {
      loadUnits(i).io.stld_nuke_query(s) := storeUnits(s).io.stld_nuke_query
    }
    loadUnits(i).io.lq_rep_full <> lsq.io.lq_rep_full
    // load prefetch train
    prefetcherOpt.foreach(pf => {
      // sms will train on all miss load sources
      val source = loadUnits(i).io.prefetch_train
      pf.io.ld_in(i).valid := Mux(pf_train_on_hit,
        source.valid,
        source.valid && source.bits.isFirstIssue && source.bits.miss
      )
<<<<<<< HEAD
      pf.io.ld_in(i).bits := loadUnits(i).io.prefetch_train.bits
      pf.io.ld_in(i).bits.uop.pc := Mux(loadUnits(i).io.s2_ptr_chasing, io.loadPc(i), RegNext(io.loadPc(i)))
=======
      pf.io.ld_in(i).bits := source.bits
      pf.io.ld_in(i).bits.uop.cf.pc := Mux(loadUnits(i).io.s2_ptr_chasing, io.ooo_to_mem.loadPc(i), RegNext(io.ooo_to_mem.loadPc(i)))
    })
    l1PrefetcherOpt.foreach(pf => {
      // stream will train on all load sources
      val source = loadUnits(i).io.prefetch_train_l1
      pf.io.ld_in(i).valid := source.valid && source.bits.isFirstIssue
      pf.io.ld_in(i).bits := source.bits
      pf.io.st_in(i).valid := false.B
      pf.io.st_in(i).bits := DontCare
>>>>>>> 7f37d55f
    })

    // load to load fast forward: load(i) prefers data(i)
    val fastPriority = (i until LduCnt) ++ (0 until i)
    val fastValidVec = fastPriority.map(j => loadUnits(j).io.l2l_fwd_out.valid)
    val fastDataVec = fastPriority.map(j => loadUnits(j).io.l2l_fwd_out.data)
    val fastErrorVec = fastPriority.map(j => loadUnits(j).io.l2l_fwd_out.dly_ld_err)
    val fastMatchVec = fastPriority.map(j => io.ooo_to_mem.loadFastMatch(i)(j))
    loadUnits(i).io.l2l_fwd_in.valid := VecInit(fastValidVec).asUInt.orR
    loadUnits(i).io.l2l_fwd_in.data := ParallelPriorityMux(fastValidVec, fastDataVec)
    loadUnits(i).io.l2l_fwd_in.dly_ld_err := ParallelPriorityMux(fastValidVec, fastErrorVec)
    val fastMatch = ParallelPriorityMux(fastValidVec, fastMatchVec)
    loadUnits(i).io.ld_fast_match := fastMatch
    loadUnits(i).io.ld_fast_imm := io.ooo_to_mem.loadFastImm(i)
    loadUnits(i).io.ld_fast_fuOpType := io.ooo_to_mem.loadFastFuOpType(i)
    loadUnits(i).io.replay <> lsq.io.replay(i)

    loadUnits(i).io.l2_hint <> io.l2_hint

    // passdown to lsq (load s2)
    lsq.io.ldu.ldin(i) <> loadUnits(i).io.lsq.ldin
    lsq.io.ldout(i) <> loadUnits(i).io.lsq.uncache
    lsq.io.ld_raw_data(i) <> loadUnits(i).io.lsq.ld_raw_data
    lsq.io.trigger(i) <> loadUnits(i).io.lsq.trigger

    lsq.io.l2_hint.valid := io.l2_hint.valid
    lsq.io.l2_hint.bits.sourceId := io.l2_hint.bits.sourceId

    // alter writeback exception info
    io.s3_delayed_load_error(i) := loadUnits(i).io.s3_dly_ld_err

    // update mem dependency predictor
    // io.memPredUpdate(i) := DontCare

    // --------------------------------
    // Load Triggers
    // --------------------------------
    val hit = Wire(Vec(3, Bool()))
    for (j <- 0 until 3) {
      loadUnits(i).io.trigger(j).tdata2 := tdata(lTriggerMapping(j)).tdata2
      loadUnits(i).io.trigger(j).matchType := tdata(lTriggerMapping(j)).matchType
      loadUnits(i).io.trigger(j).tEnable := tEnable(lTriggerMapping(j))
      // Just let load triggers that match data unavailable
      hit(j) := loadUnits(i).io.trigger(j).addrHit && !tdata(lTriggerMapping(j)).select // Mux(tdata(j + 3).select, loadUnits(i).io.trigger(j).lastDataHit, loadUnits(i).io.trigger(j).addrHit)
<<<<<<< HEAD
      io.writeback(i).bits.uop.trigger.backendHit(lTriggerMapping(j)) := hit(j)
=======
      io.mem_to_ooo.writeback(i).bits.uop.cf.trigger.backendHit(lTriggerMapping(j)) := hit(j)
>>>>>>> 7f37d55f
//      io.writeback(i).bits.uop.cf.trigger.backendTiming(lTriggerMapping(j)) := tdata(lTriggerMapping(j)).timing
      //      if (lChainMapping.contains(j)) io.writeback(i).bits.uop.cf.trigger.triggerChainVec(lChainMapping(j)) := hit && tdata(j+3).chain
    }
    when(tdata(2).chain) {
<<<<<<< HEAD
      io.writeback(i).bits.uop.trigger.backendHit(2) := hit(0) && hit(1)
      io.writeback(i).bits.uop.trigger.backendHit(3) := hit(0) && hit(1)
    }
    when(!io.writeback(i).bits.uop.trigger.backendEn(1)) {
      io.writeback(i).bits.uop.trigger.backendHit(5) := false.B
    }

    XSDebug(io.writeback(i).bits.uop.trigger.getHitBackend && io.writeback(i).valid, p"Debug Mode: Load Inst No.${i}" +
    p"has trigger hit vec ${io.writeback(i).bits.uop.trigger.backendHit}\n")

  }
  // Prefetcher
  val PrefetcherDTLBPortIndex = LduCnt + StaCnt
=======
      io.mem_to_ooo.writeback(i).bits.uop.cf.trigger.backendHit(2) := hit(0) && hit(1)
      io.mem_to_ooo.writeback(i).bits.uop.cf.trigger.backendHit(3) := hit(0) && hit(1)
    }
    when(!io.mem_to_ooo.writeback(i).bits.uop.cf.trigger.backendEn(1)) {
      io.mem_to_ooo.writeback(i).bits.uop.cf.trigger.backendHit(5) := false.B
    }

    XSDebug(io.mem_to_ooo.writeback(i).bits.uop.cf.trigger.getHitBackend && io.mem_to_ooo.writeback(i).valid, p"Debug Mode: Load Inst No.${i}" +
    p"has trigger hit vec ${io.mem_to_ooo.writeback(i).bits.uop.cf.trigger.backendHit}\n")

  }
  // Prefetcher
  val StreamDTLBPortIndex = exuParameters.LduCnt
  val PrefetcherDTLBPortIndex = exuParameters.LduCnt + exuParameters.StuCnt + 1
>>>>>>> 7f37d55f
  prefetcherOpt match {
  case Some(pf) => dtlb_reqs(PrefetcherDTLBPortIndex) <> pf.io.tlb_req
  case None =>
    dtlb_reqs(PrefetcherDTLBPortIndex) := DontCare
    dtlb_reqs(PrefetcherDTLBPortIndex).req.valid := false.B
    dtlb_reqs(PrefetcherDTLBPortIndex).resp.ready := true.B
  }
  l1PrefetcherOpt match {
    case Some(pf) => dtlb_reqs(StreamDTLBPortIndex) <> pf.io.tlb_req
    case None =>
        dtlb_reqs(StreamDTLBPortIndex) := DontCare
        dtlb_reqs(StreamDTLBPortIndex).req.valid := false.B
        dtlb_reqs(StreamDTLBPortIndex).resp.ready := true.B
  }

  // StoreUnit
  for (i <- 0 until StaCnt) {
    val stu = storeUnits(i)

<<<<<<< HEAD
    stdExeUnits(i).io.flush <> redirect
    stdExeUnits(i).io.in.valid := io.issue(i + LduCnt + StaCnt).valid
    io.issue(i + LduCnt + StaCnt).ready := stdExeUnits(i).io.in.ready
    stdExeUnits(i).io.in.bits := io.issue(i + LduCnt + StaCnt).bits

    stu.io.redirect      <> redirect
    stu.io.feedback_slow <> io.staIqFeedback(i).feedbackSlow
    stu.io.stin         <> io.issue(LduCnt + i)
    stu.io.lsq          <> lsq.io.sta.storeAddrIn(i)
    stu.io.lsq_replenish <> lsq.io.sta.storeAddrInRe(i)
    // dtlb
    stu.io.tlb          <> dtlb_reqs.drop(LduCnt)(i)
    stu.io.pmp          <> pmp_check(i + LduCnt).resp
=======
    stdExeUnits(i).io.redirect <> redirect
    stdExeUnits(i).io.fromInt <> io.ooo_to_mem.issue(i + exuParameters.LduCnt + exuParameters.StuCnt)
    stdExeUnits(i).io.fromFp := DontCare
    stdExeUnits(i).io.out := DontCare

    stu.io.redirect      <> redirect
    stu.io.dcache        <> dcache.io.lsu.sta(i)
    stu.io.feedback_slow <> io.rsfeedback(exuParameters.LduCnt + i).feedbackSlow
    stu.io.rsIdx         <> io.rsfeedback(exuParameters.LduCnt + i).rsIdx
    // NOTE: just for dtlb's perf cnt
    stu.io.isFirstIssue <> io.rsfeedback(exuParameters.LduCnt + i).isFirstIssue
    stu.io.stin         <> io.ooo_to_mem.issue(exuParameters.LduCnt + i)
    stu.io.lsq          <> lsq.io.sta.storeAddrIn(i)
    stu.io.lsq_replenish <> lsq.io.sta.storeAddrInRe(i)
    // dtlb
    stu.io.tlb          <> dtlb_reqs.drop(exuParameters.LduCnt + 1)(i)
    stu.io.pmp          <> pmp_check(exuParameters.LduCnt + 1 + i).resp

    // prefetch
    stu.io.prefetch_req <> sbuffer.io.store_prefetch(i)
>>>>>>> 7f37d55f

    // store unit does not need fast feedback
    io.staIqFeedback(i).feedbackFast := DontCare

    // Lsq to sta unit
    lsq.io.sta.storeMaskIn(i) <> stu.io.st_mask_out

    // Lsq to std unit's rs
    lsq.io.std.storeDataIn(i) := stData(i)

    // store prefetch train
    prefetcherOpt.foreach(pf => {
      pf.io.st_in(i).valid := Mux(pf_train_on_hit,
        stu.io.prefetch_train.valid,
        stu.io.prefetch_train.valid && stu.io.prefetch_train.bits.isFirstIssue && (
          stu.io.prefetch_train.bits.miss
          )
      )
      pf.io.st_in(i).bits := stu.io.prefetch_train.bits
      pf.io.st_in(i).bits.uop.cf.pc := RegNext(io.ooo_to_mem.storePc(i))
    })

    // 1. sync issue info to store set LFST
    // 2. when store issue, broadcast issued sqPtr to wake up the following insts
    // io.stIn(i).valid := io.issue(exuParameters.LduCnt + i).valid
    // io.stIn(i).bits := io.issue(exuParameters.LduCnt + i).bits
    io.mem_to_ooo.stIn(i).valid := stu.io.issue.valid
    io.mem_to_ooo.stIn(i).bits := stu.io.issue.bits

    stu.io.stout.ready := true.B

    // -------------------------
    // Store Triggers
    // -------------------------
    when(stOut(i).fire){
      val hit = Wire(Vec(3, Bool()))
      for (j <- 0 until 3) {
         hit(j) := !tdata(sTriggerMapping(j)).select && TriggerCmp(
           stOut(i).bits.debug.vaddr,
           tdata(sTriggerMapping(j)).tdata2,
           tdata(sTriggerMapping(j)).matchType,
           tEnable(sTriggerMapping(j))
         )
       stOut(i).bits.uop.trigger.backendHit(sTriggerMapping(j)) := hit(j)
     }

     when(tdata(0).chain) {
<<<<<<< HEAD
       io.writeback(i).bits.uop.trigger.backendHit(0) := hit(0) && hit(1)
       io.writeback(i).bits.uop.trigger.backendHit(1) := hit(0) && hit(1)
=======
       io.mem_to_ooo.writeback(i).bits.uop.cf.trigger.backendHit(0) := hit(0) && hit(1)
       io.mem_to_ooo.writeback(i).bits.uop.cf.trigger.backendHit(1) := hit(0) && hit(1)
>>>>>>> 7f37d55f
     }

     when(!stOut(i).bits.uop.trigger.backendEn(0)) {
       stOut(i).bits.uop.trigger.backendHit(4) := false.B
     }
   }
  }

  // mmio store writeback will use store writeback port 0
  lsq.io.mmioStout.ready := false.B
  when (lsq.io.mmioStout.valid && !storeUnits(0).io.stout.valid) {
    stOut(0).valid := true.B
    stOut(0).bits  := lsq.io.mmioStout.bits
    lsq.io.mmioStout.ready := true.B
  }

  // atomic exception / trigger writeback
  when (atomicsUnit.io.out.valid) {
    // atom inst will use store writeback port 0 to writeback exception info
    stOut(0).valid := true.B
    stOut(0).bits  := atomicsUnit.io.out.bits
    assert(!lsq.io.mmioStout.valid && !storeUnits(0).io.stout.valid)

    // when atom inst writeback, surpress normal load trigger
<<<<<<< HEAD
    (0 until LduCnt).map(i => {
      io.writeback(i).bits.uop.trigger.backendHit := VecInit(Seq.fill(6)(false.B))
=======
    (0 until exuParameters.LduCnt).map(i => {
      io.mem_to_ooo.writeback(i).bits.uop.cf.trigger.backendHit := VecInit(Seq.fill(6)(false.B))
>>>>>>> 7f37d55f
    })
  }
  atomicsUnit.io.out.ready := stOut(0).ready

  // Uncahce
  uncache.io.enableOutstanding := io.ooo_to_mem.csrCtrl.uncache_write_outstanding_enable
  uncache.io.hartId := io.hartId
  lsq.io.uncacheOutstanding := io.ooo_to_mem.csrCtrl.uncache_write_outstanding_enable

  // Lsq
  io.mem_to_ooo.lsqio.mmio       := lsq.io.rob.mmio
  io.mem_to_ooo.lsqio.uop        := lsq.io.rob.uop
  lsq.io.rob.lcommit             := io.ooo_to_mem.lsqio.lcommit
  lsq.io.rob.scommit             := io.ooo_to_mem.lsqio.scommit
  lsq.io.rob.pendingld           := io.ooo_to_mem.lsqio.pendingld
  lsq.io.rob.pendingst           := io.ooo_to_mem.lsqio.pendingst
  lsq.io.rob.commit              := io.ooo_to_mem.lsqio.commit
  lsq.io.rob.pendingPtr          := io.ooo_to_mem.lsqio.pendingPtr

//  lsq.io.rob            <> io.lsqio.rob
  lsq.io.enq            <> io.ooo_to_mem.enqLsq
  lsq.io.brqRedirect    <> redirect
  io.mem_to_ooo.memoryViolation    <> lsq.io.rollback
  io.mem_to_ooo.lsqio.lqCanAccept  := lsq.io.lqCanAccept
  io.mem_to_ooo.lsqio.sqCanAccept  := lsq.io.sqCanAccept
  // lsq.io.uncache        <> uncache.io.lsq
  AddPipelineReg(lsq.io.uncache.req, uncache.io.lsq.req, false.B)
  AddPipelineReg(uncache.io.lsq.resp, lsq.io.uncache.resp, false.B)
  // delay dcache refill for 1 cycle for better timing
  lsq.io.refill         := delayedDcacheRefill
  lsq.io.release        := dcache.io.lsu.release
  lsq.io.lqCancelCnt <> io.mem_to_ooo.lqCancelCnt
  lsq.io.sqCancelCnt <> io.mem_to_ooo.sqCancelCnt
  lsq.io.lqDeq <> io.mem_to_ooo.lqDeq
  lsq.io.sqDeq <> io.mem_to_ooo.sqDeq
  lsq.io.tl_d_channel <> dcache.io.lsu.tl_d_channel

  // LSQ to store buffer
  lsq.io.sbuffer        <> sbuffer.io.in
  lsq.io.sqEmpty        <> sbuffer.io.sqempty
  dcache.io.force_write := lsq.io.force_write
  // Sbuffer
  sbuffer.io.csrCtrl    <> csrCtrl
  sbuffer.io.dcache     <> dcache.io.lsu.store
  sbuffer.io.memSetPattenDetected := dcache.io.memSetPattenDetected
  sbuffer.io.force_write <> lsq.io.force_write
  // flush sbuffer
  val fenceFlush = io.ooo_to_mem.flushSb
  val atomicsFlush = atomicsUnit.io.flush_sbuffer.valid
  val stIsEmpty = sbuffer.io.flush.empty && uncache.io.flush.empty
  io.mem_to_ooo.sbIsEmpty := RegNext(stIsEmpty)

  // if both of them tries to flush sbuffer at the same time
  // something must have gone wrong
  assert(!(fenceFlush && atomicsFlush))
  sbuffer.io.flush.valid := RegNext(fenceFlush || atomicsFlush)
  uncache.io.flush.valid := sbuffer.io.flush.valid

  // Vector Load/Store Queue
  vlsq.io.int2vlsu <> io.int2vlsu
  vlsq.io.vec2vlsu <> io.vec2vlsu
  vlsq.io.vlsu2vec <> io.vlsu2vec
  vlsq.io.vlsu2int <> io.vlsu2int
  vlsq.io.vlsu2ctrl <> io.vlsu2ctrl

  // AtomicsUnit: AtomicsUnit will override other control signials,
  // as atomics insts (LR/SC/AMO) will block the pipeline
  val s_normal +: s_atomics = Enum(StaCnt + 1)
  val state = RegInit(s_normal)

<<<<<<< HEAD
  val atomic_rs = (0 until StaCnt).map(LduCnt + _)
  val atomic_replay_port_idx = (0 until StaCnt)
  val st_atomics = Seq.tabulate(StaCnt)(i =>
    io.issue(atomic_rs(i)).valid && FuType.storeIsAMO((io.issue(atomic_rs(i)).bits.uop.fuType))
=======
  val atomic_rs = (0 until exuParameters.StuCnt).map(exuParameters.LduCnt + _)
  val atomic_replay_port_idx = (0 until exuParameters.StuCnt)
  val st_atomics = Seq.tabulate(exuParameters.StuCnt)(i =>
    io.ooo_to_mem.issue(atomic_rs(i)).valid && FuType.storeIsAMO((io.ooo_to_mem.issue(atomic_rs(i)).bits.uop.ctrl.fuType))
>>>>>>> 7f37d55f
  )

  val st_data_atomics = Seq.tabulate(StaCnt)(i =>
    stData(i).valid && FuType.storeIsAMO(stData(i).bits.uop.fuType)
  )

<<<<<<< HEAD
  for (i <- 0 until StaCnt) when(st_atomics(i)) {
    io.issue(atomic_rs(i)).ready := atomicsUnit.io.in.ready
=======
  for (i <- 0 until exuParameters.StuCnt) when(st_atomics(i)) {
    io.ooo_to_mem.issue(atomic_rs(i)).ready := atomicsUnit.io.in.ready
>>>>>>> 7f37d55f
    storeUnits(i).io.stin.valid := false.B

    state := s_atomics(i)
    if (StaCnt > 1)
      assert(!st_atomics.zipWithIndex.filterNot(_._2 == i).unzip._1.reduce(_ || _))
  }
  when (atomicsUnit.io.out.valid) {
    assert((0 until StaCnt).map(state === s_atomics(_)).reduce(_ || _))
    state := s_normal
  }

  atomicsUnit.io.in.valid := st_atomics.reduce(_ || _)
<<<<<<< HEAD
  atomicsUnit.io.in.bits  := Mux1H(Seq.tabulate(StaCnt)(i =>
    st_atomics(i) -> io.issue(atomic_rs(i)).bits))
=======
  atomicsUnit.io.in.bits  := Mux1H(Seq.tabulate(exuParameters.StuCnt)(i =>
    st_atomics(i) -> io.ooo_to_mem.issue(atomic_rs(i)).bits))
>>>>>>> 7f37d55f
  atomicsUnit.io.storeDataIn.valid := st_data_atomics.reduce(_ || _)
  atomicsUnit.io.storeDataIn.bits  := Mux1H(Seq.tabulate(StaCnt)(i =>
    st_data_atomics(i) -> stData(i).bits))
  atomicsUnit.io.redirect <> redirect

  // TODO: complete amo's pmp support
  val amoTlb = dtlb_ld(0).requestor(0)
  atomicsUnit.io.dtlb.resp.valid := false.B
  atomicsUnit.io.dtlb.resp.bits  := DontCare
  atomicsUnit.io.dtlb.req.ready  := amoTlb.req.ready
  atomicsUnit.io.pmpResp := pmp_check(0).resp

  atomicsUnit.io.dcache <> dcache.io.lsu.atomics
  atomicsUnit.io.flush_sbuffer.empty := stIsEmpty

  atomicsUnit.io.csrCtrl := csrCtrl

  // for atomicsUnit, it uses loadUnit(0)'s TLB port

  when (state =/= s_normal) {
    // use store wb port instead of load
    loadUnits(0).io.ldout.ready := false.B
    // use load_0's TLB
    atomicsUnit.io.dtlb <> amoTlb

    // hw prefetch should be disabled while executing atomic insts
    loadUnits.map(i => i.io.prefetch_req.valid := false.B)

    // make sure there's no in-flight uops in load unit
    assert(!loadUnits(0).io.ldout.valid)
  }

  for (i <- 0 until StaCnt) {
    when (state === s_atomics(i)) {
      io.staIqFeedback(i).feedbackSlow := atomicsUnit.io.feedbackSlow
      assert(!storeUnits(i).io.feedback_slow.valid)
    }
  }

  lsq.io.exceptionAddr.isStore := io.ooo_to_mem.isStore
  // Exception address is used several cycles after flush.
  // We delay it by 10 cycles to ensure its flush safety.
  val atomicsException = RegInit(false.B)
  when (DelayN(redirect.valid, 10) && atomicsException) {
    atomicsException := false.B
  }.elsewhen (atomicsUnit.io.exceptionAddr.valid) {
    atomicsException := true.B
  }
  val atomicsExceptionAddress = RegEnable(atomicsUnit.io.exceptionAddr.bits, atomicsUnit.io.exceptionAddr.valid)
  io.mem_to_ooo.lsqio.vaddr := RegNext(Mux(atomicsException, atomicsExceptionAddress, lsq.io.exceptionAddr.vaddr))
  XSError(atomicsException && atomicsUnit.io.in.valid, "new instruction before exception triggers\n")

  io.memInfo.sqFull := RegNext(lsq.io.sqFull)
  io.memInfo.lqFull := RegNext(lsq.io.lqFull)
  io.memInfo.dcacheMSHRFull := RegNext(dcache.io.mshrFull)

<<<<<<< HEAD
  val ldDeqCount = PopCount(io.issue.take(LduCnt).map(_.valid))
  val stDeqCount = PopCount(io.issue.drop(LduCnt).map(_.valid))
=======
  // top-down info
  dcache.io.debugTopDown.robHeadVaddr := io.debugTopDown.robHeadVaddr
  dtlbRepeater1.io.debugTopDown.robHeadVaddr := io.debugTopDown.robHeadVaddr
  lsq.io.debugTopDown.robHeadVaddr := io.debugTopDown.robHeadVaddr
  io.debugTopDown.toCore.robHeadMissInDCache := dcache.io.debugTopDown.robHeadMissInDCache
  io.debugTopDown.toCore.robHeadTlbReplay := lsq.io.debugTopDown.robHeadTlbReplay
  io.debugTopDown.toCore.robHeadTlbMiss := lsq.io.debugTopDown.robHeadTlbMiss
  io.debugTopDown.toCore.robHeadLoadVio := lsq.io.debugTopDown.robHeadLoadVio
  io.debugTopDown.toCore.robHeadLoadMSHR := lsq.io.debugTopDown.robHeadLoadMSHR
  dcache.io.debugTopDown.robHeadOtherReplay := lsq.io.debugTopDown.robHeadOtherReplay
  dcache.io.debugRolling := io.debugRolling

  val ldDeqCount = PopCount(io.ooo_to_mem.issue.take(exuParameters.LduCnt).map(_.valid))
  val stDeqCount = PopCount(io.ooo_to_mem.issue.drop(exuParameters.LduCnt).map(_.valid))
>>>>>>> 7f37d55f
  val rsDeqCount = ldDeqCount + stDeqCount
  XSPerfAccumulate("load_rs_deq_count", ldDeqCount)
  XSPerfHistogram("load_rs_deq_count", ldDeqCount, true.B, 0, LduCnt, 1)
  XSPerfAccumulate("store_rs_deq_count", stDeqCount)
  XSPerfHistogram("store_rs_deq_count", stDeqCount, true.B, 0, StaCnt, 1)
  XSPerfAccumulate("ls_rs_deq_count", rsDeqCount)

  val pfevent = Module(new PFEvent)
  pfevent.io.distribute_csr := csrCtrl.distribute_csr
  val csrevents = pfevent.io.hpmevent.slice(16,24)

  val memBlockPerfEvents = Seq(
    ("ldDeqCount", ldDeqCount),
    ("stDeqCount", stDeqCount),
  )
  val allPerfEvents = memBlockPerfEvents ++ (loadUnits ++ Seq(sbuffer, lsq, dcache)).flatMap(_.getPerfEvents)
  val hpmEvents = allPerfEvents.map(_._2.asTypeOf(new PerfEvent)) ++ perfEventsPTW
  val perfEvents = HPerfMonitor(csrevents, hpmEvents).getPerfEvents
  generatePerfEvent()
}<|MERGE_RESOLUTION|>--- conflicted
+++ resolved
@@ -19,24 +19,18 @@
 import org.chipsalliance.cde.config.Parameters
 import chisel3._
 import chisel3.util._
-import coupledL2.PrefetchRecv
 import freechips.rocketchip.diplomacy.{BundleBridgeSource, LazyModule, LazyModuleImp}
 import freechips.rocketchip.tile.HasFPUParameters
 import freechips.rocketchip.tilelink.TLBuffer
 import coupledL2.PrefetchRecv
 import utils._
 import utility._
-import utils._
 import xiangshan._
 import xiangshan.backend.Bundles.{DynInst, MemExuInput, MemExuOutput}
 import xiangshan.backend.ctrlblock.{DebugLSIO, LsTopdownInfo}
 import xiangshan.backend.exu.MemExeUnit
 import xiangshan.backend.fu._
-<<<<<<< HEAD
-import xiangshan.backend.rob.RobLsqIO
-=======
 import xiangshan.backend.rob.{DebugLSIO, LsTopdownInfo, RobLsqIO, RobPtr, RobDebugRollingIO}
->>>>>>> 7f37d55f
 import xiangshan.cache._
 import xiangshan.cache.mmu._
 import xiangshan.mem._
@@ -114,12 +108,8 @@
 
 
 class MemBlock()(implicit p: Parameters) extends LazyModule
-<<<<<<< HEAD
   with HasXSParameter {
-=======
-  with HasXSParameter with HasWritebackSource {
   override def shouldBeInlined: Boolean = false
->>>>>>> 7f37d55f
 
   val dcache = LazyModule(new DCacheWrapper())
   val uncache = LazyModule(new Uncache())
@@ -155,25 +145,6 @@
   val io = IO(new Bundle {
     val hartId = Input(UInt(8.W))
     val redirect = Flipped(ValidIO(new Redirect))
-<<<<<<< HEAD
-    // in from fetch
-    val itlb = Flipped(new TlbPtwIO())
-    // in from ooo
-    val issue = Vec(MemExuCnt, Flipped(DecoupledIO(new MemExuInput)))
-    val loadFastMatch = Vec(LduCnt, Input(UInt(LduCnt.W)))
-    val loadFastImm = Vec(LduCnt, Input(UInt(12.W)))
-    val loadPc = Vec(LduCnt, Input(UInt(VAddrBits.W))) // for hw prefetch
-    val stIssuePtr = Output(new SqPtr())
-    val int2vlsu = Flipped(new Int2VLSUIO)
-    val vec2vlsu = Flipped(new Vec2VLSUIO)
-    // out
-    val writeback = Vec(MemExuCnt, DecoupledIO(new MemExuOutput))
-    val ldaIqFeedback = Vec(LduCnt, new MemRSFeedbackIO)
-    val staIqFeedback = Vec(StaCnt, new MemRSFeedbackIO)
-    val ldCancel = Vec(LduCnt, new LoadCancelIO)
-    val s3_delayed_load_error = Vec(LduCnt, Output(Bool()))
-    val otherFastWakeup = Vec(MemExuCnt, ValidIO(new DynInst))
-=======
 
     val ooo_to_mem = new ooo_to_mem
     val mem_to_ooo = new mem_to_ooo
@@ -184,30 +155,13 @@
     val vec2vlsu = Flipped(new Vec2VLSUIO)
     // out
     val s3_delayed_load_error = Vec(exuParameters.LduCnt, Output(Bool()))
->>>>>>> 7f37d55f
+    val ldaIqFeedback = Vec(LduCnt, new MemRSFeedbackIO)
+    val staIqFeedback = Vec(StaCnt, new MemRSFeedbackIO)
+    val ldCancel = Vec(LduCnt, new LoadCancelIO)
     val vlsu2vec = new VLSU2VecIO
     val vlsu2int = new VLSU2IntIO
     val vlsu2ctrl = new VLSU2CtrlIO
     // misc
-<<<<<<< HEAD
-    val stIn = Vec(StaCnt, ValidIO(new MemExuInput))
-    val memoryViolation = ValidIO(new Redirect)
-    val ptw = new VectorTlbPtwIO(LduCnt + StaCnt + 1) // load + store + hw prefetch
-    val sfence = Input(new SfenceBundle)
-    val tlbCsr = Input(new TlbCsrBundle)
-    val fenceToSbuffer = Flipped(new FenceToSbuffer)
-    val enqLsq = new LsqEnqIO
-    // val memPredUpdate = Vec(exuParameters.StuCnt, Input(new MemPredUpdateReq))
-    val lsqio = new Bundle {
-      val exceptionAddr = new ExceptionAddrIO // to csr
-      val rob = Flipped(new RobLsqIO) // rob to lsq
-      val lqCanAccept = Output(Bool())
-      val sqCanAccept = Output(Bool())
-    }
-    val csrCtrl = Flipped(new CustomCSRCtrlIO)
-    val csrUpdate = new DistributedCSRUpdateReq
-=======
->>>>>>> 7f37d55f
     val error = new L1CacheErrorInfo
     val memInfo = new Bundle {
       val sqFull = Output(Bool())
@@ -215,10 +169,6 @@
       val dcacheMSHRFull = Output(Bool())
     }
     val debug_ls = new DebugLSIO
-<<<<<<< HEAD
-    val lsTopdownInfo = Vec(LduCnt, Output(new LsTopdownInfo))
-=======
->>>>>>> 7f37d55f
     val l2_hint = Input(Valid(new L2ToL1Hint()))
     val l2PfqBusy = Input(Bool())
 
@@ -229,11 +179,6 @@
     val debugRolling = Flipped(new RobDebugRollingIO)
   })
 
-<<<<<<< HEAD
-=======
-  override def writebackSource1: Option[Seq[Seq[DecoupledIO[ExuOutput]]]] = Some(Seq(io.mem_to_ooo.writeback))
-
->>>>>>> 7f37d55f
   val redirect = RegNextWithEnable(io.redirect)
 
   private val dcache = outer.dcache.module
@@ -299,34 +244,10 @@
   storeUnits.zipWithIndex.map(x => x._1.suggestName("StoreUnit_"+x._2))
   val atomicsUnit = Module(new AtomicsUnit)
 
-<<<<<<< HEAD
-  io.writeback <> VecInit(loadUnits.map(_.io.ldout)) ++ VecInit(storeUnits.map(_.io.stout)) ++ VecInit(stdExeUnits.map(_.io.out))
+  io.mem_to_ooo.writeback <> VecInit(loadUnits.map(_.io.ldout)) ++ VecInit(storeUnits.map(_.io.stout)) ++ VecInit(stdExeUnits.map(_.io.out))
   io.otherFastWakeup := DontCare
   io.otherFastWakeup.take(2).zip(loadUnits.map(_.io.fast_uop)).foreach{case(a,b)=> a := b}
   val stOut = io.writeback.drop(LduCnt).dropRight(StdCnt)
-=======
-  // Atom inst comes from sta / std, then its result
-  // will be writebacked using load writeback port
-  //
-  // However, atom exception will be writebacked to rob
-  // using store writeback port
-
-  val loadWritebackOverride  = Mux(atomicsUnit.io.out.valid, atomicsUnit.io.out.bits, loadUnits.head.io.ldout.bits)
-  val ldout0 = Wire(Decoupled(new ExuOutput))
-  ldout0.valid := atomicsUnit.io.out.valid || loadUnits.head.io.ldout.valid
-  ldout0.bits  := loadWritebackOverride
-  atomicsUnit.io.out.ready := ldout0.ready
-  loadUnits.head.io.ldout.ready := ldout0.ready
-  when(atomicsUnit.io.out.valid){
-    ldout0.bits.uop.cf.exceptionVec := 0.U(16.W).asBools // exception will be writebacked via store wb port
-  }
-
-  val ldExeWbReqs = ldout0 +: loadUnits.tail.map(_.io.ldout)
-  io.mem_to_ooo.writeback <> ldExeWbReqs ++ VecInit(storeUnits.map(_.io.stout)) ++ VecInit(stdExeUnits.map(_.io.out))
-  io.mem_to_ooo.otherFastWakeup := DontCare
-  io.mem_to_ooo.otherFastWakeup.take(2).zip(loadUnits.map(_.io.fast_uop)).foreach{case(a,b)=> a := b}
-  val stOut = io.mem_to_ooo.writeback.drop(exuParameters.LduCnt).dropRight(exuParameters.StuCnt)
->>>>>>> 7f37d55f
 
   // prefetch to l1 req
   // Stream's confidence is always 1
@@ -438,11 +359,7 @@
 
   // dtlb
   val dtlb_ld = VecInit(Seq.fill(1){
-<<<<<<< HEAD
-    val tlb_ld = Module(new TLBNonBlock(LduCnt, 2, ldtlbParams))
-=======
-    val tlb_ld = Module(new TLBNonBlock(exuParameters.LduCnt + 1, 2, ldtlbParams))
->>>>>>> 7f37d55f
+    val tlb_ld = Module(new TLBNonBlock(LduCnt + 1, 2, ldtlbParams))
     tlb_ld.io // let the module have name in waveform
   })
   val dtlb_st = VecInit(Seq.fill(1){
@@ -454,11 +371,7 @@
     tlb_prefetch.io // let the module have name in waveform
   })
   val dtlb = dtlb_ld ++ dtlb_st ++ dtlb_prefetch
-<<<<<<< HEAD
-  val ptwio = Wire(new VectorTlbPtwIO(LduCnt + StaCnt + 1)) // load + store + hw prefetch
-=======
-  val ptwio = Wire(new VectorTlbPtwIO(exuParameters.LduCnt + exuParameters.StuCnt + 2)) // load + store + hw prefetch
->>>>>>> 7f37d55f
+  val ptwio = Wire(new VectorTlbPtwIO(LduCnt + StaCnt + 2)) // load + store + hw prefetch
   val dtlb_reqs = dtlb.map(_.requestor).flatten
   val dtlb_pmps = dtlb.map(_.pmp).flatten
   dtlb.map(_.hartId := io.hartId)
@@ -470,13 +383,8 @@
     require(ldtlbParams.outReplace == pftlbParams.outReplace)
     require(ldtlbParams.outReplace)
 
-<<<<<<< HEAD
-    val replace = Module(new TlbReplace(LduCnt + StaCnt + 1, ldtlbParams))
-    replace.io.apply_sep(dtlb_ld.map(_.replace) ++ dtlb_st.map(_.replace), ptwio.resp.bits.data.entry.tag)
-=======
-    val replace = Module(new TlbReplace(exuParameters.LduCnt + exuParameters.StuCnt + 2, ldtlbParams))
+    val replace = Module(new TlbReplace(LduCnt + StaCnt + 2, ldtlbParams))
     replace.io.apply_sep(dtlb_ld.map(_.replace) ++ dtlb_st.map(_.replace) ++ dtlb_prefetch.map(_.replace), ptwio.resp.bits.data.entry.tag)
->>>>>>> 7f37d55f
   } else {
     if (ldtlbParams.outReplace) {
       val replace_ld = Module(new TlbReplace(LduCnt, ldtlbParams))
@@ -502,14 +410,9 @@
       tlb.ready := ptwio.req(i).ready
       ptwio.req(i).bits := tlb.bits
     val vector_hit = if (refillBothTlb) Cat(ptw_resp_next.vector).orR
-<<<<<<< HEAD
-      else if (i < LduCnt) Cat(ptw_resp_next.vector.take(LduCnt)).orR
-      else Cat(ptw_resp_next.vector.drop(LduCnt)).orR
-=======
-      else if (i < (exuParameters.LduCnt + 1)) Cat(ptw_resp_next.vector.take(exuParameters.LduCnt + 1)).orR
-      else if (i < (exuParameters.LduCnt + 1 + exuParameters.StuCnt)) Cat(ptw_resp_next.vector.drop(exuParameters.LduCnt + 1).take(exuParameters.StuCnt)).orR
-      else Cat(ptw_resp_next.vector.drop(exuParameters.LduCnt + exuParameters.StuCnt + 1)).orR
->>>>>>> 7f37d55f
+      else if (i < (LduCnt + 1)) Cat(ptw_resp_next.vector.take(LduCnt + 1)).orR
+      else if (i < (LduCnt + 1 + StuCnt)) Cat(ptw_resp_next.vector.drop(LduCnt + 1).take(StuCnt)).orR
+      else Cat(ptw_resp_next.vector.drop(LduCnt + StuCnt + 1)).orR
     ptwio.req(i).valid := tlb.valid && !(ptw_resp_v && vector_hit &&
       ptw_resp_next.data.hit(tlb.bits.vpn, tlbcsr.satp.asid, allType = true, ignoreAsid = true))
   }
@@ -517,15 +420,9 @@
   if (refillBothTlb) {
     dtlb.foreach(_.ptw.resp.valid := ptw_resp_v && Cat(ptw_resp_next.vector).orR)
   } else {
-<<<<<<< HEAD
-    dtlb_ld.foreach(_.ptw.resp.valid := ptw_resp_v && Cat(ptw_resp_next.vector.take(LduCnt)).orR)
-    dtlb_st.foreach(_.ptw.resp.valid := ptw_resp_v && Cat(ptw_resp_next.vector.drop(LduCnt).take(StaCnt)).orR)
-    dtlb_prefetch.foreach(_.ptw.resp.valid := ptw_resp_v && Cat(ptw_resp_next.vector.drop(LduCnt + StaCnt)).orR)
-=======
-    dtlb_ld.foreach(_.ptw.resp.valid := ptw_resp_v && Cat(ptw_resp_next.vector.take(exuParameters.LduCnt + 1)).orR)
-    dtlb_st.foreach(_.ptw.resp.valid := ptw_resp_v && Cat(ptw_resp_next.vector.drop(exuParameters.LduCnt + 1).take(exuParameters.StuCnt)).orR)
-    dtlb_prefetch.foreach(_.ptw.resp.valid := ptw_resp_v && Cat(ptw_resp_next.vector.drop(exuParameters.LduCnt + exuParameters.StuCnt + 1)).orR)
->>>>>>> 7f37d55f
+    dtlb_ld.foreach(_.ptw.resp.valid := ptw_resp_v && Cat(ptw_resp_next.vector.take(LduCnt + 1)).orR)
+    dtlb_st.foreach(_.ptw.resp.valid := ptw_resp_v && Cat(ptw_resp_next.vector.drop(LduCnt + 1).take(StuCnt)).orR)
+    dtlb_prefetch.foreach(_.ptw.resp.valid := ptw_resp_v && Cat(ptw_resp_next.vector.drop(LduCnt + StuCnt + 1)).orR)
   }
 
   val dtlbRepeater1  = PTWFilter(ldtlbParams.fenceDelay, ptwio, sfence, tlbcsr, l2tlbParams.dfilterSize)
@@ -538,11 +435,7 @@
   val pmp = Module(new PMP())
   pmp.io.distribute_csr <> csrCtrl.distribute_csr
 
-<<<<<<< HEAD
-  val pmp_check = VecInit(Seq.fill(LduCnt + StaCnt + 1)(Module(new PMPChecker(3)).io))
-=======
-  val pmp_check = VecInit(Seq.fill(exuParameters.LduCnt + exuParameters.StuCnt + 2)(Module(new PMPChecker(3)).io))
->>>>>>> 7f37d55f
+  val pmp_check = VecInit(Seq.fill(LduCnt + StaCnt + 2)(Module(new PMPChecker(3)).io))
   for ((p,d) <- pmp_check zip dtlb_pmps) {
     p.apply(tlbcsr.priv.dmode, pmp.io.pmp, pmp.io.pma, d)
     require(p.req.bits.size.getWidth == d.bits.size.getWidth)
@@ -611,27 +504,17 @@
   }}
   val balanceFastReplaySel = balanceReOrder(fastReplaySel)
 
-<<<<<<< HEAD
+  val correctMissTrain = WireInit(Constantin.createRecord("CorrectMissTrain" + p(XSCoreParamsKey).HartId.toString, initValue = 0.U)) === 1.U
+
   for (i <- 0 until LduCnt) {
     loadUnits(i).io.redirect <> redirect
-    // send feedback to dispatch
+
+    // get input form dispatch
+    loadUnits(i).io.ldin <> io.ooo_to_mem.issue(i)
     loadUnits(i).io.feedback_slow <> io.ldaIqFeedback(i).feedbackSlow
     loadUnits(i).io.feedback_fast <> io.ldaIqFeedback(i).feedbackFast
+    loadUnits(i).io.correctMissTrain := correctMissTrain
     io.ldCancel(i) := loadUnits(i).io.ldCancel
-=======
-  val correctMissTrain = WireInit(Constantin.createRecord("CorrectMissTrain" + p(XSCoreParamsKey).HartId.toString, initValue = 0.U)) === 1.U
-
-  for (i <- 0 until exuParameters.LduCnt) {
-    loadUnits(i).io.redirect <> redirect
-    loadUnits(i).io.isFirstIssue := true.B
-
-    // get input form dispatch
-    loadUnits(i).io.ldin <> io.ooo_to_mem.issue(i)
-    loadUnits(i).io.feedback_slow <> io.rsfeedback(i).feedbackSlow
-    loadUnits(i).io.feedback_fast <> io.rsfeedback(i).feedbackFast
-    loadUnits(i).io.rsIdx := io.rsfeedback(i).rsIdx
-    loadUnits(i).io.correctMissTrain := correctMissTrain
->>>>>>> 7f37d55f
 
     // fast replay
     loadUnits(i).io.fast_rep_in.valid := balanceFastReplaySel(i).valid
@@ -676,12 +559,8 @@
         source.valid,
         source.valid && source.bits.isFirstIssue && source.bits.miss
       )
-<<<<<<< HEAD
-      pf.io.ld_in(i).bits := loadUnits(i).io.prefetch_train.bits
-      pf.io.ld_in(i).bits.uop.pc := Mux(loadUnits(i).io.s2_ptr_chasing, io.loadPc(i), RegNext(io.loadPc(i)))
-=======
       pf.io.ld_in(i).bits := source.bits
-      pf.io.ld_in(i).bits.uop.cf.pc := Mux(loadUnits(i).io.s2_ptr_chasing, io.ooo_to_mem.loadPc(i), RegNext(io.ooo_to_mem.loadPc(i)))
+      pf.io.ld_in(i).bits.uop.pc := Mux(loadUnits(i).io.s2_ptr_chasing, io.ooo_to_mem.loadPc(i), RegNext(io.ooo_to_mem.loadPc(i)))
     })
     l1PrefetcherOpt.foreach(pf => {
       // stream will train on all load sources
@@ -690,7 +569,6 @@
       pf.io.ld_in(i).bits := source.bits
       pf.io.st_in(i).valid := false.B
       pf.io.st_in(i).bits := DontCare
->>>>>>> 7f37d55f
     })
 
     // load to load fast forward: load(i) prefers data(i)
@@ -735,45 +613,25 @@
       loadUnits(i).io.trigger(j).tEnable := tEnable(lTriggerMapping(j))
       // Just let load triggers that match data unavailable
       hit(j) := loadUnits(i).io.trigger(j).addrHit && !tdata(lTriggerMapping(j)).select // Mux(tdata(j + 3).select, loadUnits(i).io.trigger(j).lastDataHit, loadUnits(i).io.trigger(j).addrHit)
-<<<<<<< HEAD
-      io.writeback(i).bits.uop.trigger.backendHit(lTriggerMapping(j)) := hit(j)
-=======
-      io.mem_to_ooo.writeback(i).bits.uop.cf.trigger.backendHit(lTriggerMapping(j)) := hit(j)
->>>>>>> 7f37d55f
+      io.mem_to_ooo.writeback(i).bits.uop.trigger.backendHit(lTriggerMapping(j)) := hit(j)
 //      io.writeback(i).bits.uop.cf.trigger.backendTiming(lTriggerMapping(j)) := tdata(lTriggerMapping(j)).timing
       //      if (lChainMapping.contains(j)) io.writeback(i).bits.uop.cf.trigger.triggerChainVec(lChainMapping(j)) := hit && tdata(j+3).chain
     }
     when(tdata(2).chain) {
-<<<<<<< HEAD
-      io.writeback(i).bits.uop.trigger.backendHit(2) := hit(0) && hit(1)
-      io.writeback(i).bits.uop.trigger.backendHit(3) := hit(0) && hit(1)
-    }
-    when(!io.writeback(i).bits.uop.trigger.backendEn(1)) {
-      io.writeback(i).bits.uop.trigger.backendHit(5) := false.B
-    }
-
-    XSDebug(io.writeback(i).bits.uop.trigger.getHitBackend && io.writeback(i).valid, p"Debug Mode: Load Inst No.${i}" +
-    p"has trigger hit vec ${io.writeback(i).bits.uop.trigger.backendHit}\n")
+      io.mem_to_ooo.writeback(i).bits.uop.trigger.backendHit(2) := hit(0) && hit(1)
+      io.mem_to_ooo.writeback(i).bits.uop.trigger.backendHit(3) := hit(0) && hit(1)
+    }
+    when(!io.mem_to_ooo.writeback(i).bits.uop.trigger.backendEn(1)) {
+      io.mem_to_ooo.writeback(i).bits.uop.trigger.backendHit(5) := false.B
+    }
+
+    XSDebug(io.mem_to_ooo.writeback(i).bits.uop.trigger.getHitBackend && io.mem_to_ooo.writeback(i).valid, p"Debug Mode: Load Inst No.${i}" +
+    p"has trigger hit vec ${io.mem_to_ooo.writeback(i).bits.uop.trigger.backendHit}\n")
 
   }
   // Prefetcher
-  val PrefetcherDTLBPortIndex = LduCnt + StaCnt
-=======
-      io.mem_to_ooo.writeback(i).bits.uop.cf.trigger.backendHit(2) := hit(0) && hit(1)
-      io.mem_to_ooo.writeback(i).bits.uop.cf.trigger.backendHit(3) := hit(0) && hit(1)
-    }
-    when(!io.mem_to_ooo.writeback(i).bits.uop.cf.trigger.backendEn(1)) {
-      io.mem_to_ooo.writeback(i).bits.uop.cf.trigger.backendHit(5) := false.B
-    }
-
-    XSDebug(io.mem_to_ooo.writeback(i).bits.uop.cf.trigger.getHitBackend && io.mem_to_ooo.writeback(i).valid, p"Debug Mode: Load Inst No.${i}" +
-    p"has trigger hit vec ${io.mem_to_ooo.writeback(i).bits.uop.cf.trigger.backendHit}\n")
-
-  }
-  // Prefetcher
-  val StreamDTLBPortIndex = exuParameters.LduCnt
-  val PrefetcherDTLBPortIndex = exuParameters.LduCnt + exuParameters.StuCnt + 1
->>>>>>> 7f37d55f
+  val StreamDTLBPortIndex = LduCnt
+  val PrefetcherDTLBPortIndex = LduCnt + StuCnt + 1
   prefetcherOpt match {
   case Some(pf) => dtlb_reqs(PrefetcherDTLBPortIndex) <> pf.io.tlb_req
   case None =>
@@ -793,42 +651,23 @@
   for (i <- 0 until StaCnt) {
     val stu = storeUnits(i)
 
-<<<<<<< HEAD
     stdExeUnits(i).io.flush <> redirect
-    stdExeUnits(i).io.in.valid := io.issue(i + LduCnt + StaCnt).valid
+    stdExeUnits(i).io.in.valid := io.ooo_to_mem.issue(i + LduCnt + StaCnt).valid
     io.issue(i + LduCnt + StaCnt).ready := stdExeUnits(i).io.in.ready
     stdExeUnits(i).io.in.bits := io.issue(i + LduCnt + StaCnt).bits
 
     stu.io.redirect      <> redirect
+    stu.io.dcache        <> dcache.io.lsu.sta(i)
     stu.io.feedback_slow <> io.staIqFeedback(i).feedbackSlow
-    stu.io.stin         <> io.issue(LduCnt + i)
+    stu.io.stin         <> io.ooo_to_mem.issue(LduCnt + i)
     stu.io.lsq          <> lsq.io.sta.storeAddrIn(i)
     stu.io.lsq_replenish <> lsq.io.sta.storeAddrInRe(i)
     // dtlb
-    stu.io.tlb          <> dtlb_reqs.drop(LduCnt)(i)
-    stu.io.pmp          <> pmp_check(i + LduCnt).resp
-=======
-    stdExeUnits(i).io.redirect <> redirect
-    stdExeUnits(i).io.fromInt <> io.ooo_to_mem.issue(i + exuParameters.LduCnt + exuParameters.StuCnt)
-    stdExeUnits(i).io.fromFp := DontCare
-    stdExeUnits(i).io.out := DontCare
-
-    stu.io.redirect      <> redirect
-    stu.io.dcache        <> dcache.io.lsu.sta(i)
-    stu.io.feedback_slow <> io.rsfeedback(exuParameters.LduCnt + i).feedbackSlow
-    stu.io.rsIdx         <> io.rsfeedback(exuParameters.LduCnt + i).rsIdx
-    // NOTE: just for dtlb's perf cnt
-    stu.io.isFirstIssue <> io.rsfeedback(exuParameters.LduCnt + i).isFirstIssue
-    stu.io.stin         <> io.ooo_to_mem.issue(exuParameters.LduCnt + i)
-    stu.io.lsq          <> lsq.io.sta.storeAddrIn(i)
-    stu.io.lsq_replenish <> lsq.io.sta.storeAddrInRe(i)
-    // dtlb
-    stu.io.tlb          <> dtlb_reqs.drop(exuParameters.LduCnt + 1)(i)
-    stu.io.pmp          <> pmp_check(exuParameters.LduCnt + 1 + i).resp
+    stu.io.tlb          <> dtlb_reqs.drop(LduCnt + 1)(i)
+    stu.io.pmp          <> pmp_check(LduCnt + 1 + i).resp
 
     // prefetch
     stu.io.prefetch_req <> sbuffer.io.store_prefetch(i)
->>>>>>> 7f37d55f
 
     // store unit does not need fast feedback
     io.staIqFeedback(i).feedbackFast := DontCare
@@ -876,13 +715,8 @@
      }
 
      when(tdata(0).chain) {
-<<<<<<< HEAD
-       io.writeback(i).bits.uop.trigger.backendHit(0) := hit(0) && hit(1)
-       io.writeback(i).bits.uop.trigger.backendHit(1) := hit(0) && hit(1)
-=======
-       io.mem_to_ooo.writeback(i).bits.uop.cf.trigger.backendHit(0) := hit(0) && hit(1)
-       io.mem_to_ooo.writeback(i).bits.uop.cf.trigger.backendHit(1) := hit(0) && hit(1)
->>>>>>> 7f37d55f
+       io.mem_to_ooo.writeback(i).bits.uop.trigger.backendHit(0) := hit(0) && hit(1)
+       io.mem_to_ooo.writeback(i).bits.uop.trigger.backendHit(1) := hit(0) && hit(1)
      }
 
      when(!stOut(i).bits.uop.trigger.backendEn(0)) {
@@ -907,13 +741,8 @@
     assert(!lsq.io.mmioStout.valid && !storeUnits(0).io.stout.valid)
 
     // when atom inst writeback, surpress normal load trigger
-<<<<<<< HEAD
     (0 until LduCnt).map(i => {
-      io.writeback(i).bits.uop.trigger.backendHit := VecInit(Seq.fill(6)(false.B))
-=======
-    (0 until exuParameters.LduCnt).map(i => {
-      io.mem_to_ooo.writeback(i).bits.uop.cf.trigger.backendHit := VecInit(Seq.fill(6)(false.B))
->>>>>>> 7f37d55f
+      io.mem_to_ooo.writeback(i).bits.uop.trigger.backendHit := VecInit(Seq.fill(6)(false.B))
     })
   }
   atomicsUnit.io.out.ready := stOut(0).ready
@@ -984,30 +813,18 @@
   val s_normal +: s_atomics = Enum(StaCnt + 1)
   val state = RegInit(s_normal)
 
-<<<<<<< HEAD
   val atomic_rs = (0 until StaCnt).map(LduCnt + _)
   val atomic_replay_port_idx = (0 until StaCnt)
   val st_atomics = Seq.tabulate(StaCnt)(i =>
-    io.issue(atomic_rs(i)).valid && FuType.storeIsAMO((io.issue(atomic_rs(i)).bits.uop.fuType))
-=======
-  val atomic_rs = (0 until exuParameters.StuCnt).map(exuParameters.LduCnt + _)
-  val atomic_replay_port_idx = (0 until exuParameters.StuCnt)
-  val st_atomics = Seq.tabulate(exuParameters.StuCnt)(i =>
-    io.ooo_to_mem.issue(atomic_rs(i)).valid && FuType.storeIsAMO((io.ooo_to_mem.issue(atomic_rs(i)).bits.uop.ctrl.fuType))
->>>>>>> 7f37d55f
+    io.ooo_to_mem.issue(atomic_rs(i)).valid && FuType.storeIsAMO((io.ooo_to_mem.issue(atomic_rs(i)).bits.uop.fuType))
   )
 
   val st_data_atomics = Seq.tabulate(StaCnt)(i =>
     stData(i).valid && FuType.storeIsAMO(stData(i).bits.uop.fuType)
   )
 
-<<<<<<< HEAD
   for (i <- 0 until StaCnt) when(st_atomics(i)) {
-    io.issue(atomic_rs(i)).ready := atomicsUnit.io.in.ready
-=======
-  for (i <- 0 until exuParameters.StuCnt) when(st_atomics(i)) {
     io.ooo_to_mem.issue(atomic_rs(i)).ready := atomicsUnit.io.in.ready
->>>>>>> 7f37d55f
     storeUnits(i).io.stin.valid := false.B
 
     state := s_atomics(i)
@@ -1020,13 +837,8 @@
   }
 
   atomicsUnit.io.in.valid := st_atomics.reduce(_ || _)
-<<<<<<< HEAD
   atomicsUnit.io.in.bits  := Mux1H(Seq.tabulate(StaCnt)(i =>
-    st_atomics(i) -> io.issue(atomic_rs(i)).bits))
-=======
-  atomicsUnit.io.in.bits  := Mux1H(Seq.tabulate(exuParameters.StuCnt)(i =>
     st_atomics(i) -> io.ooo_to_mem.issue(atomic_rs(i)).bits))
->>>>>>> 7f37d55f
   atomicsUnit.io.storeDataIn.valid := st_data_atomics.reduce(_ || _)
   atomicsUnit.io.storeDataIn.bits  := Mux1H(Seq.tabulate(StaCnt)(i =>
     st_data_atomics(i) -> stData(i).bits))
@@ -1083,10 +895,6 @@
   io.memInfo.lqFull := RegNext(lsq.io.lqFull)
   io.memInfo.dcacheMSHRFull := RegNext(dcache.io.mshrFull)
 
-<<<<<<< HEAD
-  val ldDeqCount = PopCount(io.issue.take(LduCnt).map(_.valid))
-  val stDeqCount = PopCount(io.issue.drop(LduCnt).map(_.valid))
-=======
   // top-down info
   dcache.io.debugTopDown.robHeadVaddr := io.debugTopDown.robHeadVaddr
   dtlbRepeater1.io.debugTopDown.robHeadVaddr := io.debugTopDown.robHeadVaddr
@@ -1099,9 +907,8 @@
   dcache.io.debugTopDown.robHeadOtherReplay := lsq.io.debugTopDown.robHeadOtherReplay
   dcache.io.debugRolling := io.debugRolling
 
-  val ldDeqCount = PopCount(io.ooo_to_mem.issue.take(exuParameters.LduCnt).map(_.valid))
-  val stDeqCount = PopCount(io.ooo_to_mem.issue.drop(exuParameters.LduCnt).map(_.valid))
->>>>>>> 7f37d55f
+  val ldDeqCount = PopCount(io.ooo_to_mem.issue.take(LduCnt).map(_.valid))
+  val stDeqCount = PopCount(io.ooo_to_mem.issue.drop(LduCnt).map(_.valid))
   val rsDeqCount = ldDeqCount + stDeqCount
   XSPerfAccumulate("load_rs_deq_count", ldDeqCount)
   XSPerfHistogram("load_rs_deq_count", ldDeqCount, true.B, 0, LduCnt, 1)
