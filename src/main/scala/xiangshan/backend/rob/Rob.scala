/***************************************************************************************
* Copyright (c) 2020-2021 Institute of Computing Technology, Chinese Academy of Sciences
* Copyright (c) 2020-2021 Peng Cheng Laboratory
*
* XiangShan is licensed under Mulan PSL v2.
* You can use this software according to the terms and conditions of the Mulan PSL v2.
* You may obtain a copy of Mulan PSL v2 at:
*          http://license.coscl.org.cn/MulanPSL2
*
* THIS SOFTWARE IS PROVIDED ON AN "AS IS" BASIS, WITHOUT WARRANTIES OF ANY KIND,
* EITHER EXPRESS OR IMPLIED, INCLUDING BUT NOT LIMITED TO NON-INFRINGEMENT,
* MERCHANTABILITY OR FIT FOR A PARTICULAR PURPOSE.
*
* See the Mulan PSL v2 for more details.
***************************************************************************************/

package xiangshan.backend.rob

import org.chipsalliance.cde.config.Parameters
import chisel3._
import chisel3.util._
import difftest._
import freechips.rocketchip.diplomacy.{LazyModule, LazyModuleImp}
import utility._
import utils._
import xiangshan._
import xiangshan.backend.BackendParams
import xiangshan.backend.Bundles.{DynInst, ExceptionInfo, ExuOutput}
import xiangshan.backend.fu.{FuType, FuConfig}
import xiangshan.frontend.FtqPtr
import xiangshan.mem.{LqPtr, LsqEnqIO, SqPtr}
import xiangshan.backend.Bundles.{DynInst, ExceptionInfo, ExuOutput}
import xiangshan.backend.ctrlblock.{DebugLSIO, DebugLsInfo, LsTopdownInfo}
import xiangshan.backend.rename.SnapshotGenerator


class RobPtr(entries: Int) extends CircularQueuePtr[RobPtr](
  entries
) with HasCircularQueuePtrHelper {

  def this()(implicit p: Parameters) = this(p(XSCoreParamsKey).RobSize)

  def needFlush(redirect: Valid[Redirect]): Bool = {
    val flushItself = redirect.bits.flushItself() && this === redirect.bits.robIdx
    redirect.valid && (flushItself || isAfter(this, redirect.bits.robIdx))
  }

  def needFlush(redirect: Seq[Valid[Redirect]]): Bool = VecInit(redirect.map(needFlush)).asUInt.orR
}

object RobPtr {
  def apply(f: Bool, v: UInt)(implicit p: Parameters): RobPtr = {
    val ptr = Wire(new RobPtr)
    ptr.flag := f
    ptr.value := v
    ptr
  }
}

class RobCSRIO(implicit p: Parameters) extends XSBundle {
  val intrBitSet = Input(Bool())
  val trapTarget = Input(UInt(VAddrBits.W))
  val isXRet     = Input(Bool())
  val wfiEvent   = Input(Bool())

  val fflags     = Output(Valid(UInt(5.W)))
  val vxsat      = Output(Valid(Bool()))
  val dirty_fs   = Output(Bool())
  val perfinfo   = new Bundle {
    val retiredInstr = Output(UInt(3.W))
  }

  val vcsrFlag   = Output(Bool())
}

class RobLsqIO(implicit p: Parameters) extends XSBundle {
  val lcommit = Output(UInt(log2Up(CommitWidth + 1).W))
  val scommit = Output(UInt(log2Up(CommitWidth + 1).W))
  val pendingld = Output(Bool())
  val pendingst = Output(Bool())
  val commit = Output(Bool())
  val pendingPtr = Output(new RobPtr)

  val mmio = Input(Vec(LoadPipelineWidth, Bool()))
  val uop = Input(Vec(LoadPipelineWidth, new DynInst))
}

class RobEnqIO(implicit p: Parameters) extends XSBundle {
  val canAccept = Output(Bool())
  val isEmpty = Output(Bool())
  // valid vector, for robIdx gen and walk
  val needAlloc = Vec(RenameWidth, Input(Bool()))
  val req = Vec(RenameWidth, Flipped(ValidIO(new DynInst)))
  val resp = Vec(RenameWidth, Output(new RobPtr))
}

class RobCoreTopDownIO(implicit p: Parameters) extends XSBundle {
  val robHeadVaddr = Valid(UInt(VAddrBits.W))
  val robHeadPaddr = Valid(UInt(PAddrBits.W))
}

class RobDispatchTopDownIO extends Bundle {
  val robTrueCommit = Output(UInt(64.W))
  val robHeadLsIssue = Output(Bool())
}

class RobDebugRollingIO extends Bundle {
  val robTrueCommit = Output(UInt(64.W))
}

class RobDispatchData(implicit p: Parameters) extends RobCommitInfo {}

class RobDeqPtrWrapper(implicit p: Parameters) extends XSModule with HasCircularQueuePtrHelper {
  val io = IO(new Bundle {
    // for commits/flush
    val state = Input(UInt(2.W))
    val deq_v = Vec(CommitWidth, Input(Bool()))
    val deq_w = Vec(CommitWidth, Input(Bool()))
    val exception_state = Flipped(ValidIO(new RobExceptionInfo))
    // for flush: when exception occurs, reset deqPtrs to range(0, CommitWidth)
    val intrBitSetReg = Input(Bool())
    val hasNoSpecExec = Input(Bool())
    val interrupt_safe = Input(Bool())
    val blockCommit = Input(Bool())
    // output: the CommitWidth deqPtr
    val out = Vec(CommitWidth, Output(new RobPtr))
    val next_out = Vec(CommitWidth, Output(new RobPtr))
  })

  val deqPtrVec = RegInit(VecInit((0 until CommitWidth).map(_.U.asTypeOf(new RobPtr))))

  // for exceptions (flushPipe included) and interrupts:
  // only consider the first instruction
  val intrEnable = io.intrBitSetReg && !io.hasNoSpecExec && io.interrupt_safe
  val exceptionEnable = io.deq_w(0) && io.exception_state.valid && io.exception_state.bits.not_commit && io.exception_state.bits.robIdx === deqPtrVec(0)
  val redirectOutValid = io.state === 0.U && io.deq_v(0) && (intrEnable || exceptionEnable)

  // for normal commits: only to consider when there're no exceptions
  // we don't need to consider whether the first instruction has exceptions since it wil trigger exceptions.
  val commit_exception = io.exception_state.valid && !isAfter(io.exception_state.bits.robIdx, deqPtrVec.last)
  val canCommit = VecInit((0 until CommitWidth).map(i => io.deq_v(i) && io.deq_w(i)))
  val normalCommitCnt = PriorityEncoder(canCommit.map(c => !c) :+ true.B)
  // when io.intrBitSetReg or there're possible exceptions in these instructions,
  // only one instruction is allowed to commit
  val allowOnlyOne = commit_exception || io.intrBitSetReg
  val commitCnt = Mux(allowOnlyOne, canCommit(0), normalCommitCnt)

  val commitDeqPtrVec = VecInit(deqPtrVec.map(_ + commitCnt))
  val deqPtrVec_next = Mux(io.state === 0.U && !redirectOutValid && !io.blockCommit, commitDeqPtrVec, deqPtrVec)

  deqPtrVec := deqPtrVec_next

  io.next_out := deqPtrVec_next
  io.out      := deqPtrVec

  when (io.state === 0.U) {
    XSInfo(io.state === 0.U && commitCnt > 0.U, "retired %d insts\n", commitCnt)
  }

}

class RobEnqPtrWrapper(implicit p: Parameters) extends XSModule with HasCircularQueuePtrHelper {
  val io = IO(new Bundle {
    // for input redirect
    val redirect = Input(Valid(new Redirect))
    // for enqueue
    val allowEnqueue = Input(Bool())
    val hasBlockBackward = Input(Bool())
    val enq = Vec(RenameWidth, Input(Bool()))
    val out = Output(Vec(RenameWidth, new RobPtr))
  })

  val enqPtrVec = RegInit(VecInit.tabulate(RenameWidth)(_.U.asTypeOf(new RobPtr)))

  // enqueue
  val canAccept = io.allowEnqueue && !io.hasBlockBackward
  val dispatchNum = Mux(canAccept, PopCount(io.enq), 0.U)

  for ((ptr, i) <- enqPtrVec.zipWithIndex) {
    when(io.redirect.valid) {
      ptr := Mux(io.redirect.bits.flushItself(), io.redirect.bits.robIdx + i.U, io.redirect.bits.robIdx + (i + 1).U)
    }.otherwise {
      ptr := ptr + dispatchNum
    }
  }

  io.out := enqPtrVec

}

class RobExceptionInfo(implicit p: Parameters) extends XSBundle {
  // val valid = Bool()
  val robIdx = new RobPtr
  val exceptionVec = ExceptionVec()
  val flushPipe = Bool()
  val isVset = Bool()
  val replayInst = Bool() // redirect to that inst itself
  val singleStep = Bool() // TODO add frontend hit beneath
  val crossPageIPFFix = Bool()
  val trigger = new TriggerCf

//  def trigger_before = !trigger.getTimingBackend && trigger.getHitBackend
//  def trigger_after = trigger.getTimingBackend && trigger.getHitBackend
  def has_exception = exceptionVec.asUInt.orR || flushPipe || singleStep || replayInst || trigger.hit
  def not_commit = exceptionVec.asUInt.orR || singleStep || replayInst || trigger.hit
  // only exceptions are allowed to writeback when enqueue
  def can_writeback = exceptionVec.asUInt.orR || singleStep || trigger.hit
}

class ExceptionGen(params: BackendParams)(implicit p: Parameters) extends XSModule with HasCircularQueuePtrHelper {
  val io = IO(new Bundle {
    val redirect = Input(Valid(new Redirect))
    val flush = Input(Bool())
    val enq = Vec(RenameWidth, Flipped(ValidIO(new RobExceptionInfo)))
    // csr + load + store
    val wb = Vec(params.numException, Flipped(ValidIO(new RobExceptionInfo)))
    val out = ValidIO(new RobExceptionInfo)
    val state = ValidIO(new RobExceptionInfo)
  })

  val wbExuParams = params.allExuParams.filter(_.exceptionOut.nonEmpty)

  def getOldest(valid: Seq[Bool], bits: Seq[RobExceptionInfo]): RobExceptionInfo = {
    def getOldest_recursion(valid: Seq[Bool], bits: Seq[RobExceptionInfo]): (Seq[Bool], Seq[RobExceptionInfo]) = {
      assert(valid.length == bits.length)
      if (valid.length == 1) {
        (valid, bits)
      } else if (valid.length == 2) {
        val res = Seq.fill(2)(Wire(ValidIO(chiselTypeOf(bits(0)))))
        for (i <- res.indices) {
          res(i).valid := valid(i)
          res(i).bits := bits(i)
        }
        val oldest = Mux(!valid(1) || valid(0) && isAfter(bits(1).robIdx, bits(0).robIdx), res(0), res(1))
        (Seq(oldest.valid), Seq(oldest.bits))
      } else {
        val left = getOldest_recursion(valid.take(valid.length / 2), bits.take(valid.length / 2))
        val right = getOldest_recursion(valid.drop(valid.length / 2), bits.drop(valid.length / 2))
        getOldest_recursion(left._1 ++ right._1, left._2 ++ right._2)
      }
    }
    getOldest_recursion(valid, bits)._2.head
  }


  val currentValid = RegInit(false.B)
  val current = Reg(new RobExceptionInfo)

  // orR the exceptionVec
  val lastCycleFlush = RegNext(io.flush)
  val in_enq_valid = VecInit(io.enq.map(e => e.valid && e.bits.has_exception && !lastCycleFlush))

  // s0: compare wb in 4 groups
  val csrvldu_wb = io.wb.zip(wbExuParams).filter(_._2.fuConfigs.filter(t => t.isCsr || t.fuType == FuType.vldu).nonEmpty).map(_._1)
  val load_wb = io.wb.zip(wbExuParams).filter(_._2.fuConfigs.filter(_.fuType == FuType.ldu).nonEmpty).map(_._1)
  val store_wb = io.wb.zip(wbExuParams).filter(_._2.fuConfigs.filter(t => t.isSta || t.fuType == FuType.mou).nonEmpty).map(_._1)
  val varith_wb = io.wb.zip(wbExuParams).filter(_._2.fuConfigs.filter(_.isVecArith).nonEmpty).map(_._1)
  // TODO: vsta_wb = ???

  val writebacks = Seq(csrvldu_wb, load_wb, store_wb, varith_wb)
  val in_wb_valids = writebacks.map(_.map(w => w.valid && w.bits.has_exception && !lastCycleFlush))
  val wb_valid = in_wb_valids.zip(writebacks).map { case (valid, wb) =>
    valid.zip(wb.map(_.bits)).map { case (v, bits) => v && !(bits.robIdx.needFlush(io.redirect) || io.flush) }.reduce(_ || _)
  }
  val wb_bits = in_wb_valids.zip(writebacks).map { case (valid, wb) => getOldest(valid, wb.map(_.bits))}

  val s0_out_valid = wb_valid.map(x => RegNext(x))
  val s0_out_bits = wb_bits.map(x => RegNext(x))

  // s1: compare last four and current flush
  val s1_valid = VecInit(s0_out_valid.zip(s0_out_bits).map{ case (v, b) => v && !(b.robIdx.needFlush(io.redirect) || io.flush) })
  val s1_out_bits = RegNext(getOldest(s0_out_valid, s0_out_bits))
  val s1_out_valid = RegNext(s1_valid.asUInt.orR)

  val enq_valid = RegNext(in_enq_valid.asUInt.orR && !io.redirect.valid && !io.flush)
  val enq_bits = RegNext(ParallelPriorityMux(in_enq_valid, io.enq.map(_.bits)))

  // s2: compare the input exception with the current one
  // priorities:
  // (1) system reset
  // (2) current is valid: flush, remain, merge, update
  // (3) current is not valid: s1 or enq
  val current_flush = current.robIdx.needFlush(io.redirect) || io.flush
  val s1_flush = s1_out_bits.robIdx.needFlush(io.redirect) || io.flush
  when (currentValid) {
    when (current_flush) {
      currentValid := Mux(s1_flush, false.B, s1_out_valid)
    }
    when (s1_out_valid && !s1_flush) {
      when (isAfter(current.robIdx, s1_out_bits.robIdx)) {
        current := s1_out_bits
      }.elsewhen (current.robIdx === s1_out_bits.robIdx) {
        current.exceptionVec := (s1_out_bits.exceptionVec.asUInt | current.exceptionVec.asUInt).asTypeOf(ExceptionVec())
        current.flushPipe := s1_out_bits.flushPipe || current.flushPipe
        current.replayInst := s1_out_bits.replayInst || current.replayInst
        current.singleStep := s1_out_bits.singleStep || current.singleStep
        current.trigger := (s1_out_bits.trigger.asUInt | current.trigger.asUInt).asTypeOf(new TriggerCf)
      }
    }
  }.elsewhen (s1_out_valid && !s1_flush) {
    currentValid := true.B
    current := s1_out_bits
  }.elsewhen (enq_valid && !(io.redirect.valid || io.flush)) {
    currentValid := true.B
    current := enq_bits
  }

  io.out.valid   := s1_out_valid || enq_valid && enq_bits.can_writeback
  io.out.bits    := Mux(s1_out_valid, s1_out_bits, enq_bits)
  io.state.valid := currentValid
  io.state.bits  := current

}

class RobFlushInfo(implicit p: Parameters) extends XSBundle {
  val ftqIdx = new FtqPtr
  val robIdx = new RobPtr
  val ftqOffset = UInt(log2Up(PredictWidth).W)
  val replayInst = Bool()
}

class Rob(params: BackendParams)(implicit p: Parameters) extends LazyModule with HasXSParameter {
  override def shouldBeInlined: Boolean = false

  lazy val module = new RobImp(this)(p, params)
}

class RobImp(override val wrapper: Rob)(implicit p: Parameters, params: BackendParams) extends LazyModuleImp(wrapper)
  with HasXSParameter with HasCircularQueuePtrHelper with HasPerfEvents {

  private val LduCnt = params.LduCnt
  private val StaCnt = params.StaCnt

  val io = IO(new Bundle() {
    val hartId = Input(UInt(8.W))
    val redirect = Input(Valid(new Redirect))
    val enq = new RobEnqIO
    val flushOut = ValidIO(new Redirect)
    val exception = ValidIO(new ExceptionInfo)
    // exu + brq
    val writeback: MixedVec[ValidIO[ExuOutput]] = Flipped(params.genWrite2CtrlBundles)
    val commits = Output(new RobCommitIO)
    val rabCommits = Output(new RobCommitIO)
    val diffCommits = Output(new DiffCommitIO)
    val isVsetFlushPipe = Output(Bool())
    val vconfigPdest = Output(UInt(PhyRegIdxWidth.W))
    val lsq = new RobLsqIO
    val robDeqPtr = Output(new RobPtr)
    val csr = new RobCSRIO
    val snpt = Input(new SnapshotPort)
    val robFull = Output(Bool())
    val headNotReady = Output(Bool())
    val cpu_halt = Output(Bool())
    val wfi_enable = Input(Bool())

    val debug_ls = Flipped(new DebugLSIO)
    val debugRobHead = Output(new DynInst)
    val debugEnqLsq = Input(new LsqEnqIO)
    val debugHeadLsIssue = Input(Bool())
    val lsTopdownInfo = Vec(LduCnt, Input(new LsTopdownInfo))
    val debugTopDown = new Bundle {
      val toCore = new RobCoreTopDownIO
      val toDispatch = new RobDispatchTopDownIO
      val robHeadLqIdx = Valid(new LqPtr)
    }
    val debugRolling = new RobDebugRollingIO
  })

  val exuWBs: Seq[ValidIO[ExuOutput]] = io.writeback.filter(!_.bits.params.hasStdFu).toSeq
  val stdWBs: Seq[ValidIO[ExuOutput]] = io.writeback.filter(_.bits.params.hasStdFu).toSeq
  val fflagsWBs = io.writeback.filter(x => x.bits.fflags.nonEmpty)
  val exceptionWBs = io.writeback.filter(x => x.bits.exceptionVec.nonEmpty)
  val redirectWBs = io.writeback.filter(x => x.bits.redirect.nonEmpty)

  val exuWbPorts = io.writeback.filter(!_.bits.params.hasStdFu)
  val stdWbPorts = io.writeback.filter(_.bits.params.hasStdFu)
  val fflagsPorts = io.writeback.filter(x => x.bits.fflags.nonEmpty)
  val vxsatPorts = io.writeback.filter(x => x.bits.vxsat.nonEmpty)
  val exceptionPorts = io.writeback.filter(x => x.bits.exceptionVec.nonEmpty)
  val numExuWbPorts = exuWBs.length
  val numStdWbPorts = stdWBs.length


  println(s"Rob: size $RobSize, numExuWbPorts: $numExuWbPorts, numStdWbPorts: $numStdWbPorts, commitwidth: $CommitWidth")
//  println(s"exuPorts: ${exuWbPorts.map(_._1.map(_.name))}")
//  println(s"stdPorts: ${stdWbPorts.map(_._1.map(_.name))}")
//  println(s"fflags: ${fflagsPorts.map(_._1.map(_.name))}")


  // instvalid field
  val valid = RegInit(VecInit(Seq.fill(RobSize)(false.B)))
  // writeback status

  val stdWritebacked = Reg(Vec(RobSize, Bool()))
  val uopNumVec          = RegInit(VecInit(Seq.fill(RobSize)(0.U(log2Up(MaxUopSize + 1).W))))
  val realDestSize       = RegInit(VecInit(Seq.fill(RobSize)(0.U(log2Up(MaxUopSize + 1).W))))
  val fflagsDataModule   = RegInit(VecInit(Seq.fill(RobSize)(0.U(5.W))))
  val vxsatDataModule    = RegInit(VecInit(Seq.fill(RobSize)(false.B)))

  def isWritebacked(ptr: UInt): Bool = {
    !uopNumVec(ptr).orR && stdWritebacked(ptr)
  }

  def isUopWritebacked(ptr: UInt): Bool = {
    !uopNumVec(ptr).orR
  }

  val mmio = RegInit(VecInit(Seq.fill(RobSize)(false.B)))

  // data for redirect, exception, etc.
  val flagBkup = Mem(RobSize, Bool())
  // some instructions are not allowed to trigger interrupts
  // They have side effects on the states of the processor before they write back
  val interrupt_safe = Mem(RobSize, Bool())

  // data for debug
  // Warn: debug_* prefix should not exist in generated verilog.
<<<<<<< HEAD
  val debug_microOp = Mem(RobSize, new DynInst)
=======
  val debug_microOp = DebugMem(RobSize, new MicroOp)
>>>>>>> 131aa97c
  val debug_exuData = Reg(Vec(RobSize, UInt(XLEN.W)))//for debug
  val debug_exuDebug = Reg(Vec(RobSize, new DebugBundle))//for debug
  val debug_lsInfo = RegInit(VecInit(Seq.fill(RobSize)(DebugLsInfo.init)))
  val debug_lsTopdownInfo = RegInit(VecInit(Seq.fill(RobSize)(LsTopdownInfo.init)))
  val debug_lqIdxValid = RegInit(VecInit.fill(RobSize)(false.B))
  val debug_lsIssued = RegInit(VecInit.fill(RobSize)(false.B))

  // pointers
  // For enqueue ptr, we don't duplicate it since only enqueue needs it.
  val enqPtrVec = Wire(Vec(RenameWidth, new RobPtr))
  val deqPtrVec = Wire(Vec(CommitWidth, new RobPtr))

  val walkPtrVec = Reg(Vec(CommitWidth, new RobPtr))
  val lastWalkPtr = Reg(new RobPtr)
  val allowEnqueue = RegInit(true.B)

  val enqPtr = enqPtrVec.head
  val deqPtr = deqPtrVec(0)
  val walkPtr = walkPtrVec(0)

  val isEmpty = enqPtr === deqPtr
  val isReplaying = io.redirect.valid && RedirectLevel.flushItself(io.redirect.bits.level)

  val snptEnq = io.enq.canAccept && io.enq.req.head.valid && io.enq.req.head.bits.snapshot
  val snapshots = SnapshotGenerator(enqPtrVec, snptEnq, io.snpt.snptDeq, io.redirect.valid)
  val debug_lsIssue = WireDefault(debug_lsIssued)
  debug_lsIssue(deqPtr.value) := io.debugHeadLsIssue

  /**
    * states of Rob
    */
  val s_idle :: s_walk :: Nil = Enum(2)
  val state = RegInit(s_idle)

  /**
    * Data Modules
    *
    * CommitDataModule: data from dispatch
    * (1) read: commits/walk/exception
    * (2) write: enqueue
    *
    * WritebackData: data from writeback
    * (1) read: commits/walk/exception
    * (2) write: write back from exe units
    */
  val dispatchData = Module(new SyncDataModuleTemplate(new RobDispatchData, RobSize, CommitWidth, RenameWidth))
  val dispatchDataRead = dispatchData.io.rdata

  val exceptionGen = Module(new ExceptionGen(params))
  val exceptionDataRead = exceptionGen.io.state
  val fflagsDataRead = Wire(Vec(CommitWidth, UInt(5.W)))
  val vxsatDataRead = Wire(Vec(CommitWidth, Bool()))

  io.robDeqPtr := deqPtr
  io.debugRobHead := debug_microOp(deqPtr.value)

  val rab = Module(new RenameBuffer(RabSize))

  rab.io.redirect.valid := io.redirect.valid

  rab.io.req.zip(io.enq.req).map { case (dest, src) =>
    dest.bits := src.bits
    dest.valid := src.valid && io.enq.canAccept
  }

  val commitDestSizeSeq = (0 until CommitWidth).map(i => realDestSize(deqPtrVec(i).value))
  val walkDestSizeSeq = (0 until CommitWidth).map(i => realDestSize(walkPtrVec(i).value))

  val commitSizeSum = io.commits.commitValid.zip(commitDestSizeSeq).map { case (commitValid, destSize) =>
    Mux(io.commits.isCommit && commitValid, destSize, 0.U)
  }.reduce(_ +& _)
  val walkSizeSum = io.commits.walkValid.zip(walkDestSizeSeq).map { case (walkValid, destSize) =>
    Mux(io.commits.isWalk && walkValid, destSize, 0.U)
  }.reduce(_ +& _)

  rab.io.fromRob.commitSize := commitSizeSum
  rab.io.fromRob.walkSize := walkSizeSum
  rab.io.snpt.snptEnq := false.B
  rab.io.snpt.snptDeq := io.snpt.snptDeq
  rab.io.snpt.snptSelect := io.snpt.snptSelect
  rab.io.snpt.useSnpt := io.snpt.useSnpt

  io.rabCommits := rab.io.commits
  io.diffCommits := rab.io.diffCommits

  /**
    * Enqueue (from dispatch)
    */
  // special cases
  val hasBlockBackward = RegInit(false.B)
  val hasWaitForward = RegInit(false.B)
  val doingSvinval = RegInit(false.B)
  // When blockBackward instruction leaves Rob (commit or walk), hasBlockBackward should be set to false.B
  // To reduce registers usage, for hasBlockBackward cases, we allow enqueue after ROB is empty.
  when (isEmpty) { hasBlockBackward:= false.B }
  // When any instruction commits, hasNoSpecExec should be set to false.B
  when (io.commits.hasWalkInstr || io.commits.hasCommitInstr) { hasWaitForward:= false.B }

  // The wait-for-interrupt (WFI) instruction waits in the ROB until an interrupt might need servicing.
  // io.csr.wfiEvent will be asserted if the WFI can resume execution, and we change the state to s_wfi_idle.
  // It does not affect how interrupts are serviced. Note that WFI is noSpecExec and it does not trigger interrupts.
  val hasWFI = RegInit(false.B)
  io.cpu_halt := hasWFI
  // WFI Timeout: 2^20 = 1M cycles
  val wfi_cycles = RegInit(0.U(20.W))
  when (hasWFI) {
    wfi_cycles := wfi_cycles + 1.U
  }.elsewhen (!hasWFI && RegNext(hasWFI)) {
    wfi_cycles := 0.U
  }
  val wfi_timeout = wfi_cycles.andR
  when (RegNext(RegNext(io.csr.wfiEvent)) || io.flushOut.valid || wfi_timeout) {
    hasWFI := false.B
  }

  val allocatePtrVec = VecInit((0 until RenameWidth).map(i => enqPtrVec(PopCount(io.enq.req.take(i).map(req => req.valid && req.bits.firstUop)))))
  io.enq.canAccept := allowEnqueue && !hasBlockBackward && rab.io.canEnq
  io.enq.resp      := allocatePtrVec
  val canEnqueue = VecInit(io.enq.req.map(req => req.valid && req.bits.firstUop && io.enq.canAccept))
  val timer = GTimer()
  for (i <- 0 until RenameWidth) {
    // we don't check whether io.redirect is valid here since redirect has higher priority
    when (canEnqueue(i)) {
      val enqUop = io.enq.req(i).bits
      val enqIndex = allocatePtrVec(i).value
      // store uop in data module and debug_microOp Vec
      debug_microOp(enqIndex) := enqUop
      debug_microOp(enqIndex).debugInfo.dispatchTime := timer
      debug_microOp(enqIndex).debugInfo.enqRsTime := timer
      debug_microOp(enqIndex).debugInfo.selectTime := timer
      debug_microOp(enqIndex).debugInfo.issueTime := timer
      debug_microOp(enqIndex).debugInfo.writebackTime := timer
      debug_microOp(enqIndex).debugInfo.tlbFirstReqTime := timer
      debug_microOp(enqIndex).debugInfo.tlbRespTime := timer
      debug_lsInfo(enqIndex) := DebugLsInfo.init
      debug_lsTopdownInfo(enqIndex) := LsTopdownInfo.init
      debug_lqIdxValid(enqIndex) := false.B
      debug_lsIssued(enqIndex) := false.B

      when (enqUop.blockBackward) {
        hasBlockBackward := true.B
      }
      when (enqUop.waitForward) {
        hasWaitForward := true.B
      }
      val enqHasTriggerHit = false.B // io.enq.req(i).bits.cf.trigger.getHitFrontend
      val enqHasException = ExceptionNO.selectFrontend(enqUop.exceptionVec).asUInt.orR
      // the begin instruction of Svinval enqs so mark doingSvinval as true to indicate this process
      when(!enqHasTriggerHit && !enqHasException && enqUop.isSvinvalBegin(enqUop.flushPipe))
      {
        doingSvinval := true.B
      }
      // the end instruction of Svinval enqs so clear doingSvinval
      when(!enqHasTriggerHit && !enqHasException && enqUop.isSvinvalEnd(enqUop.flushPipe))
      {
        doingSvinval := false.B
      }
      // when we are in the process of Svinval software code area , only Svinval.vma and end instruction of Svinval can appear
      assert(!doingSvinval || (enqUop.isSvinval(enqUop.flushPipe) || enqUop.isSvinvalEnd(enqUop.flushPipe)))
      when (enqUop.isWFI && !enqHasException && !enqHasTriggerHit) {
        hasWFI := true.B
      }

      mmio(enqIndex) := false.B
    }
  }
  val dispatchNum = Mux(io.enq.canAccept, PopCount(io.enq.req.map(req => req.valid && req.bits.firstUop)), 0.U)
  io.enq.isEmpty   := RegNext(isEmpty && !VecInit(io.enq.req.map(_.valid)).asUInt.orR)

  when (!io.wfi_enable) {
    hasWFI := false.B
  }
  // sel vsetvl's flush position
  val vs_idle :: vs_waitVinstr :: vs_waitFlush :: Nil = Enum(3)
  val vsetvlState = RegInit(vs_idle)

  val firstVInstrFtqPtr    = RegInit(0.U.asTypeOf(new FtqPtr))
  val firstVInstrFtqOffset = RegInit(0.U.asTypeOf(UInt(log2Up(PredictWidth).W)))
  val firstVInstrRobIdx    = RegInit(0.U.asTypeOf(new RobPtr))

  val enq0            = io.enq.req(0)
  val enq0IsVset      = enq0.bits.isVset && enq0.bits.lastUop && canEnqueue(0)
  val enq0IsVsetFlush = enq0IsVset && enq0.bits.flushPipe
  val enqIsVInstrVec = io.enq.req.zip(canEnqueue).map{case (req, fire) => FuType.isVArith(req.bits.fuType) && fire}
  // for vs_idle
  val firstVInstrIdle = PriorityMux(enqIsVInstrVec.zip(io.enq.req).drop(1) :+ (true.B, 0.U.asTypeOf(io.enq.req(0).cloneType)))
  // for vs_waitVinstr
  val enqIsVInstrOrVset = (enqIsVInstrVec(0) || enq0IsVset) +: enqIsVInstrVec.drop(1)
  val firstVInstrWait = PriorityMux(enqIsVInstrOrVset, io.enq.req)
  when(vsetvlState === vs_idle){
    firstVInstrFtqPtr    := firstVInstrIdle.bits.ftqPtr
    firstVInstrFtqOffset := firstVInstrIdle.bits.ftqOffset
    firstVInstrRobIdx    := firstVInstrIdle.bits.robIdx
  }.elsewhen(vsetvlState === vs_waitVinstr){
    when(Cat(enqIsVInstrOrVset).orR){
      firstVInstrFtqPtr := firstVInstrWait.bits.ftqPtr
      firstVInstrFtqOffset := firstVInstrWait.bits.ftqOffset
      firstVInstrRobIdx := firstVInstrWait.bits.robIdx
    }
  }

  val hasVInstrAfterI = Cat(enqIsVInstrVec(0)).orR
  when(vsetvlState === vs_idle && !io.redirect.valid){
    when(enq0IsVsetFlush){
      vsetvlState := Mux(hasVInstrAfterI, vs_waitFlush, vs_waitVinstr)
    }
  }.elsewhen(vsetvlState === vs_waitVinstr){
    when(io.redirect.valid){
      vsetvlState := vs_idle
    }.elsewhen(Cat(enqIsVInstrOrVset).orR){
      vsetvlState := vs_waitFlush
    }
  }.elsewhen(vsetvlState === vs_waitFlush){
    when(io.redirect.valid){
      vsetvlState := vs_idle
    }
  }

  // lqEnq
  io.debugEnqLsq.needAlloc.map(_(0)).zip(io.debugEnqLsq.req).foreach { case (alloc, req) =>
    when(io.debugEnqLsq.canAccept && alloc && req.valid) {
      debug_microOp(req.bits.robIdx.value).lqIdx := req.bits.lqIdx
      debug_lqIdxValid(req.bits.robIdx.value) := true.B
    }
  }

  // lsIssue
  when(io.debugHeadLsIssue) {
    debug_lsIssued(deqPtr.value) := true.B
  }

  /**
    * Writeback (from execution units)
    */
  for (wb <- exuWBs) {
    when (wb.valid) {
      val wbIdx = wb.bits.robIdx.value
      debug_exuData(wbIdx) := wb.bits.data
      debug_exuDebug(wbIdx) := wb.bits.debug
      debug_microOp(wbIdx).debugInfo.enqRsTime := wb.bits.debugInfo.enqRsTime
      debug_microOp(wbIdx).debugInfo.selectTime := wb.bits.debugInfo.selectTime
      debug_microOp(wbIdx).debugInfo.issueTime := wb.bits.debugInfo.issueTime
      debug_microOp(wbIdx).debugInfo.writebackTime := wb.bits.debugInfo.writebackTime

      // debug for lqidx and sqidx
      debug_microOp(wbIdx).lqIdx := wb.bits.lqIdx.getOrElse(0.U.asTypeOf(new LqPtr))
      debug_microOp(wbIdx).sqIdx := wb.bits.sqIdx.getOrElse(0.U.asTypeOf(new SqPtr))

      val debug_Uop = debug_microOp(wbIdx)
      XSInfo(true.B,
        p"writebacked pc 0x${Hexadecimal(debug_Uop.pc)} wen ${debug_Uop.rfWen} " +
        p"data 0x${Hexadecimal(wb.bits.data)} ldst ${debug_Uop.ldest} pdst ${debug_Uop.pdest} " +
        p"skip ${wb.bits.debug.isMMIO} robIdx: ${wb.bits.robIdx}\n"
      )
    }
  }

  val writebackNum = PopCount(exuWBs.map(_.valid))
  XSInfo(writebackNum =/= 0.U, "writebacked %d insts\n", writebackNum)

  for (i <- 0 until LoadPipelineWidth) {
    when (RegNext(io.lsq.mmio(i))) {
      mmio(RegNext(io.lsq.uop(i).robIdx).value) := true.B
    }
  }

  /**
    * RedirectOut: Interrupt and Exceptions
    */
  val deqDispatchData = dispatchDataRead(0)
  val debug_deqUop = debug_microOp(deqPtr.value)

  val intrBitSetReg = RegNext(io.csr.intrBitSet)
  val intrEnable = intrBitSetReg && !hasWaitForward && interrupt_safe(deqPtr.value)
  val deqHasExceptionOrFlush = exceptionDataRead.valid && exceptionDataRead.bits.robIdx === deqPtr
  val deqHasException = deqHasExceptionOrFlush && (exceptionDataRead.bits.exceptionVec.asUInt.orR ||
    exceptionDataRead.bits.singleStep || exceptionDataRead.bits.trigger.hit)
  val deqHasFlushPipe = deqHasExceptionOrFlush && exceptionDataRead.bits.flushPipe
  val deqHasReplayInst = deqHasExceptionOrFlush && exceptionDataRead.bits.replayInst
  val exceptionEnable = isWritebacked(deqPtr.value) && deqHasException

  XSDebug(deqHasException && exceptionDataRead.bits.singleStep, "Debug Mode: Deq has singlestep exception\n")
  XSDebug(deqHasException && exceptionDataRead.bits.trigger.getHitFrontend, "Debug Mode: Deq has frontend trigger exception\n")
  XSDebug(deqHasException && exceptionDataRead.bits.trigger.getHitBackend, "Debug Mode: Deq has backend trigger exception\n")

  val isFlushPipe = isWritebacked(deqPtr.value) && (deqHasFlushPipe || deqHasReplayInst)

  val isVsetFlushPipe = isWritebacked(deqPtr.value) && deqHasFlushPipe && exceptionDataRead.bits.isVset
//  val needModifyFtqIdxOffset = isVsetFlushPipe && (vsetvlState === vs_waitFlush)
  val needModifyFtqIdxOffset = false.B
  io.isVsetFlushPipe := isVsetFlushPipe
  io.vconfigPdest := rab.io.vconfigPdest
  // io.flushOut will trigger redirect at the next cycle.
  // Block any redirect or commit at the next cycle.
  val lastCycleFlush = RegNext(io.flushOut.valid)

  io.flushOut.valid := (state === s_idle) && valid(deqPtr.value) && (intrEnable || exceptionEnable || isFlushPipe) && !lastCycleFlush
  io.flushOut.bits := DontCare
  io.flushOut.bits.isRVC := deqDispatchData.isRVC
  io.flushOut.bits.robIdx := Mux(needModifyFtqIdxOffset, firstVInstrRobIdx, deqPtr)
  io.flushOut.bits.ftqIdx := Mux(needModifyFtqIdxOffset, firstVInstrFtqPtr, deqDispatchData.ftqIdx)
  io.flushOut.bits.ftqOffset := Mux(needModifyFtqIdxOffset, firstVInstrFtqOffset, deqDispatchData.ftqOffset)
  io.flushOut.bits.level := Mux(deqHasReplayInst || intrEnable || exceptionEnable || needModifyFtqIdxOffset, RedirectLevel.flush, RedirectLevel.flushAfter) // TODO use this to implement "exception next"
  io.flushOut.bits.interrupt := true.B
  XSPerfAccumulate("interrupt_num", io.flushOut.valid && intrEnable)
  XSPerfAccumulate("exception_num", io.flushOut.valid && exceptionEnable)
  XSPerfAccumulate("flush_pipe_num", io.flushOut.valid && isFlushPipe)
  XSPerfAccumulate("replay_inst_num", io.flushOut.valid && isFlushPipe && deqHasReplayInst)

  val exceptionHappen = (state === s_idle) && valid(deqPtr.value) && (intrEnable || exceptionEnable) && !lastCycleFlush
  io.exception.valid                := RegNext(exceptionHappen)
  io.exception.bits.pc              := RegEnable(debug_deqUop.pc, exceptionHappen)
  io.exception.bits.instr           := RegEnable(debug_deqUop.instr, exceptionHappen)
  io.exception.bits.commitType      := RegEnable(deqDispatchData.commitType, exceptionHappen)
  io.exception.bits.exceptionVec    := RegEnable(exceptionDataRead.bits.exceptionVec, exceptionHappen)
  io.exception.bits.singleStep      := RegEnable(exceptionDataRead.bits.singleStep, exceptionHappen)
  io.exception.bits.crossPageIPFFix := RegEnable(exceptionDataRead.bits.crossPageIPFFix, exceptionHappen)
  io.exception.bits.isInterrupt     := RegEnable(intrEnable, exceptionHappen)
//  io.exception.bits.trigger := RegEnable(exceptionDataRead.bits.trigger, exceptionHappen)

  XSDebug(io.flushOut.valid,
    p"generate redirect: pc 0x${Hexadecimal(io.exception.bits.pc)} intr $intrEnable " +
    p"excp $exceptionEnable flushPipe $isFlushPipe " +
    p"Trap_target 0x${Hexadecimal(io.csr.trapTarget)} exceptionVec ${Binary(exceptionDataRead.bits.exceptionVec.asUInt)}\n")


  /**
    * Commits (and walk)
    * They share the same width.
    */
  val shouldWalkVec = VecInit(walkPtrVec.map(_ <= lastWalkPtr))
  val walkFinished = VecInit(walkPtrVec.map(_ >= lastWalkPtr)).asUInt.orR
  rab.io.fromRob.walkEnd := state === s_walk && walkFinished

  require(RenameWidth <= CommitWidth)

  // wiring to csr
  val (wflags, dirtyFs) = (0 until CommitWidth).map(i => {
    val v = io.commits.commitValid(i)
    val info = io.commits.info(i)
    (v & info.wflags, v & info.dirtyFs)
  }).unzip
  val fflags = Wire(Valid(UInt(5.W)))
  fflags.valid := io.commits.isCommit && VecInit(wflags).asUInt.orR
  fflags.bits := wflags.zip(fflagsDataRead).map({
    case (w, f) => Mux(w, f, 0.U)
  }).reduce(_|_)
  val dirty_fs = io.commits.isCommit && VecInit(dirtyFs).asUInt.orR

  val vxsat = Wire(Valid(Bool()))
  vxsat.valid := io.commits.isCommit && vxsat.bits
  vxsat.bits := io.commits.commitValid.zip(vxsatDataRead).map {
    case (valid, vxsat) => valid & vxsat
  }.reduce(_ | _)

  // when mispredict branches writeback, stop commit in the next 2 cycles
  // TODO: don't check all exu write back
  val misPredWb = Cat(VecInit(redirectWBs.map(wb =>
    wb.bits.redirect.get.bits.cfiUpdate.isMisPred && wb.bits.redirect.get.valid && wb.valid
  ).toSeq)).orR
  val misPredBlockCounter = Reg(UInt(3.W))
  misPredBlockCounter := Mux(misPredWb,
    "b111".U,
    misPredBlockCounter >> 1.U
  )
  val misPredBlock = misPredBlockCounter(0)
  val blockCommit = misPredBlock || isReplaying || lastCycleFlush || hasWFI

  io.commits.isWalk := state === s_walk
  io.commits.isCommit := state === s_idle && !blockCommit
  val walk_v = VecInit(walkPtrVec.map(ptr => valid(ptr.value)))
  val commit_v = VecInit(deqPtrVec.map(ptr => valid(ptr.value)))
  // store will be commited iff both sta & std have been writebacked
  val commit_w = VecInit(deqPtrVec.map(ptr => isWritebacked(ptr.value)))
  val commit_exception = exceptionDataRead.valid && !isAfter(exceptionDataRead.bits.robIdx, deqPtrVec.last)
  val commit_block = VecInit((0 until CommitWidth).map(i => !commit_w(i)))
  val allowOnlyOneCommit = commit_exception || intrBitSetReg
  // for instructions that may block others, we don't allow them to commit
  for (i <- 0 until CommitWidth) {
    // defaults: state === s_idle and instructions commit
    // when intrBitSetReg, allow only one instruction to commit at each clock cycle
    val isBlocked = if (i != 0) Cat(commit_block.take(i)).orR || allowOnlyOneCommit else intrEnable || deqHasException || deqHasReplayInst
    io.commits.commitValid(i) := commit_v(i) && commit_w(i) && !isBlocked
    io.commits.info(i) := dispatchDataRead(i)
    io.commits.robIdx(i) := deqPtrVec(i)

    io.commits.walkValid(i) := shouldWalkVec(i)
    when (state === s_walk) {
      when (io.commits.isWalk && state === s_walk && shouldWalkVec(i)) {
        XSError(!walk_v(i), s"The walking entry($i) should be valid\n")
      }
    }

    XSInfo(io.commits.isCommit && io.commits.commitValid(i),
      "retired pc %x wen %d ldest %d pdest %x data %x fflags: %b vxsat: %b\n",
      debug_microOp(deqPtrVec(i).value).pc,
      io.commits.info(i).rfWen,
      io.commits.info(i).ldest,
      io.commits.info(i).pdest,
      debug_exuData(deqPtrVec(i).value),
      fflagsDataRead(i),
      vxsatDataRead(i)
    )
    XSInfo(state === s_walk && io.commits.walkValid(i), "walked pc %x wen %d ldst %d data %x\n",
      debug_microOp(walkPtrVec(i).value).pc,
      io.commits.info(i).rfWen,
      io.commits.info(i).ldest,
      debug_exuData(walkPtrVec(i).value)
    )
  }
  if (env.EnableDifftest) {
    io.commits.info.map(info => dontTouch(info.pc))
  }

  // sync fflags/dirty_fs/vxsat to csr
  io.csr.fflags := RegNext(fflags)
  io.csr.dirty_fs := RegNext(dirty_fs)
  io.csr.vxsat := RegNext(vxsat)

  // sync v csr to csr
  // for difftest
  if(env.AlwaysBasicDiff || env.EnableDifftest) {
    val isDiffWriteVconfigVec = io.diffCommits.commitValid.zip(io.diffCommits.info).map { case (valid, info) => valid && info.ldest === VCONFIG_IDX.U && info.vecWen }.reverse
    io.csr.vcsrFlag := RegNext(io.diffCommits.isCommit && Cat(isDiffWriteVconfigVec).orR)
  }
  else{
    io.csr.vcsrFlag := false.B
  }

  // commit load/store to lsq
  val ldCommitVec = VecInit((0 until CommitWidth).map(i => io.commits.commitValid(i) && io.commits.info(i).commitType === CommitType.LOAD))
  val stCommitVec = VecInit((0 until CommitWidth).map(i => io.commits.commitValid(i) && io.commits.info(i).commitType === CommitType.STORE))
  io.lsq.lcommit := RegNext(Mux(io.commits.isCommit, PopCount(ldCommitVec), 0.U))
  io.lsq.scommit := RegNext(Mux(io.commits.isCommit, PopCount(stCommitVec), 0.U))
  // indicate a pending load or store
  io.lsq.pendingld := RegNext(io.commits.isCommit && io.commits.info(0).commitType === CommitType.LOAD && valid(deqPtr.value) && mmio(deqPtr.value))
  io.lsq.pendingst := RegNext(io.commits.isCommit && io.commits.info(0).commitType === CommitType.STORE && valid(deqPtr.value))
  io.lsq.commit := RegNext(io.commits.isCommit && io.commits.commitValid(0))
  io.lsq.pendingPtr := RegNext(deqPtr)

  /**
    * state changes
    * (1) redirect: switch to s_walk
    * (2) walk: when walking comes to the end, switch to s_idle
    */
  val state_next = Mux(io.redirect.valid, s_walk, Mux(state === s_walk && walkFinished && rab.io.status.walkEnd, s_idle, state))
  XSPerfAccumulate("s_idle_to_idle",            state === s_idle && state_next === s_idle)
  XSPerfAccumulate("s_idle_to_walk",            state === s_idle && state_next === s_walk)
  XSPerfAccumulate("s_walk_to_idle",            state === s_walk && state_next === s_idle)
  XSPerfAccumulate("s_walk_to_walk",            state === s_walk && state_next === s_walk)
  state := state_next

  /**
    * pointers and counters
    */
  val deqPtrGenModule = Module(new RobDeqPtrWrapper)
  deqPtrGenModule.io.state := state
  deqPtrGenModule.io.deq_v := commit_v
  deqPtrGenModule.io.deq_w := commit_w
  deqPtrGenModule.io.exception_state := exceptionDataRead
  deqPtrGenModule.io.intrBitSetReg := intrBitSetReg
  deqPtrGenModule.io.hasNoSpecExec := hasWaitForward
  deqPtrGenModule.io.interrupt_safe := interrupt_safe(deqPtr.value)
  deqPtrGenModule.io.blockCommit := blockCommit
  deqPtrVec := deqPtrGenModule.io.out
  val deqPtrVec_next = deqPtrGenModule.io.next_out

  val enqPtrGenModule = Module(new RobEnqPtrWrapper)
  enqPtrGenModule.io.redirect := io.redirect
  enqPtrGenModule.io.allowEnqueue := allowEnqueue && rab.io.canEnq
  enqPtrGenModule.io.hasBlockBackward := hasBlockBackward
  enqPtrGenModule.io.enq := VecInit(io.enq.req.map(req => req.valid && req.bits.firstUop))
  enqPtrVec := enqPtrGenModule.io.out

  // next walkPtrVec:
  // (1) redirect occurs: update according to state
  // (2) walk: move forwards
  val walkPtrVec_next = Mux(io.redirect.valid,
    Mux(io.snpt.useSnpt, snapshots(io.snpt.snptSelect), deqPtrVec_next),
    Mux(state === s_walk, VecInit(walkPtrVec.map(_ + CommitWidth.U)), walkPtrVec)
  )
  walkPtrVec := walkPtrVec_next

  val numValidEntries = distanceBetween(enqPtr, deqPtr)
  val commitCnt = PopCount(io.commits.commitValid)

  allowEnqueue := numValidEntries + dispatchNum <= (RobSize - RenameWidth).U

  val redirectWalkDistance = distanceBetween(io.redirect.bits.robIdx, deqPtrVec_next(0))
  when (io.redirect.valid) {
    lastWalkPtr := Mux(io.redirect.bits.flushItself(), io.redirect.bits.robIdx - 1.U, io.redirect.bits.robIdx)
  }


  /**
    * States
    * We put all the stage bits changes here.

    * All events: (1) enqueue (dispatch); (2) writeback; (3) cancel; (4) dequeue (commit);
    * All states: (1) valid; (2) writebacked; (3) flagBkup
    */
  val commitReadAddr = Mux(state === s_idle, VecInit(deqPtrVec.map(_.value)), VecInit(walkPtrVec.map(_.value)))

  // redirect logic writes 6 valid
  val redirectHeadVec = Reg(Vec(RenameWidth, new RobPtr))
  val redirectTail = Reg(new RobPtr)
  val redirectIdle :: redirectBusy :: Nil = Enum(2)
  val redirectState = RegInit(redirectIdle)
  val invMask = redirectHeadVec.map(redirectHead => isBefore(redirectHead, redirectTail))
  when(redirectState === redirectBusy) {
    redirectHeadVec.foreach(redirectHead => redirectHead := redirectHead + RenameWidth.U)
    redirectHeadVec zip invMask foreach {
      case (redirectHead, inv) => when(inv) {
        valid(redirectHead.value) := false.B
      }
    }
    when(!invMask.last) {
      redirectState := redirectIdle
    }
  }
  when(io.redirect.valid) {
    redirectState := redirectBusy
    when(redirectState === redirectIdle) {
      redirectTail := enqPtr
    }
    redirectHeadVec.zipWithIndex.foreach { case (redirectHead, i) =>
      redirectHead := Mux(io.redirect.bits.flushItself(), io.redirect.bits.robIdx + i.U, io.redirect.bits.robIdx + (i + 1).U)
    }
  }
  // enqueue logic writes 6 valid
  for (i <- 0 until RenameWidth) {
    when (canEnqueue(i) && !io.redirect.valid) {
      valid(allocatePtrVec(i).value) := true.B
    }
  }
  // dequeue logic writes 6 valid
  for (i <- 0 until CommitWidth) {
    val commitValid = io.commits.isCommit && io.commits.commitValid(i)
    when (commitValid) {
      valid(commitReadAddr(i)) := false.B
    }
  }

  // debug_inst update
  for(i <- 0 until (LduCnt + StaCnt)) {
    debug_lsInfo(io.debug_ls.debugLsInfo(i).s1_robIdx).s1SignalEnable(io.debug_ls.debugLsInfo(i))
    debug_lsInfo(io.debug_ls.debugLsInfo(i).s2_robIdx).s2SignalEnable(io.debug_ls.debugLsInfo(i))
  }
  for (i <- 0 until LduCnt) {
    debug_lsTopdownInfo(io.lsTopdownInfo(i).s1.robIdx).s1SignalEnable(io.lsTopdownInfo(i))
    debug_lsTopdownInfo(io.lsTopdownInfo(i).s2.robIdx).s2SignalEnable(io.lsTopdownInfo(i))
  }

  // writeback logic set numWbPorts writebacked to true
  val blockWbSeq = Wire(Vec(exuWBs.length, Bool()))
  blockWbSeq.map(_ := false.B)
  for ((wb, blockWb) <- exuWBs.zip(blockWbSeq)) {
    when(wb.valid) {
      val wbHasException = wb.bits.exceptionVec.getOrElse(0.U).asUInt.orR
      val wbHasTriggerHit = false.B //Todo: wb.bits.trigger.getHitBackend
      val wbHasFlushPipe = wb.bits.flushPipe.getOrElse(false.B)
      val wbHasReplayInst = wb.bits.replay.getOrElse(false.B) //Todo: && wb.bits.replayInst
      blockWb := wbHasException || wbHasFlushPipe || wbHasReplayInst || wbHasTriggerHit
    }
  }

  // if the first uop of an instruction is valid , write writebackedCounter
  val uopEnqValidSeq = io.enq.req.map(req => io.enq.canAccept && req.valid)
  val instEnqValidSeq = io.enq.req.map (req => io.enq.canAccept && req.valid && req.bits.firstUop)
  val enqNeedWriteRFSeq = io.enq.req.map(_.bits.needWriteRf)
  val enqRobIdxSeq = io.enq.req.map(req => req.bits.robIdx.value)
  val enqUopNumVec = VecInit(io.enq.req.map(req => req.bits.numUops))
  val enqEliminatedMoveVec = VecInit(io.enq.req.map(req => req.bits.eliminatedMove))

  private val enqWriteStdVec: Vec[Bool] = VecInit(io.enq.req.map {
    req => FuType.isAMO(req.bits.fuType) || FuType.isStore(req.bits.fuType)
  })
  val fflags_wb = fflagsPorts
  val vxsat_wb = vxsatPorts
  for(i <- 0 until RobSize){

    val robIdxMatchSeq = io.enq.req.map(_.bits.robIdx.value === i.U)
    val uopCanEnqSeq = uopEnqValidSeq.zip(robIdxMatchSeq).map{ case(valid, isMatch) => valid && isMatch }
    val instCanEnqSeq = instEnqValidSeq.zip(robIdxMatchSeq).map{ case(valid, isMatch) => valid && isMatch }
    val instCanEnqFlag = Cat(instCanEnqSeq).orR

    realDestSize(i) := Mux(!valid(i) && instCanEnqFlag || valid(i), realDestSize(i) + PopCount(enqNeedWriteRFSeq.zip(uopCanEnqSeq).map{ case(writeFlag, valid) => writeFlag && valid }), 0.U)

    val enqUopNum = PriorityMux(instCanEnqSeq, enqUopNumVec)
    val enqEliminatedMove = PriorityMux(instCanEnqSeq, enqEliminatedMoveVec)
    val enqWriteStd = PriorityMux(instCanEnqSeq, enqWriteStdVec)

    val canWbSeq = exuWBs.map(writeback => writeback.valid && writeback.bits.robIdx.value === i.U)
    val canWbNoBlockSeq = canWbSeq.zip(blockWbSeq).map{ case(canWb, blockWb) => canWb && !blockWb }
    val canStdWbSeq = VecInit(stdWBs.map(writeback => writeback.valid && writeback.bits.robIdx.value === i.U))
    val wbCnt = PopCount(canWbNoBlockSeq)

    val exceptionHas = RegInit(false.B)
    val exceptionHasWire = Wire(Bool())
    exceptionHasWire := MuxCase(exceptionHas, Seq(
      (valid(i) && exceptionGen.io.out.valid && exceptionGen.io.out.bits.robIdx.value === i.U) -> true.B,
      !valid(i) -> false.B
    ))
    exceptionHas := exceptionHasWire

    when (exceptionHas || exceptionHasWire) {
      // exception flush
      uopNumVec(i) := 0.U
      stdWritebacked(i) := true.B
    }.elsewhen(!valid(i) && instCanEnqFlag) {
      // enq set num of uops
      uopNumVec(i) := enqUopNum
      stdWritebacked(i) := Mux(enqWriteStd, false.B, true.B)
    }.elsewhen(valid(i)) {
      // update by writing back
      uopNumVec(i) := uopNumVec(i) - wbCnt
      when (canStdWbSeq.asUInt.orR) {
        stdWritebacked(i) := true.B
      }
    }.otherwise {
      uopNumVec(i) := 0.U
    }

    val fflagsCanWbSeq = fflags_wb.map(writeback => writeback.valid && writeback.bits.robIdx.value === i.U && writeback.bits.wflags.getOrElse(false.B))
    val fflagsRes = fflagsCanWbSeq.zip(fflags_wb).map { case (canWb, wb) => Mux(canWb, wb.bits.fflags.get, 0.U) }.fold(false.B)(_ | _)
    fflagsDataModule(i) := Mux(!valid(i) && instCanEnqFlag, 0.U, fflagsDataModule(i) | fflagsRes)

    val vxsatCanWbSeq = vxsat_wb.map(writeback => writeback.valid && writeback.bits.robIdx.value === i.U)
    val vxsatRes = vxsatCanWbSeq.zip(vxsat_wb).map { case (canWb, wb) => Mux(canWb, wb.bits.vxsat.get, 0.U) }.fold(false.B)(_ | _)
    vxsatDataModule(i) := Mux(!valid(i) && instCanEnqFlag, 0.U, vxsatDataModule(i) | vxsatRes)
  }

  // flagBkup
  // enqueue logic set 6 flagBkup at most
  for (i <- 0 until RenameWidth) {
    when (canEnqueue(i)) {
      flagBkup(allocatePtrVec(i).value) := allocatePtrVec(i).flag
    }
  }

  // interrupt_safe
  for (i <- 0 until RenameWidth) {
    // We RegNext the updates for better timing.
    // Note that instructions won't change the system's states in this cycle.
    when (RegNext(canEnqueue(i))) {
      // For now, we allow non-load-store instructions to trigger interrupts
      // For MMIO instructions, they should not trigger interrupts since they may
      // be sent to lower level before it writes back.
      // However, we cannot determine whether a load/store instruction is MMIO.
      // Thus, we don't allow load/store instructions to trigger an interrupt.
      // TODO: support non-MMIO load-store instructions to trigger interrupts
      val allow_interrupts = !CommitType.isLoadStore(io.enq.req(i).bits.commitType)
      interrupt_safe(RegNext(allocatePtrVec(i).value)) := RegNext(allow_interrupts)
    }
  }

  /**
    * read and write of data modules
    */
  val commitReadAddr_next = Mux(state_next === s_idle,
    VecInit(deqPtrVec_next.map(_.value)),
    VecInit(walkPtrVec_next.map(_.value))
  )
  dispatchData.io.wen := canEnqueue
  dispatchData.io.waddr := allocatePtrVec.map(_.value)
  dispatchData.io.wdata.zip(io.enq.req.map(_.bits)).zipWithIndex.foreach { case ((wdata, req), portIdx) =>
    wdata.ldest := req.ldest
    wdata.rfWen := req.rfWen
    wdata.dirtyFs := req.dirtyFs
    wdata.vecWen := req.vecWen
    wdata.wflags := req.wfflags
    wdata.commitType := req.commitType
    wdata.pdest := req.pdest
    wdata.ftqIdx := req.ftqPtr
    wdata.ftqOffset := req.ftqOffset
    wdata.isMove := req.eliminatedMove
    wdata.isRVC := req.preDecodeInfo.isRVC
    wdata.pc := req.pc
    wdata.vtype := req.vpu.vtype
    wdata.isVset := req.isVset
    wdata.instrSize := req.instrSize
  }
  dispatchData.io.raddr := commitReadAddr_next

  exceptionGen.io.redirect <> io.redirect
  exceptionGen.io.flush := io.flushOut.valid

  val canEnqueueEG = VecInit(io.enq.req.map(req => req.valid && io.enq.canAccept))
  for (i <- 0 until RenameWidth) {
    exceptionGen.io.enq(i).valid := canEnqueueEG(i)
    exceptionGen.io.enq(i).bits.robIdx := io.enq.req(i).bits.robIdx
    exceptionGen.io.enq(i).bits.exceptionVec := ExceptionNO.selectFrontend(io.enq.req(i).bits.exceptionVec)
    exceptionGen.io.enq(i).bits.flushPipe := io.enq.req(i).bits.flushPipe
    exceptionGen.io.enq(i).bits.isVset := io.enq.req(i).bits.isVset
    exceptionGen.io.enq(i).bits.replayInst := false.B
    XSError(canEnqueue(i) && io.enq.req(i).bits.replayInst, "enq should not set replayInst")
    exceptionGen.io.enq(i).bits.singleStep := io.enq.req(i).bits.singleStep
    exceptionGen.io.enq(i).bits.crossPageIPFFix := io.enq.req(i).bits.crossPageIPFFix
    exceptionGen.io.enq(i).bits.trigger.clear()
    exceptionGen.io.enq(i).bits.trigger.frontendHit := io.enq.req(i).bits.trigger.frontendHit
  }

  println(s"ExceptionGen:")
  println(s"num of exceptions: ${params.numException}")
  require(exceptionWBs.length == exceptionGen.io.wb.length,
    f"exceptionWBs.length: ${exceptionWBs.length}, " +
      f"exceptionGen.io.wb.length: ${exceptionGen.io.wb.length}")
  for (((wb, exc_wb), i) <- exceptionWBs.zip(exceptionGen.io.wb).zipWithIndex) {
    exc_wb.valid                := wb.valid
    exc_wb.bits.robIdx          := wb.bits.robIdx
    exc_wb.bits.exceptionVec    := wb.bits.exceptionVec.get
    exc_wb.bits.flushPipe       := wb.bits.flushPipe.getOrElse(false.B)
    exc_wb.bits.isVset          := false.B
    exc_wb.bits.replayInst      := wb.bits.replay.getOrElse(false.B)
    exc_wb.bits.singleStep      := false.B
    exc_wb.bits.crossPageIPFFix := false.B
    exc_wb.bits.trigger         := 0.U.asTypeOf(exc_wb.bits.trigger) // Todo
//    println(s"  [$i] ${configs.map(_.name)}: exception ${exceptionCases(i)}, " +
//      s"flushPipe ${configs.exists(_.flushPipe)}, " +
//      s"replayInst ${configs.exists(_.replayInst)}")
  }

  fflagsDataRead := (0 until CommitWidth).map(i => fflagsDataModule(deqPtrVec(i).value))
  vxsatDataRead := (0 until CommitWidth).map(i => vxsatDataModule(deqPtrVec(i).value))

  val instrCntReg = RegInit(0.U(64.W))
  val fuseCommitCnt = PopCount(io.commits.commitValid.zip(io.commits.info).map{ case (v, i) => RegNext(v && CommitType.isFused(i.commitType)) })
  val trueCommitCnt = RegNext(io.commits.commitValid.zip(io.commits.info).map{ case (v, i) => Mux(v, i.instrSize, 0.U) }.reduce(_ +& _)) +& fuseCommitCnt
  val retireCounter = Mux(RegNext(io.commits.isCommit), trueCommitCnt, 0.U)
  val instrCnt = instrCntReg + retireCounter
  instrCntReg := instrCnt
  io.csr.perfinfo.retiredInstr := retireCounter
  io.robFull := !allowEnqueue
  io.headNotReady := commit_v.head && !commit_w.head

  /**
    * debug info
    */
  XSDebug(p"enqPtr ${enqPtr} deqPtr ${deqPtr}\n")
  XSDebug("")
  XSError(isBefore(enqPtr, deqPtr) && !isFull(enqPtr, deqPtr), "\ndeqPtr is older than enqPtr!\n")
  for(i <- 0 until RobSize) {
    XSDebug(false, !valid(i), "-")
    XSDebug(false, valid(i) && isWritebacked(i.U), "w")
    XSDebug(false, valid(i) && !isWritebacked(i.U), "v")
  }
  XSDebug(false, true.B, "\n")

  for(i <- 0 until RobSize) {
    if (i % 4 == 0) XSDebug("")
    XSDebug(false, true.B, "%x ", debug_microOp(i).pc)
    XSDebug(false, !valid(i), "- ")
    XSDebug(false, valid(i) && isWritebacked(i.U), "w ")
    XSDebug(false, valid(i) && !isWritebacked(i.U), "v ")
    if (i % 4 == 3) XSDebug(false, true.B, "\n")
  }

  def ifCommit(counter: UInt): UInt = Mux(io.commits.isCommit, counter, 0.U)
  def ifCommitReg(counter: UInt): UInt = Mux(RegNext(io.commits.isCommit), counter, 0.U)

  val commitDebugUop = deqPtrVec.map(_.value).map(debug_microOp(_))
  XSPerfAccumulate("clock_cycle", 1.U)
  QueuePerf(RobSize, numValidEntries, numValidEntries === RobSize.U)
  XSPerfAccumulate("commitUop", ifCommit(commitCnt))
  XSPerfAccumulate("commitInstr", ifCommitReg(trueCommitCnt))
  XSPerfRolling("ipc", ifCommitReg(trueCommitCnt), 1000, clock, reset)
  XSPerfRolling("cpi", perfCnt = 1.U/*Cycle*/, eventTrigger = ifCommitReg(trueCommitCnt), granularity = 1000, clock, reset)
  val commitIsMove = commitDebugUop.map(_.isMove)
  XSPerfAccumulate("commitInstrMove", ifCommit(PopCount(io.commits.commitValid.zip(commitIsMove).map{ case (v, m) => v && m })))
  val commitMoveElim = commitDebugUop.map(_.debugInfo.eliminatedMove)
  XSPerfAccumulate("commitInstrMoveElim", ifCommit(PopCount(io.commits.commitValid zip commitMoveElim map { case (v, e) => v && e })))
  XSPerfAccumulate("commitInstrFused", ifCommitReg(fuseCommitCnt))
  val commitIsLoad = io.commits.info.map(_.commitType).map(_ === CommitType.LOAD)
  val commitLoadValid = io.commits.commitValid.zip(commitIsLoad).map{ case (v, t) => v && t }
  XSPerfAccumulate("commitInstrLoad", ifCommit(PopCount(commitLoadValid)))
  val commitIsBranch = io.commits.info.map(_.commitType).map(_ === CommitType.BRANCH)
  val commitBranchValid = io.commits.commitValid.zip(commitIsBranch).map{ case (v, t) => v && t }
  XSPerfAccumulate("commitInstrBranch", ifCommit(PopCount(commitBranchValid)))
  val commitLoadWaitBit = commitDebugUop.map(_.loadWaitBit)
  XSPerfAccumulate("commitInstrLoadWait", ifCommit(PopCount(commitLoadValid.zip(commitLoadWaitBit).map{ case (v, w) => v && w })))
  val commitIsStore = io.commits.info.map(_.commitType).map(_ === CommitType.STORE)
  XSPerfAccumulate("commitInstrStore", ifCommit(PopCount(io.commits.commitValid.zip(commitIsStore).map{ case (v, t) => v && t })))
  XSPerfAccumulate("writeback", PopCount((0 until RobSize).map(i => valid(i) && isWritebacked(i.U))))
  // XSPerfAccumulate("enqInstr", PopCount(io.dp1Req.map(_.fire)))
  // XSPerfAccumulate("d2rVnR", PopCount(io.dp1Req.map(p => p.valid && !p.ready)))
  XSPerfAccumulate("walkInstr", Mux(io.commits.isWalk, PopCount(io.commits.walkValid), 0.U))
  XSPerfAccumulate("walkCycleTotal", state === s_walk)
  XSPerfAccumulate("waitRabWalkEnd", state === s_walk && walkFinished && !rab.io.status.walkEnd)
  private val walkCycle = RegInit(0.U(8.W))
  private val waitRabWalkCycle = RegInit(0.U(8.W))
  walkCycle := Mux(io.redirect.valid, 0.U, Mux(state === s_walk, walkCycle + 1.U, 0.U))
  waitRabWalkCycle := Mux(state === s_walk && walkFinished, 0.U, Mux(state === s_walk, walkCycle + 1.U, 0.U))

  XSPerfHistogram("walkRobCycleHist", walkCycle, state === s_walk && walkFinished, 0, 32)
  XSPerfHistogram("walkRabExtraCycleHist", waitRabWalkCycle, state === s_walk && walkFinished && rab.io.status.walkEnd, 0, 32)
  XSPerfHistogram("walkTotalCycleHist", walkCycle, state === s_walk && state_next === s_idle, 0, 32)

  private val deqNotWritebacked = valid(deqPtr.value) && !isWritebacked(deqPtr.value)
  private val deqStdNotWritebacked = valid(deqPtr.value) && !stdWritebacked(deqPtr.value)
  private val deqUopNotWritebacked = valid(deqPtr.value) && !isUopWritebacked(deqPtr.value)
  private val deqHeadInfo = debug_microOp(deqPtr.value)
  val deqUopCommitType = io.commits.info(0).commitType

  XSPerfAccumulate("waitAluCycle", deqNotWritebacked && deqHeadInfo.fuType === FuType.alu.U)
  XSPerfAccumulate("waitMulCycle", deqNotWritebacked && deqHeadInfo.fuType === FuType.mul.U)
  XSPerfAccumulate("waitDivCycle", deqNotWritebacked && deqHeadInfo.fuType === FuType.div.U)
  XSPerfAccumulate("waitBrhCycle", deqNotWritebacked && deqHeadInfo.fuType === FuType.brh.U)
  XSPerfAccumulate("waitJmpCycle", deqNotWritebacked && deqHeadInfo.fuType === FuType.jmp.U)
  XSPerfAccumulate("waitCsrCycle", deqNotWritebacked && deqHeadInfo.fuType === FuType.csr.U)
  XSPerfAccumulate("waitFenCycle", deqNotWritebacked && deqHeadInfo.fuType === FuType.fence.U)
  XSPerfAccumulate("waitBkuCycle", deqNotWritebacked && deqHeadInfo.fuType === FuType.bku.U)
  XSPerfAccumulate("waitLduCycle", deqNotWritebacked && deqHeadInfo.fuType === FuType.ldu.U)
  XSPerfAccumulate("waitStuCycle", deqNotWritebacked && deqHeadInfo.fuType === FuType.stu.U)
  XSPerfAccumulate("waitStaCycle", deqUopNotWritebacked && deqHeadInfo.fuType === FuType.stu.U)
  XSPerfAccumulate("waitStdCycle", deqStdNotWritebacked && deqHeadInfo.fuType === FuType.stu.U)
  XSPerfAccumulate("waitAtmCycle", deqStdNotWritebacked && deqHeadInfo.fuType === FuType.mou.U)

  XSPerfAccumulate("waitNormalCycle", deqNotWritebacked && deqUopCommitType === CommitType.NORMAL)
  XSPerfAccumulate("waitBranchCycle", deqNotWritebacked && deqUopCommitType === CommitType.BRANCH)
  XSPerfAccumulate("waitLoadCycle", deqNotWritebacked && deqUopCommitType === CommitType.LOAD)
  XSPerfAccumulate("waitStoreCycle", deqNotWritebacked && deqUopCommitType === CommitType.STORE)
  XSPerfAccumulate("robHeadPC", io.commits.info(0).pc)
  XSPerfAccumulate("commitCompressCntAll", PopCount(io.commits.commitValid.zip(io.commits.info).map{case(valid, info) => io.commits.isCommit && valid && info.instrSize > 1.U}))
  (2 to RenameWidth).foreach(i =>
    XSPerfAccumulate(s"commitCompressCnt${i}", PopCount(io.commits.commitValid.zip(io.commits.info).map{case(valid, info) => io.commits.isCommit && valid && info.instrSize === i.U}))
  )
  XSPerfAccumulate("compressSize", io.commits.commitValid.zip(io.commits.info).map { case (valid, info) => Mux(io.commits.isCommit && valid && info.instrSize > 1.U, info.instrSize, 0.U) }.reduce(_ +& _))
  val dispatchLatency = commitDebugUop.map(uop => uop.debugInfo.dispatchTime - uop.debugInfo.renameTime)
  val enqRsLatency = commitDebugUop.map(uop => uop.debugInfo.enqRsTime - uop.debugInfo.dispatchTime)
  val selectLatency = commitDebugUop.map(uop => uop.debugInfo.selectTime - uop.debugInfo.enqRsTime)
  val issueLatency = commitDebugUop.map(uop => uop.debugInfo.issueTime - uop.debugInfo.selectTime)
  val executeLatency = commitDebugUop.map(uop => uop.debugInfo.writebackTime - uop.debugInfo.issueTime)
  val rsFuLatency = commitDebugUop.map(uop => uop.debugInfo.writebackTime - uop.debugInfo.enqRsTime)
  val commitLatency = commitDebugUop.map(uop => timer - uop.debugInfo.writebackTime)
  def latencySum(cond: Seq[Bool], latency: Seq[UInt]): UInt = {
    cond.zip(latency).map(x => Mux(x._1, x._2, 0.U)).reduce(_ +& _)
  }
  for (fuType <- FuType.functionNameMap.keys) {
    val fuName = FuType.functionNameMap(fuType)
    val commitIsFuType = io.commits.commitValid.zip(commitDebugUop).map(x => x._1 && x._2.fuType === fuType.U )
    XSPerfRolling(s"ipc_futype_${fuName}", ifCommit(PopCount(commitIsFuType)), 1000, clock, reset)
    XSPerfAccumulate(s"${fuName}_instr_cnt", ifCommit(PopCount(commitIsFuType)))
    XSPerfAccumulate(s"${fuName}_latency_dispatch", ifCommit(latencySum(commitIsFuType, dispatchLatency)))
    XSPerfAccumulate(s"${fuName}_latency_enq_rs", ifCommit(latencySum(commitIsFuType, enqRsLatency)))
    XSPerfAccumulate(s"${fuName}_latency_select", ifCommit(latencySum(commitIsFuType, selectLatency)))
    XSPerfAccumulate(s"${fuName}_latency_issue", ifCommit(latencySum(commitIsFuType, issueLatency)))
    XSPerfAccumulate(s"${fuName}_latency_execute", ifCommit(latencySum(commitIsFuType, executeLatency)))
    XSPerfAccumulate(s"${fuName}_latency_enq_rs_execute", ifCommit(latencySum(commitIsFuType, rsFuLatency)))
    XSPerfAccumulate(s"${fuName}_latency_commit", ifCommit(latencySum(commitIsFuType, commitLatency)))
  }

  // top-down info
  io.debugTopDown.toCore.robHeadVaddr.valid := debug_lsTopdownInfo(deqPtr.value).s1.vaddr_valid
  io.debugTopDown.toCore.robHeadVaddr.bits  := debug_lsTopdownInfo(deqPtr.value).s1.vaddr_bits
  io.debugTopDown.toCore.robHeadPaddr.valid := debug_lsTopdownInfo(deqPtr.value).s2.paddr_valid
  io.debugTopDown.toCore.robHeadPaddr.bits  := debug_lsTopdownInfo(deqPtr.value).s2.paddr_bits
  io.debugTopDown.toDispatch.robTrueCommit := ifCommitReg(trueCommitCnt)
  io.debugTopDown.toDispatch.robHeadLsIssue := debug_lsIssue(deqPtr.value)
  io.debugTopDown.robHeadLqIdx.valid := debug_lqIdxValid(deqPtr.value)
  io.debugTopDown.robHeadLqIdx.bits  := debug_microOp(deqPtr.value).lqIdx

  // rolling
  io.debugRolling.robTrueCommit := ifCommitReg(trueCommitCnt)

  /**
    * DataBase info:
    * log trigger is at writeback valid
    * */

  /**
    * @todo add InstInfoEntry back
    * @author Maxpicca-Li
    */

  //difftest signals
  val firstValidCommit = (deqPtr + PriorityMux(io.commits.commitValid, VecInit(List.tabulate(CommitWidth)(_.U(log2Up(CommitWidth).W))))).value

  val wdata = Wire(Vec(CommitWidth, UInt(XLEN.W)))
  val wpc = Wire(Vec(CommitWidth, UInt(XLEN.W)))

  for(i <- 0 until CommitWidth) {
    val idx = deqPtrVec(i).value
    wdata(i) := debug_exuData(idx)
    wpc(i) := SignExt(commitDebugUop(i).pc, XLEN)
  }

  if (env.EnableDifftest || env.AlwaysBasicDiff) {
    // These are the structures used by difftest only and should be optimized after synthesis.
    val dt_eliminatedMove = Mem(RobSize, Bool())
    val dt_isRVC = Mem(RobSize, Bool())
    val dt_exuDebug = Reg(Vec(RobSize, new DebugBundle))
    for (i <- 0 until RenameWidth) {
      when (canEnqueue(i)) {
        dt_eliminatedMove(allocatePtrVec(i).value) := io.enq.req(i).bits.eliminatedMove
        dt_isRVC(allocatePtrVec(i).value) := io.enq.req(i).bits.preDecodeInfo.isRVC
      }
    }
    for (wb <- exuWBs) {
      when (wb.valid) {
        val wbIdx = wb.bits.robIdx.value
        dt_exuDebug(wbIdx) := wb.bits.debug
      }
    }
    // Always instantiate basic difftest modules.
    for (i <- 0 until CommitWidth) {
      val uop = commitDebugUop(i)
      val commitInfo = io.commits.info(i)
      val ptr = deqPtrVec(i).value
      val exuOut = dt_exuDebug(ptr)
      val eliminatedMove = dt_eliminatedMove(ptr)
      val isRVC = dt_isRVC(ptr)

      val difftest = DifftestModule(new DiffInstrCommit(MaxPhyPregs), delay = 3, dontCare = true)
      difftest.coreid  := io.hartId
      difftest.index   := i.U
      difftest.valid   := io.commits.commitValid(i) && io.commits.isCommit
      difftest.skip    := Mux(eliminatedMove, false.B, exuOut.isMMIO || exuOut.isPerfCnt)
      difftest.isRVC   := isRVC
      difftest.rfwen   := io.commits.commitValid(i) && commitInfo.rfWen && commitInfo.ldest =/= 0.U
      difftest.fpwen   := io.commits.commitValid(i) && uop.fpWen
      difftest.wpdest  := commitInfo.pdest
      difftest.wdest   := commitInfo.ldest
      difftest.nFused  := Mux(CommitType.isFused(commitInfo.commitType), 1.U, 0.U)

      if (env.EnableDifftest) {
        val uop = commitDebugUop(i)
        difftest.pc       := SignExt(uop.pc, XLEN)
        difftest.instr    := uop.instr
        difftest.robIdx   := ZeroExt(ptr, 10)
        difftest.lqIdx    := ZeroExt(uop.lqIdx.value, 7)
        difftest.sqIdx    := ZeroExt(uop.sqIdx.value, 7)
        difftest.isLoad   := io.commits.info(i).commitType === CommitType.LOAD
        difftest.isStore  := io.commits.info(i).commitType === CommitType.STORE
      }
    }
  }

  if (env.EnableDifftest) {
    for (i <- 0 until CommitWidth) {
      val difftest = DifftestModule(new DiffLoadEvent, delay = 3)
      difftest.coreid := io.hartId
      difftest.index  := i.U

      val ptr = deqPtrVec(i).value
      val uop = commitDebugUop(i)
      val exuOut = debug_exuDebug(ptr)
      difftest.valid  := io.commits.commitValid(i) && io.commits.isCommit
      difftest.paddr  := exuOut.paddr
      difftest.opType := uop.fuOpType
      difftest.fuType := uop.fuType
    }
  }

  if (env.EnableDifftest || env.AlwaysBasicDiff) {
    val dt_isXSTrap = Mem(RobSize, Bool())
    for (i <- 0 until RenameWidth) {
      when (canEnqueue(i)) {
        dt_isXSTrap(allocatePtrVec(i).value) := io.enq.req(i).bits.isXSTrap
      }
    }
    val trapVec = io.commits.commitValid.zip(deqPtrVec).map{ case (v, d) =>
      io.commits.isCommit && v && dt_isXSTrap(d.value)
    }
    val hitTrap = trapVec.reduce(_||_)
    val difftest = DifftestModule(new DiffTrapEvent, dontCare = true)
    difftest.coreid   := io.hartId
    difftest.hasTrap  := hitTrap
    difftest.cycleCnt := timer
    difftest.instrCnt := instrCnt
    difftest.hasWFI   := hasWFI

    if (env.EnableDifftest) {
      val trapCode = PriorityMux(wdata.zip(trapVec).map(x => x._2 -> x._1))
      val trapPC = SignExt(PriorityMux(wpc.zip(trapVec).map(x => x._2 ->x._1)), XLEN)
      difftest.code     := trapCode
      difftest.pc       := trapPC
    }
  }

  val validEntriesBanks = (0 until (RobSize + 31) / 32).map(i => RegNext(PopCount(valid.drop(i * 32).take(32))))
  val validEntries = RegNext(VecInit(validEntriesBanks).reduceTree(_ +& _))
  val commitMoveVec = VecInit(io.commits.commitValid.zip(commitIsMove).map{ case (v, m) => v && m })
  val commitLoadVec = VecInit(commitLoadValid)
  val commitBranchVec = VecInit(commitBranchValid)
  val commitLoadWaitVec = VecInit(commitLoadValid.zip(commitLoadWaitBit).map{ case (v, w) => v && w })
  val commitStoreVec = VecInit(io.commits.commitValid.zip(commitIsStore).map{ case (v, t) => v && t })
  val perfEvents = Seq(
    ("rob_interrupt_num      ", io.flushOut.valid && intrEnable                                       ),
    ("rob_exception_num      ", io.flushOut.valid && exceptionEnable                                  ),
    ("rob_flush_pipe_num     ", io.flushOut.valid && isFlushPipe                                      ),
    ("rob_replay_inst_num    ", io.flushOut.valid && isFlushPipe && deqHasReplayInst                  ),
    ("rob_commitUop          ", ifCommit(commitCnt)                                                   ),
    ("rob_commitInstr        ", ifCommitReg(trueCommitCnt)                                            ),
    ("rob_commitInstrMove    ", ifCommitReg(PopCount(RegNext(commitMoveVec)))                         ),
    ("rob_commitInstrFused   ", ifCommitReg(fuseCommitCnt)                                            ),
    ("rob_commitInstrLoad    ", ifCommitReg(PopCount(RegNext(commitLoadVec)))                         ),
    ("rob_commitInstrBranch  ", ifCommitReg(PopCount(RegNext(commitBranchVec)))                       ),
    ("rob_commitInstrLoadWait", ifCommitReg(PopCount(RegNext(commitLoadWaitVec)))                     ),
    ("rob_commitInstrStore   ", ifCommitReg(PopCount(RegNext(commitStoreVec)))                        ),
    ("rob_walkInstr          ", Mux(io.commits.isWalk, PopCount(io.commits.walkValid), 0.U)           ),
    ("rob_walkCycle          ", (state === s_walk)                                                    ),
    ("rob_1_4_valid          ", validEntries <= (RobSize / 4).U                                       ),
    ("rob_2_4_valid          ", validEntries >  (RobSize / 4).U && validEntries <= (RobSize / 2).U    ),
    ("rob_3_4_valid          ", validEntries >  (RobSize / 2).U && validEntries <= (RobSize * 3 / 4).U),
    ("rob_4_4_valid          ", validEntries >  (RobSize * 3 / 4).U                                   ),
  )
  generatePerfEvent()
}<|MERGE_RESOLUTION|>--- conflicted
+++ resolved
@@ -415,11 +415,7 @@
 
   // data for debug
   // Warn: debug_* prefix should not exist in generated verilog.
-<<<<<<< HEAD
-  val debug_microOp = Mem(RobSize, new DynInst)
-=======
-  val debug_microOp = DebugMem(RobSize, new MicroOp)
->>>>>>> 131aa97c
+  val debug_microOp = DebugMem(RobSize, new DynInst)
   val debug_exuData = Reg(Vec(RobSize, UInt(XLEN.W)))//for debug
   val debug_exuDebug = Reg(Vec(RobSize, new DebugBundle))//for debug
   val debug_lsInfo = RegInit(VecInit(Seq.fill(RobSize)(DebugLsInfo.init)))
