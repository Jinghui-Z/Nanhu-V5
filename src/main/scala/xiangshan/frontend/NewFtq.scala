/***************************************************************************************
* Copyright (c) 2020-2021 Institute of Computing Technology, Chinese Academy of Sciences
* Copyright (c) 2020-2021 Peng Cheng Laboratory
*
* XiangShan is licensed under Mulan PSL v2.
* You can use this software according to the terms and conditions of the Mulan PSL v2.
* You may obtain a copy of Mulan PSL v2 at:
*          http://license.coscl.org.cn/MulanPSL2
*
* THIS SOFTWARE IS PROVIDED ON AN "AS IS" BASIS, WITHOUT WARRANTIES OF ANY KIND,
* EITHER EXPRESS OR IMPLIED, INCLUDING BUT NOT LIMITED TO NON-INFRINGEMENT,
* MERCHANTABILITY OR FIT FOR A PARTICULAR PURPOSE.
*
* See the Mulan PSL v2 for more details.
***************************************************************************************/

package xiangshan.frontend

import chipsalliance.rocketchip.config.Parameters
import chisel3._
import chisel3.util._
import utils._
import xiangshan._
import xiangshan.frontend.icache._
import xiangshan.backend.CtrlToFtqIO

class FtqPtr(implicit p: Parameters) extends CircularQueuePtr[FtqPtr](
  p => p(XSCoreParamsKey).FtqSize
){
  override def cloneType = (new FtqPtr).asInstanceOf[this.type]
}

object FtqPtr {
  def apply(f: Bool, v: UInt)(implicit p: Parameters): FtqPtr = {
    val ptr = Wire(new FtqPtr)
    ptr.flag := f
    ptr.value := v
    ptr
  }
  def inverse(ptr: FtqPtr)(implicit p: Parameters): FtqPtr = {
    apply(!ptr.flag, ptr.value)
  }
}

class FtqNRSRAM[T <: Data](gen: T, numRead: Int)(implicit p: Parameters) extends XSModule {

  val io = IO(new Bundle() {
    val raddr = Input(Vec(numRead, UInt(log2Up(FtqSize).W)))
    val ren = Input(Vec(numRead, Bool()))
    val rdata = Output(Vec(numRead, gen))
    val waddr = Input(UInt(log2Up(FtqSize).W))
    val wen = Input(Bool())
    val wdata = Input(gen)
  })

  for(i <- 0 until numRead){
    val sram = Module(new SRAMTemplate(gen, FtqSize))
    sram.io.r.req.valid := io.ren(i)
    sram.io.r.req.bits.setIdx := io.raddr(i)
    io.rdata(i) := sram.io.r.resp.data(0)
    sram.io.w.req.valid := io.wen
    sram.io.w.req.bits.setIdx := io.waddr
    sram.io.w.req.bits.data := VecInit(io.wdata)
  }

}

class Ftq_RF_Components(implicit p: Parameters) extends XSBundle with BPUUtils {
  // TODO: move pftAddr, oversize, carry to another mem
  val startAddr = UInt(VAddrBits.W)
  val nextLineAddr = UInt(VAddrBits.W)
  val isNextMask = Vec(PredictWidth, Bool())
  val oversize = Bool()
  val fallThruError = Bool()
  // val carry = Bool()
  def getPc(offset: UInt) = {
    def getHigher(pc: UInt) = pc(VAddrBits-1, log2Ceil(PredictWidth)+instOffsetBits+1)
    def getOffset(pc: UInt) = pc(log2Ceil(PredictWidth)+instOffsetBits, instOffsetBits)
    Cat(getHigher(Mux(isNextMask(offset) && startAddr(log2Ceil(PredictWidth)+instOffsetBits), nextLineAddr, startAddr)),
        getOffset(startAddr)+offset, 0.U(instOffsetBits.W))
  }
  def fromBranchPrediction(resp: BranchPredictionBundle) = {
    def carryPos(addr: UInt) = addr(instOffsetBits+log2Ceil(PredictWidth)+1)
    this.startAddr := resp.pc
    this.nextLineAddr := resp.pc + (FetchWidth * 4 * 2).U
    this.isNextMask := VecInit((0 until PredictWidth).map(i =>
      (resp.pc(log2Ceil(PredictWidth), 1) +& i.U)(log2Ceil(PredictWidth)).asBool()
    ))
    this.oversize := resp.oversize
    this.fallThruError := resp.fallThruError
    this
  }
  override def toPrintable: Printable = {
    p"startAddr:${Hexadecimal(startAddr)}"
  }
}

class Ftq_pd_Entry(implicit p: Parameters) extends XSBundle {
  val brMask = Vec(PredictWidth, Bool())
  val jmpInfo = ValidUndirectioned(Vec(3, Bool()))
  val jmpOffset = UInt(log2Ceil(PredictWidth).W)
  val jalTarget = UInt(VAddrBits.W)
  val rvcMask = Vec(PredictWidth, Bool())
  def hasJal  = jmpInfo.valid && !jmpInfo.bits(0)
  def hasJalr = jmpInfo.valid && jmpInfo.bits(0)
  def hasCall = jmpInfo.valid && jmpInfo.bits(1)
  def hasRet  = jmpInfo.valid && jmpInfo.bits(2)

  def fromPdWb(pdWb: PredecodeWritebackBundle) = {
    val pds = pdWb.pd
    this.brMask := VecInit(pds.map(pd => pd.isBr && pd.valid))
    this.jmpInfo.valid := VecInit(pds.map(pd => (pd.isJal || pd.isJalr) && pd.valid)).asUInt.orR
    this.jmpInfo.bits := ParallelPriorityMux(pds.map(pd => (pd.isJal || pd.isJalr) && pd.valid),
                                             pds.map(pd => VecInit(pd.isJalr, pd.isCall, pd.isRet)))
    this.jmpOffset := ParallelPriorityEncoder(pds.map(pd => (pd.isJal || pd.isJalr) && pd.valid))
    this.rvcMask := VecInit(pds.map(pd => pd.isRVC))
    this.jalTarget := pdWb.jalTarget
  }

  def toPd(offset: UInt) = {
    require(offset.getWidth == log2Ceil(PredictWidth))
    val pd = Wire(new PreDecodeInfo)
    pd.valid := true.B
    pd.isRVC := rvcMask(offset)
    val isBr = brMask(offset)
    val isJalr = offset === jmpOffset && jmpInfo.valid && jmpInfo.bits(0)
    pd.brType := Cat(offset === jmpOffset && jmpInfo.valid, isJalr || isBr)
    pd.isCall := offset === jmpOffset && jmpInfo.valid && jmpInfo.bits(1)
    pd.isRet  := offset === jmpOffset && jmpInfo.valid && jmpInfo.bits(2)
    pd
  }
}



class Ftq_Redirect_SRAMEntry(implicit p: Parameters) extends XSBundle with HasBPUConst {
  val rasSp = UInt(log2Ceil(RasSize).W)
  val rasEntry = new RASEntry
  // val specCnt = Vec(numBr, UInt(10.W))
  // val ghist = new ShiftingGlobalHistory
  val folded_hist = new AllFoldedHistories(foldedGHistInfos)
  val histPtr = new CGHPtr

  def fromBranchPrediction(resp: BranchPredictionBundle) = {
    assert(!resp.is_minimal)
    this.rasSp := resp.rasSp
    this.rasEntry := resp.rasTop
    this.folded_hist := resp.folded_hist
    this.histPtr := resp.histPtr
    this
  }
}

class Ftq_1R_SRAMEntry(implicit p: Parameters) extends XSBundle with HasBPUConst {
  val meta = UInt(MaxMetaLength.W)
}

class Ftq_Pred_Info(implicit p: Parameters) extends XSBundle {
  val target = UInt(VAddrBits.W)
  val cfiIndex = ValidUndirectioned(UInt(log2Ceil(PredictWidth).W))
}

// class FtqEntry(implicit p: Parameters) extends XSBundle with HasBPUConst {
//   val startAddr = UInt(VAddrBits.W)
//   val fallThruAddr = UInt(VAddrBits.W)
//   val isNextMask = Vec(PredictWidth, Bool())

//   val meta = UInt(MaxMetaLength.W)

//   val rasSp = UInt(log2Ceil(RasSize).W)
//   val rasEntry = new RASEntry
//   val hist = new ShiftingGlobalHistory
//   val specCnt = Vec(numBr, UInt(10.W))
  
//   val valids = Vec(PredictWidth, Bool())
//   val brMask = Vec(PredictWidth, Bool())
//   // isJalr, isCall, isRet
//   val jmpInfo = ValidUndirectioned(Vec(3, Bool()))
//   val jmpOffset = UInt(log2Ceil(PredictWidth).W)
  
//   val mispredVec = Vec(PredictWidth, Bool())
//   val cfiIndex = ValidUndirectioned(UInt(log2Ceil(PredictWidth).W))
//   val target = UInt(VAddrBits.W)
// }

class FtqRead[T <: Data](private val gen: T)(implicit p: Parameters) extends XSBundle {
  val ptr = Output(new FtqPtr)
  val offset = Output(UInt(log2Ceil(PredictWidth).W))
  val data = Input(gen)
  def apply(ptr: FtqPtr, offset: UInt) = {
    this.ptr := ptr
    this.offset := offset
    this.data
  }
  override def cloneType = (new FtqRead(gen)).asInstanceOf[this.type]
}


class FtqToBpuIO(implicit p: Parameters) extends XSBundle {
  val redirect = Valid(new BranchPredictionRedirect)
  val update = Valid(new BranchPredictionUpdate)
  val enq_ptr = Output(new FtqPtr)
}

class FtqToIfuIO(implicit p: Parameters) extends XSBundle with HasCircularQueuePtrHelper {
  val req = Decoupled(new FetchRequestBundle)
  val redirect = Valid(new Redirect)
  val flushFromBpu = new Bundle {
    // when ifu pipeline is not stalled,
    // a packet from bpu s3 can reach f1 at most
    val s2 = Valid(new FtqPtr)
    // val s3 = Valid(new FtqPtr)
    def shouldFlushBy(src: Valid[FtqPtr], idx_to_flush: FtqPtr) = {
      src.valid && !isAfter(src.bits, idx_to_flush)
    }
    def shouldFlushByStage2(idx: FtqPtr) = shouldFlushBy(s2, idx)
    // def shouldFlushByStage3(idx: FtqPtr) = shouldFlushBy(s3, idx)
  }
}

trait HasBackendRedirectInfo extends HasXSParameter {
  def numRedirect = exuParameters.JmpCnt + exuParameters.AluCnt + 1
  def isLoadReplay(r: Valid[Redirect]) = r.bits.flushItself()
}

class FtqToCtrlIO(implicit p: Parameters) extends XSBundle with HasBackendRedirectInfo {
  val pc_reads = Vec(1 + numRedirect + 1 + 1, Flipped(new FtqRead(UInt(VAddrBits.W))))
  val target_read = Flipped(new FtqRead(UInt(VAddrBits.W)))
  def getJumpPcRead = pc_reads.head
  def getRedirectPcRead = VecInit(pc_reads.tail.dropRight(2))
  def getMemPredPcRead = pc_reads.init.last
  def getRobFlushPcRead = pc_reads.last
}


class FTBEntryGen(implicit p: Parameters) extends XSModule with HasBackendRedirectInfo with HasBPUParameter {
  val io = IO(new Bundle {
    val start_addr = Input(UInt(VAddrBits.W))
    val old_entry = Input(new FTBEntry)
    val pd = Input(new Ftq_pd_Entry)
    val cfiIndex = Flipped(Valid(UInt(log2Ceil(PredictWidth).W)))
    val target = Input(UInt(VAddrBits.W))
    val hit = Input(Bool())
    val mispredict_vec = Input(Vec(PredictWidth, Bool()))

    val new_entry = Output(new FTBEntry)
    val new_br_insert_pos = Output(Vec(numBr, Bool()))
    val taken_mask = Output(Vec(numBr, Bool()))
    val mispred_mask = Output(Vec(numBr+1, Bool()))

    // for perf counters
    val is_init_entry = Output(Bool())
    val is_old_entry = Output(Bool())
    val is_new_br = Output(Bool())
    val is_jalr_target_modified = Output(Bool())
    val is_always_taken_modified = Output(Bool())
    val is_br_full = Output(Bool())
  })

  // no mispredictions detected at predecode
  val hit = io.hit
  val pd = io.pd

  val init_entry = WireInit(0.U.asTypeOf(new FTBEntry))


  val cfi_is_br = pd.brMask(io.cfiIndex.bits) && io.cfiIndex.valid
  val entry_has_jmp = pd.jmpInfo.valid
  val new_jmp_is_jal  = entry_has_jmp && !pd.jmpInfo.bits(0) && io.cfiIndex.valid
  val new_jmp_is_jalr = entry_has_jmp &&  pd.jmpInfo.bits(0) && io.cfiIndex.valid
  val new_jmp_is_call = entry_has_jmp &&  pd.jmpInfo.bits(1) && io.cfiIndex.valid
  val new_jmp_is_ret  = entry_has_jmp &&  pd.jmpInfo.bits(2) && io.cfiIndex.valid
  val last_jmp_rvi = entry_has_jmp && pd.jmpOffset === (PredictWidth-1).U && !pd.rvcMask.last
  val last_br_rvi = cfi_is_br && io.cfiIndex.bits === (PredictWidth-1).U && !pd.rvcMask.last

  val cfi_is_jal = io.cfiIndex.bits === pd.jmpOffset && new_jmp_is_jal
  val cfi_is_jalr = io.cfiIndex.bits === pd.jmpOffset && new_jmp_is_jalr

  def carryPos = log2Ceil(PredictWidth)+instOffsetBits+1
  def getLower(pc: UInt) = pc(carryPos-1, instOffsetBits)
  // if not hit, establish a new entry
  init_entry.valid := true.B
  // tag is left for ftb to assign
  
  // case br
  val init_br_slot = init_entry.getSlotForBr(0)
  when (cfi_is_br) {
    init_br_slot.valid := true.B
    init_br_slot.offset := io.cfiIndex.bits
    init_br_slot.setLowerStatByTarget(io.start_addr, io.target, numBr == 1)
    init_entry.always_taken(0) := true.B // set to always taken on init
  }

  // case jmp
  when (entry_has_jmp) {
    init_entry.tailSlot.offset := pd.jmpOffset
    init_entry.tailSlot.valid := new_jmp_is_jal || new_jmp_is_jalr
    init_entry.tailSlot.setLowerStatByTarget(io.start_addr, Mux(cfi_is_jalr, io.target, pd.jalTarget), isShare=false)
  }

  val jmpPft = getLower(io.start_addr) +& pd.jmpOffset +& Mux(pd.rvcMask(pd.jmpOffset), 1.U, 2.U)
  init_entry.pftAddr := Mux(entry_has_jmp, jmpPft, getLower(io.start_addr) + ((FetchWidth*4)>>instOffsetBits).U + Mux(last_br_rvi, 1.U, 0.U))
  init_entry.carry   := Mux(entry_has_jmp, jmpPft(carryPos-instOffsetBits), io.start_addr(carryPos-1) || (io.start_addr(carryPos-2, instOffsetBits).andR && last_br_rvi))
  init_entry.isJalr := new_jmp_is_jalr
  init_entry.isCall := new_jmp_is_call
  init_entry.isRet  := new_jmp_is_ret
  init_entry.last_is_rvc := Mux(entry_has_jmp, pd.rvcMask(pd.jmpOffset), pd.rvcMask.last)

  init_entry.oversize := last_br_rvi || last_jmp_rvi

  // if hit, check whether a new cfi(only br is possible) is detected
  val oe = io.old_entry
  val br_recorded_vec = oe.getBrRecordedVec(io.cfiIndex.bits)
  val br_recorded = br_recorded_vec.asUInt.orR
  val is_new_br = cfi_is_br && !br_recorded
  val new_br_offset = io.cfiIndex.bits
  // vec(i) means new br will be inserted BEFORE old br(i)
  val allBrSlotsVec = oe.allSlotsForBr
  val new_br_insert_onehot = VecInit((0 until numBr).map{
    i => i match {
      case 0 =>
        !allBrSlotsVec(0).valid || new_br_offset < allBrSlotsVec(0).offset
      case idx =>
        allBrSlotsVec(idx-1).valid && new_br_offset > allBrSlotsVec(idx-1).offset &&
        (!allBrSlotsVec(idx).valid || new_br_offset < allBrSlotsVec(idx).offset)
    }
  })

  val old_entry_modified = WireInit(io.old_entry)
  for (i <- 0 until numBr) {
    val slot = old_entry_modified.allSlotsForBr(i)
    when (new_br_insert_onehot(i)) {
      slot.valid := true.B
      slot.offset := new_br_offset
      slot.setLowerStatByTarget(io.start_addr, io.target, i == numBr-1)
      old_entry_modified.always_taken(i) := true.B
    }.elsewhen (new_br_offset > oe.allSlotsForBr(i).offset) {
      old_entry_modified.always_taken(i) := false.B
      // all other fields remain unchanged
    }.otherwise {
      // case i == 0, remain unchanged
      if (i != 0) {
        val noNeedToMoveFromFormerSlot = (i == numBr-1).B && !oe.brSlots.last.valid
        when (!noNeedToMoveFromFormerSlot) {
          slot.fromAnotherSlot(oe.allSlotsForBr(i-1))
          old_entry_modified.always_taken(i) := oe.always_taken(i)
        }
      }
    }
  }

  // two circumstances:
  // 1. oe: | br | j  |, new br should be in front of j, thus addr of j should be new pft
  // 2. oe: | br | br |, new br could be anywhere between, thus new pft is the addr of either 
  //        the previous last br or the new br
  val may_have_to_replace = oe.noEmptySlotForNewBr
  val pft_need_to_change = is_new_br && may_have_to_replace
  // it should either be the given last br or the new br
  when (pft_need_to_change) {
    val new_pft_offset =
      Mux(!new_br_insert_onehot.asUInt.orR,
        new_br_offset, oe.allSlotsForBr.last.offset)

    // set jmp to invalid
    old_entry_modified.pftAddr := getLower(io.start_addr) + new_pft_offset
    old_entry_modified.last_is_rvc := pd.rvcMask(new_pft_offset - 1.U) // TODO: fix this
    old_entry_modified.carry := (getLower(io.start_addr) +& new_pft_offset).head(1).asBool
    old_entry_modified.oversize := false.B
    old_entry_modified.isCall := false.B
    old_entry_modified.isRet := false.B
    old_entry_modified.isJalr := false.B
  }

  val old_entry_jmp_target_modified = WireInit(oe)
  val old_target = oe.tailSlot.getTarget(io.start_addr) // may be wrong because we store only 20 lowest bits
  val old_tail_is_jmp = !oe.tailSlot.sharing
  val jalr_target_modified = cfi_is_jalr && (old_target =/= io.target) && old_tail_is_jmp // TODO: pass full jalr target
  when (jalr_target_modified) {
    old_entry_jmp_target_modified.setByJmpTarget(io.start_addr, io.target)
    old_entry_jmp_target_modified.always_taken := 0.U.asTypeOf(Vec(numBr, Bool()))
  }

  val old_entry_always_taken = WireInit(oe)
  val always_taken_modified_vec = Wire(Vec(numBr, Bool())) // whether modified or not
  for (i <- 0 until numBr) {
    old_entry_always_taken.always_taken(i) :=
      oe.always_taken(i) && io.cfiIndex.valid && oe.brValids(i) && io.cfiIndex.bits === oe.brOffset(i)
    always_taken_modified_vec(i) := oe.always_taken(i) && !old_entry_always_taken.always_taken(i)
  }
  val always_taken_modified = always_taken_modified_vec.reduce(_||_)



  val derived_from_old_entry =
    Mux(is_new_br, old_entry_modified,
      Mux(jalr_target_modified, old_entry_jmp_target_modified, old_entry_always_taken))


  io.new_entry := Mux(!hit, init_entry, derived_from_old_entry)

  io.new_br_insert_pos := new_br_insert_onehot
  io.taken_mask := VecInit((io.new_entry.brOffset zip io.new_entry.brValids).map{
    case (off, v) => io.cfiIndex.bits === off && io.cfiIndex.valid && v
  })
  for (i <- 0 until numBr) {
    io.mispred_mask(i) := io.new_entry.brValids(i) && io.mispredict_vec(io.new_entry.brOffset(i))
  }
  io.mispred_mask.last := io.new_entry.jmpValid && io.mispredict_vec(pd.jmpOffset)

  // for perf counters
  io.is_init_entry := !hit
  io.is_old_entry := hit && !is_new_br && !jalr_target_modified && !always_taken_modified
  io.is_new_br := hit && is_new_br
  io.is_jalr_target_modified := hit && jalr_target_modified
  io.is_always_taken_modified := hit && always_taken_modified
  io.is_br_full := hit && is_new_br && may_have_to_replace
}

class Ftq(implicit p: Parameters) extends XSModule with HasCircularQueuePtrHelper
  with HasBackendRedirectInfo with BPUUtils with HasBPUConst with HasPerfEvents 
  with HasICacheParameters{
  val io = IO(new Bundle {
    val fromBpu = Flipped(new BpuToFtqIO)
    val fromIfu = Flipped(new IfuToFtqIO)
    val fromBackend = Flipped(new CtrlToFtqIO)

    val toBpu = new FtqToBpuIO
    val toIfu = new FtqToIfuIO
    val toBackend = new FtqToCtrlIO

    val toPrefetch = new FtqPrefechBundle

    val bpuInfo = new Bundle {
      val bpRight = Output(UInt(XLEN.W))
      val bpWrong = Output(UInt(XLEN.W))
    }
  })
  io.bpuInfo := DontCare

  val backendRedirect = io.fromBackend.redirect
  val backendRedirectReg = RegNext(io.fromBackend.redirect)

  val stage2Flush = backendRedirect.valid
  val backendFlush = stage2Flush || RegNext(stage2Flush)
  val ifuFlush = Wire(Bool())

  val flush = stage2Flush || RegNext(stage2Flush)

  val allowBpuIn, allowToIfu = WireInit(false.B)
  val flushToIfu = !allowToIfu
  allowBpuIn := !ifuFlush && !backendRedirect.valid && !backendRedirectReg.valid
  allowToIfu := !ifuFlush && !backendRedirect.valid && !backendRedirectReg.valid

  val bpuPtr, ifuPtr, ifuWbPtr, commPtr = RegInit(FtqPtr(false.B, 0.U))
  val validEntries = distanceBetween(bpuPtr, commPtr)

  // **********************************************************************
  // **************************** enq from bpu ****************************
  // **********************************************************************
  val new_entry_ready = validEntries < FtqSize.U
  io.fromBpu.resp.ready := new_entry_ready

  val bpu_s2_resp = io.fromBpu.resp.bits.s2
  // val bpu_s3_resp = io.fromBpu.resp.bits.s3
  val bpu_s2_redirect = bpu_s2_resp.valid && bpu_s2_resp.hasRedirect
  // val bpu_s3_redirect = bpu_s3_resp.valid && bpu_s3_resp.hasRedirect

  io.toBpu.enq_ptr := bpuPtr
  val enq_fire = io.fromBpu.resp.fire() && allowBpuIn // from bpu s1
  val bpu_in_fire = (io.fromBpu.resp.fire() || bpu_s2_redirect/*  || bpu_s3_redirect */) && allowBpuIn

  val bpu_in_resp = io.fromBpu.resp.bits.selectedResp
  val bpu_in_stage = io.fromBpu.resp.bits.selectedRespIdx
  val bpu_in_resp_ptr = Mux(bpu_in_stage === BP_S1, bpuPtr, bpu_in_resp.ftq_idx)
  val bpu_in_resp_idx = bpu_in_resp_ptr.value

  // read ports:                            jumpPc + redirects + loadPred + robFlush + ifuReq1 + ifuReq2 + commitUpdate
  val ftq_pc_mem = Module(new SyncDataModuleTemplate(new Ftq_RF_Components, FtqSize, 1+numRedirect+2+1+1+1, 1))
  // resp from uBTB
  ftq_pc_mem.io.wen(0) := bpu_in_fire
  ftq_pc_mem.io.waddr(0) := bpu_in_resp_idx
  ftq_pc_mem.io.wdata(0).fromBranchPrediction(bpu_in_resp)

  //                                                            ifuRedirect + backendRedirect + commit
  val ftq_redirect_sram = Module(new FtqNRSRAM(new Ftq_Redirect_SRAMEntry, 1+1+1))
  // these info is intended to enq at the last stage of bpu
  ftq_redirect_sram.io.wen := io.fromBpu.resp.bits.lastStage.valid
  ftq_redirect_sram.io.waddr := io.fromBpu.resp.bits.lastStage.ftq_idx.value
  ftq_redirect_sram.io.wdata.fromBranchPrediction(io.fromBpu.resp.bits.lastStage)

  val ftq_meta_1r_sram = Module(new FtqNRSRAM(new Ftq_1R_SRAMEntry, 1))
  // these info is intended to enq at the last stage of bpu
  ftq_meta_1r_sram.io.wen := io.fromBpu.resp.bits.lastStage.valid
  ftq_meta_1r_sram.io.waddr := io.fromBpu.resp.bits.lastStage.ftq_idx.value
  ftq_meta_1r_sram.io.wdata.meta := io.fromBpu.resp.bits.meta
  //                                                            ifuRedirect + backendRedirect + commit
  val ftb_entry_mem = Module(new SyncDataModuleTemplate(new FTBEntry, FtqSize, 1+1+1, 1))
  ftb_entry_mem.io.wen(0) := io.fromBpu.resp.bits.lastStage.valid
  ftb_entry_mem.io.waddr(0) := io.fromBpu.resp.bits.lastStage.ftq_idx.value
  ftb_entry_mem.io.wdata(0) := io.fromBpu.resp.bits.lastStage.ftb_entry


  // multi-write
  val update_target = Reg(Vec(FtqSize, UInt(VAddrBits.W))) // could be taken target or fallThrough
  val cfiIndex_vec = Reg(Vec(FtqSize, ValidUndirectioned(UInt(log2Ceil(PredictWidth).W))))
  val mispredict_vec = Reg(Vec(FtqSize, Vec(PredictWidth, Bool())))
  val pred_stage = Reg(Vec(FtqSize, UInt(2.W)))

  val c_invalid :: c_valid :: c_commited :: Nil = Enum(3)
  val commitStateQueue = RegInit(VecInit(Seq.fill(FtqSize) {
    VecInit(Seq.fill(PredictWidth)(c_invalid))
  }))

  val f_to_send :: f_sent :: Nil = Enum(2)
  val entry_fetch_status = RegInit(VecInit(Seq.fill(FtqSize)(f_sent)))

  val h_not_hit :: h_false_hit :: h_hit :: Nil = Enum(3)
  val entry_hit_status = RegInit(VecInit(Seq.fill(FtqSize)(h_not_hit)))


  when (bpu_in_fire) {
    entry_fetch_status(bpu_in_resp_idx) := f_to_send
    commitStateQueue(bpu_in_resp_idx) := VecInit(Seq.fill(PredictWidth)(c_invalid))
    cfiIndex_vec(bpu_in_resp_idx) := bpu_in_resp.cfiIndex
    mispredict_vec(bpu_in_resp_idx) := WireInit(VecInit(Seq.fill(PredictWidth)(false.B)))
    update_target(bpu_in_resp_idx) := bpu_in_resp.getTarget
    pred_stage(bpu_in_resp_idx) := bpu_in_stage
  }

  bpuPtr := bpuPtr + enq_fire
  ifuPtr := ifuPtr + io.toIfu.req.fire

  // only use ftb result to assign hit status
  when (bpu_s2_resp.valid) {
    entry_hit_status(bpu_s2_resp.ftq_idx.value) := Mux(bpu_s2_resp.full_pred.hit, h_hit, h_not_hit)
  }


  io.toIfu.flushFromBpu.s2.valid := bpu_s2_redirect
  io.toIfu.flushFromBpu.s2.bits := bpu_s2_resp.ftq_idx
  when (bpu_s2_resp.valid && bpu_s2_resp.hasRedirect) {
    bpuPtr := bpu_s2_resp.ftq_idx + 1.U
    // only when ifuPtr runs ahead of bpu s2 resp should we recover it
    when (!isBefore(ifuPtr, bpu_s2_resp.ftq_idx)) {
      ifuPtr := bpu_s2_resp.ftq_idx
    }
  }

  XSError(isBefore(bpuPtr, ifuPtr) && !isFull(bpuPtr, ifuPtr), "\nifuPtr is before bpuPtr!\n")

  // ****************************************************************
  // **************************** to ifu ****************************
  // ****************************************************************
  val bpu_in_bypass_buf = RegEnable(ftq_pc_mem.io.wdata(0), enable=bpu_in_fire)
  val bpu_in_bypass_ptr = RegNext(bpu_in_resp_ptr)
  val last_cycle_bpu_in = RegNext(bpu_in_fire)
  val last_cycle_to_ifu_fire = RegNext(io.toIfu.req.fire)

  // read pc and target
  ftq_pc_mem.io.raddr.init.init.last := ifuPtr.value
  ftq_pc_mem.io.raddr.init.last := (ifuPtr+1.U).value

  io.toIfu.req.valid := allowToIfu && entry_fetch_status(ifuPtr.value) === f_to_send && ifuPtr =/= bpuPtr
  io.toIfu.req.bits.ftqIdx := ifuPtr
  io.toIfu.req.bits.nextStartAddr := update_target(ifuPtr.value)
  io.toIfu.req.bits.ftqOffset := cfiIndex_vec(ifuPtr.value)

  val toIfuPcBundle = Wire(new Ftq_RF_Components)

  when (last_cycle_bpu_in && bpu_in_bypass_ptr === ifuPtr) {
    toIfuPcBundle := bpu_in_bypass_buf
  }.elsewhen (last_cycle_to_ifu_fire) {
    toIfuPcBundle := ftq_pc_mem.io.rdata.init.last
  }.otherwise {
    toIfuPcBundle := ftq_pc_mem.io.rdata.init.init.last
  }
  
  io.toIfu.req.bits.fromFtqPcBundle(toIfuPcBundle)
  
  // when fall through is smaller in value than start address, there must be a false hit
  when (toIfuPcBundle.fallThruError && entry_hit_status(ifuPtr.value) === h_hit) {
    when (io.toIfu.req.fire &&
      !(bpu_s2_redirect && bpu_s2_resp.ftq_idx === ifuPtr)/*  &&
      !(bpu_s3_redirect && bpu_s3_resp.ftq_idx === ifuPtr) */
    ) {
      entry_hit_status(ifuPtr.value) := h_false_hit
      // XSError(true.B, "FTB false hit by fallThroughError, startAddr: %x, fallTHru: %x\n", io.toIfu.req.bits.startAddr, io.toIfu.req.bits.nextStartAddr)
    }
    XSDebug(true.B, "fallThruError! start:%x, fallThru:%x\n", io.toIfu.req.bits.startAddr, io.toIfu.req.bits.nextStartAddr)
  }
  
  val ifu_req_should_be_flushed =
    io.toIfu.flushFromBpu.shouldFlushByStage2(io.toIfu.req.bits.ftqIdx)/*  ||
    io.toIfu.flushFromBpu.shouldFlushByStage3(io.toIfu.req.bits.ftqIdx) */
    
    when (io.toIfu.req.fire && !ifu_req_should_be_flushed) {
      entry_fetch_status(ifuPtr.value) := f_sent
    }
    
  // *********************************************************************
  // **************************** wb from ifu ****************************
  // *********************************************************************
  val pdWb = io.fromIfu.pdWb
  val pds = pdWb.bits.pd
  val ifu_wb_valid = pdWb.valid
  val ifu_wb_idx = pdWb.bits.ftqIdx.value
  // read ports:                                                         commit update
  val ftq_pd_mem = Module(new SyncDataModuleTemplate(new Ftq_pd_Entry, FtqSize, 1, 1))
  ftq_pd_mem.io.wen(0) := ifu_wb_valid
  ftq_pd_mem.io.waddr(0) := pdWb.bits.ftqIdx.value
  ftq_pd_mem.io.wdata(0).fromPdWb(pdWb.bits)

  val hit_pd_valid = entry_hit_status(ifu_wb_idx) === h_hit && ifu_wb_valid
  val hit_pd_mispred = hit_pd_valid && pdWb.bits.misOffset.valid
  val hit_pd_mispred_reg = RegNext(hit_pd_mispred, init=false.B)
  val pd_reg       = RegEnable(pds,             enable = pdWb.valid)
  val start_pc_reg = RegEnable(pdWb.bits.pc(0), enable = pdWb.valid)
  val wb_idx_reg   = RegEnable(ifu_wb_idx,      enable = pdWb.valid)

  when (ifu_wb_valid) {
    val comm_stq_wen = VecInit(pds.map(_.valid).zip(pdWb.bits.instrRange).map{
      case (v, inRange) => v && inRange
    })
    (commitStateQueue(ifu_wb_idx) zip comm_stq_wen).map{
      case (qe, v) => when (v) { qe := c_valid }
    }
  }

  ifuWbPtr := ifuWbPtr + ifu_wb_valid

  ftb_entry_mem.io.raddr.head := ifu_wb_idx
  val has_false_hit = WireInit(false.B)
  when (RegNext(hit_pd_valid)) {
    // check for false hit
    val pred_ftb_entry = ftb_entry_mem.io.rdata.head
    val brSlots = pred_ftb_entry.brSlots
    val tailSlot = pred_ftb_entry.tailSlot
    // we check cfis that bpu predicted

    // bpu predicted branches but denied by predecode
    val br_false_hit =
      brSlots.map{
        s => s.valid && !(pd_reg(s.offset).valid && pd_reg(s.offset).isBr)
      }.reduce(_||_) ||
      (tailSlot.valid && pred_ftb_entry.tailSlot.sharing &&
        !(pd_reg(tailSlot.offset).valid && pd_reg(tailSlot.offset).isBr))

    val jmpOffset = tailSlot.offset
    val jmp_pd = pd_reg(jmpOffset)
    val jal_false_hit = pred_ftb_entry.jmpValid &&
      ((pred_ftb_entry.isJal  && !(jmp_pd.valid && jmp_pd.isJal)) ||
       (pred_ftb_entry.isJalr && !(jmp_pd.valid && jmp_pd.isJalr)) ||
       (pred_ftb_entry.isCall && !(jmp_pd.valid && jmp_pd.isCall)) ||
       (pred_ftb_entry.isRet  && !(jmp_pd.valid && jmp_pd.isRet))
      )

    has_false_hit := br_false_hit || jal_false_hit || hit_pd_mispred_reg
    XSDebug(has_false_hit, "FTB false hit by br or jal or hit_pd, startAddr: %x\n", pdWb.bits.pc(0))

    // assert(!has_false_hit)
  }

  when (has_false_hit) {
    entry_hit_status(wb_idx_reg) := h_false_hit
  }


  // **********************************************************************
  // **************************** backend read ****************************
  // **********************************************************************

  // pc reads
  for ((req, i) <- io.toBackend.pc_reads.zipWithIndex) {
    ftq_pc_mem.io.raddr(i) := req.ptr.value
    req.data := ftq_pc_mem.io.rdata(i).getPc(RegNext(req.offset))
  }
  // target read
  io.toBackend.target_read.data := RegNext(update_target(io.toBackend.target_read.ptr.value))

  // *******************************************************************************
  // **************************** redirect from backend ****************************
  // *******************************************************************************

  // redirect read cfiInfo, couples to redirectGen s2
  ftq_redirect_sram.io.ren.init.last := io.fromBackend.redirect.valid
  ftq_redirect_sram.io.raddr.init.last := io.fromBackend.redirect.bits.ftqIdx.value

  ftb_entry_mem.io.raddr.init.last := io.fromBackend.redirect.bits.ftqIdx.value

  val stage3CfiInfo = ftq_redirect_sram.io.rdata.init.last
  val fromBackendRedirect = WireInit(backendRedirectReg)
  val backendRedirectCfi = fromBackendRedirect.bits.cfiUpdate
  backendRedirectCfi.fromFtqRedirectSram(stage3CfiInfo)

  val r_ftb_entry = ftb_entry_mem.io.rdata.init.last
  val r_ftqOffset = fromBackendRedirect.bits.ftqOffset

  when (entry_hit_status(fromBackendRedirect.bits.ftqIdx.value) === h_hit) {
    backendRedirectCfi.shift := PopCount(r_ftb_entry.getBrMaskByOffset(r_ftqOffset)) +&
      (backendRedirectCfi.pd.isBr && !r_ftb_entry.brIsSaved(r_ftqOffset) &&
      !r_ftb_entry.newBrCanNotInsert(r_ftqOffset))

    backendRedirectCfi.addIntoHist := backendRedirectCfi.pd.isBr && (r_ftb_entry.brIsSaved(r_ftqOffset) ||
        !r_ftb_entry.newBrCanNotInsert(r_ftqOffset))
  }.otherwise {
    backendRedirectCfi.shift := (backendRedirectCfi.pd.isBr && backendRedirectCfi.taken).asUInt
    backendRedirectCfi.addIntoHist := backendRedirectCfi.pd.isBr.asUInt
  }


  // ***************************************************************************
  // **************************** redirect from ifu ****************************
  // ***************************************************************************
  val fromIfuRedirect = WireInit(0.U.asTypeOf(Valid(new Redirect)))
  fromIfuRedirect.valid := pdWb.valid && pdWb.bits.misOffset.valid && !backendFlush
  fromIfuRedirect.bits.ftqIdx := pdWb.bits.ftqIdx
  fromIfuRedirect.bits.ftqOffset := pdWb.bits.misOffset.bits
  fromIfuRedirect.bits.level := RedirectLevel.flushAfter

  val ifuRedirectCfiUpdate = fromIfuRedirect.bits.cfiUpdate
  ifuRedirectCfiUpdate.pc := pdWb.bits.pc(pdWb.bits.misOffset.bits)
  ifuRedirectCfiUpdate.pd := pdWb.bits.pd(pdWb.bits.misOffset.bits)
  ifuRedirectCfiUpdate.predTaken := cfiIndex_vec(pdWb.bits.ftqIdx.value).valid
  ifuRedirectCfiUpdate.target := pdWb.bits.target
  ifuRedirectCfiUpdate.taken := pdWb.bits.cfiOffset.valid
  ifuRedirectCfiUpdate.isMisPred := pdWb.bits.misOffset.valid

  val ifuRedirectReg = RegNext(fromIfuRedirect, init=0.U.asTypeOf(Valid(new Redirect)))
  val ifuRedirectToBpu = WireInit(ifuRedirectReg)
  ifuFlush := fromIfuRedirect.valid || ifuRedirectToBpu.valid

  ftq_redirect_sram.io.ren.head := fromIfuRedirect.valid
  ftq_redirect_sram.io.raddr.head := fromIfuRedirect.bits.ftqIdx.value

  ftb_entry_mem.io.raddr.head := fromIfuRedirect.bits.ftqIdx.value

  val toBpuCfi = ifuRedirectToBpu.bits.cfiUpdate
  toBpuCfi.fromFtqRedirectSram(ftq_redirect_sram.io.rdata.head)
  when (ifuRedirectReg.bits.cfiUpdate.pd.isRet) {
    toBpuCfi.target := toBpuCfi.rasEntry.retAddr
  }

  // *********************************************************************
  // **************************** wb from exu ****************************
  // *********************************************************************

  def extractRedirectInfo(wb: Valid[Redirect]) = {
    val ftqIdx = wb.bits.ftqIdx.value
    val ftqOffset = wb.bits.ftqOffset
    val taken = wb.bits.cfiUpdate.taken
    val mispred = wb.bits.cfiUpdate.isMisPred
    (wb.valid, ftqIdx, ftqOffset, taken, mispred)
  }

  // fix mispredict entry
  val lastIsMispredict = RegNext(
    backendRedirect.valid && backendRedirect.bits.level === RedirectLevel.flushAfter, init = false.B
  )

  def updateCfiInfo(redirect: Valid[Redirect], isBackend: Boolean = true) = {
    val (r_valid, r_idx, r_offset, r_taken, r_mispred) = extractRedirectInfo(redirect)
    val cfiIndex_bits_wen = r_valid && r_taken && r_offset < cfiIndex_vec(r_idx).bits
    val cfiIndex_valid_wen = r_valid && r_offset === cfiIndex_vec(r_idx).bits
    when (cfiIndex_bits_wen || cfiIndex_valid_wen) {
      cfiIndex_vec(r_idx).valid := cfiIndex_bits_wen || cfiIndex_valid_wen && r_taken
    }
    when (cfiIndex_bits_wen) {
      cfiIndex_vec(r_idx).bits := r_offset
    }
    update_target(r_idx) := redirect.bits.cfiUpdate.target
    if (isBackend) {
      mispredict_vec(r_idx)(r_offset) := r_mispred
    }
  }

  when(backendRedirectReg.valid && lastIsMispredict) {
    updateCfiInfo(backendRedirectReg)
  }.elsewhen (ifuRedirectToBpu.valid) {
    updateCfiInfo(ifuRedirectToBpu, isBackend=false)
  }

  // ***********************************************************************************
  // **************************** flush ptr and state queue ****************************
  // ***********************************************************************************

  val redirectVec = VecInit(backendRedirect, fromIfuRedirect)

  // when redirect, we should reset ptrs and status queues
  when(redirectVec.map(r => r.valid).reduce(_||_)){
    val r = PriorityMux(redirectVec.map(r => (r.valid -> r.bits)))
    val notIfu = redirectVec.dropRight(1).map(r => r.valid).reduce(_||_)
    val (idx, offset, flushItSelf) = (r.ftqIdx, r.ftqOffset, RedirectLevel.flushItself(r.level))
    val next = idx + 1.U
    bpuPtr := next
    ifuPtr := next
    ifuWbPtr := next
    when (notIfu) {
      commitStateQueue(idx.value).zipWithIndex.foreach({ case (s, i) =>
        when(i.U > offset || i.U === offset && flushItSelf){
          s := c_invalid
        }
      })
    }
  }

  // only the valid bit is actually needed
  io.toIfu.redirect.bits    := backendRedirect.bits
  io.toIfu.redirect.valid   := stage2Flush

  // commit
  for (c <- io.fromBackend.rob_commits) {
    when(c.valid) {
      commitStateQueue(c.bits.ftqIdx.value)(c.bits.ftqOffset) := c_commited
      // TODO: remove this
      // For instruction fusions, we also update the next instruction
      when (c.bits.commitType === 4.U) {
        commitStateQueue(c.bits.ftqIdx.value)(c.bits.ftqOffset + 1.U) := c_commited
      }.elsewhen(c.bits.commitType === 5.U) {
        commitStateQueue(c.bits.ftqIdx.value)(c.bits.ftqOffset + 2.U) := c_commited
      }.elsewhen(c.bits.commitType === 6.U) {
        val index = (c.bits.ftqIdx + 1.U).value
        commitStateQueue(index)(0) := c_commited
      }.elsewhen(c.bits.commitType === 7.U) {
        val index = (c.bits.ftqIdx + 1.U).value
        commitStateQueue(index)(1) := c_commited
      }
    }
  }

  // ****************************************************************
  // **************************** to bpu ****************************
  // ****************************************************************

  io.toBpu.redirect <> Mux(fromBackendRedirect.valid, fromBackendRedirect, ifuRedirectToBpu)

  val may_have_stall_from_bpu = RegInit(false.B)
  val canCommit = commPtr =/= ifuWbPtr && !may_have_stall_from_bpu &&
    Cat(commitStateQueue(commPtr.value).map(s => {
      s === c_invalid || s === c_commited
    })).andR()

  // commit reads
  ftq_pc_mem.io.raddr.last := commPtr.value
  val commit_pc_bundle = ftq_pc_mem.io.rdata.last
  ftq_pd_mem.io.raddr.last := commPtr.value
  val commit_pd = ftq_pd_mem.io.rdata.last
  ftq_redirect_sram.io.ren.last := canCommit
  ftq_redirect_sram.io.raddr.last := commPtr.value
  val commit_spec_meta = ftq_redirect_sram.io.rdata.last
  ftq_meta_1r_sram.io.ren(0) := canCommit
  ftq_meta_1r_sram.io.raddr(0) := commPtr.value
  val commit_meta = ftq_meta_1r_sram.io.rdata(0)
  ftb_entry_mem.io.raddr.last := commPtr.value
  val commit_ftb_entry = ftb_entry_mem.io.rdata.last

  // need one cycle to read mem and srams
  val do_commit_ptr = RegNext(commPtr)
  val do_commit = RegNext(canCommit, init=false.B)
  when (canCommit) { commPtr := commPtr + 1.U }
  val commit_state = RegNext(commitStateQueue(commPtr.value))
  val can_commit_cfi = WireInit(cfiIndex_vec(commPtr.value))
  when (commitStateQueue(commPtr.value)(can_commit_cfi.bits) =/= c_commited) {
    can_commit_cfi.valid := false.B
  }
  val commit_cfi = RegNext(can_commit_cfi)

  val commit_mispredict = VecInit((RegNext(mispredict_vec(commPtr.value)) zip commit_state).map {
    case (mis, state) => mis && state === c_commited
  })
  val can_commit_hit = entry_hit_status(commPtr.value)
  val commit_hit = RegNext(can_commit_hit)
  val commit_target = RegNext(update_target(commPtr.value))
  val commit_valid = commit_hit === h_hit || commit_cfi.valid // hit or taken

  val to_bpu_hit = can_commit_hit === h_hit || can_commit_hit === h_false_hit
  may_have_stall_from_bpu := can_commit_cfi.valid && !to_bpu_hit && !may_have_stall_from_bpu

  io.toBpu.update := DontCare
  io.toBpu.update.valid := commit_valid && do_commit
  val update = io.toBpu.update.bits
  update.false_hit   := commit_hit === h_false_hit
  update.pc          := commit_pc_bundle.startAddr
  update.meta        := commit_meta.meta
  update.full_target := commit_target
  update.fromFtqRedirectSram(commit_spec_meta)

  val commit_real_hit = commit_hit === h_hit
  val update_ftb_entry = update.ftb_entry

  val ftbEntryGen = Module(new FTBEntryGen).io
  ftbEntryGen.start_addr     := commit_pc_bundle.startAddr
  ftbEntryGen.old_entry      := commit_ftb_entry
  ftbEntryGen.pd             := commit_pd
  ftbEntryGen.cfiIndex       := commit_cfi
  ftbEntryGen.target         := commit_target
  ftbEntryGen.hit            := commit_real_hit
  ftbEntryGen.mispredict_vec := commit_mispredict

  update_ftb_entry         := ftbEntryGen.new_entry
  update.new_br_insert_pos := ftbEntryGen.new_br_insert_pos
  update.mispred_mask      := ftbEntryGen.mispred_mask
  update.old_entry         := ftbEntryGen.is_old_entry

  update.is_minimal := false.B
  update.full_pred.fromFtbEntry(ftbEntryGen.new_entry, update.pc)
  update.full_pred.br_taken_mask  := ftbEntryGen.taken_mask
  update.full_pred.jalr_target := commit_target
  update.full_pred.hit := true.B
  when (update.full_pred.is_jalr) {
    update.full_pred.targets.last := commit_target
  }

  // ****************************************************************
  // *********************** to prefetch ****************************
  // ****************************************************************

  if(cacheParams.hasPrefetch){
    val prefetchPtr = RegInit(FtqPtr(false.B, 0.U))
    prefetchPtr := prefetchPtr + io.toPrefetch.req.fire()

    when (bpu_s2_resp.valid && bpu_s2_resp.hasRedirect && !isBefore(prefetchPtr, bpu_s2_resp.ftq_idx)) {
      prefetchPtr := bpu_s2_resp.ftq_idx
    }

<<<<<<< HEAD
    io.toPrefetch.req.valid := allowToIfu && prefetchPtr =/= bpuPtr && entry_fetch_status(prefetchPtr.value) === f_to_send
    io.toPrefetch.req.bits.target := update_target(prefetchPtr.value)

    when(redirectVec.map(r => r.valid).reduce(_||_)){
      val r = PriorityMux(redirectVec.map(r => (r.valid -> r.bits)))
      val next = r.ftqIdx + 1.U
      prefetchPtr := next
    }

    XSError(isBefore(bpuPtr, prefetchPtr) && !isFull(bpuPtr, prefetchPtr), "\nprefetchPtr is before bpuPtr!\n")
  }
  else {
    io.toPrefetch.req <> DontCare
  }

  // ****************************************************************
  // *********************** to prefetch ****************************
  // ****************************************************************

  if(cacheParams.hasPrefetch){
    val prefetchPtr = RegInit(FtqPtr(false.B, 0.U))
    prefetchPtr := prefetchPtr + io.toPrefetch.req.fire()

    when (bpu_s2_resp.valid && bpu_s2_resp.hasRedirect && !isBefore(prefetchPtr, bpu_s2_resp.ftq_idx)) {
      prefetchPtr := bpu_s2_resp.ftq_idx
    }
=======
    // when (bpu_s3_resp.valid && bpu_s3_resp.hasRedirect && !isBefore(prefetchPtr, bpu_s3_resp.ftq_idx)) {
    //   prefetchPtr := bpu_s3_resp.ftq_idx
    //   XSError(true.B, "\ns3_redirect mechanism not implemented!\n")
    // }
>>>>>>> 1c91abb6

    io.toPrefetch.req.valid := allowToIfu && prefetchPtr =/= bpuPtr && entry_fetch_status(prefetchPtr.value) === f_to_send
    io.toPrefetch.req.bits.target := update_target(prefetchPtr.value)

    when(redirectVec.map(r => r.valid).reduce(_||_)){
      val r = PriorityMux(redirectVec.map(r => (r.valid -> r.bits)))
      val next = r.ftqIdx + 1.U
      prefetchPtr := next
    }

    XSError(isBefore(bpuPtr, prefetchPtr) && !isFull(bpuPtr, prefetchPtr), "\nprefetchPtr is before bpuPtr!\n")
  }
  else {
    io.toPrefetch.req <> DontCare
  }

  // ******************************************************************************
  // **************************** commit perf counters ****************************
  // ******************************************************************************

  val commit_inst_mask    = VecInit(commit_state.map(c => c === c_commited && do_commit)).asUInt
  val commit_mispred_mask = commit_mispredict.asUInt
  val commit_not_mispred_mask = ~commit_mispred_mask

  val commit_br_mask = commit_pd.brMask.asUInt
  val commit_jmp_mask = UIntToOH(commit_pd.jmpOffset) & Fill(PredictWidth, commit_pd.jmpInfo.valid.asTypeOf(UInt(1.W)))
  val commit_cfi_mask = (commit_br_mask | commit_jmp_mask)

  val mbpInstrs = commit_inst_mask & commit_cfi_mask

  val mbpRights = mbpInstrs & commit_not_mispred_mask
  val mbpWrongs = mbpInstrs & commit_mispred_mask

  io.bpuInfo.bpRight := PopCount(mbpRights)
  io.bpuInfo.bpWrong := PopCount(mbpWrongs)

  // Cfi Info
  for (i <- 0 until PredictWidth) {
    val pc = commit_pc_bundle.startAddr + (i * instBytes).U
    val v = commit_state(i) === c_commited
    val isBr = commit_pd.brMask(i)
    val isJmp = commit_pd.jmpInfo.valid && commit_pd.jmpOffset === i.U
    val isCfi = isBr || isJmp
    val isTaken = commit_cfi.valid && commit_cfi.bits === i.U
    val misPred = commit_mispredict(i)
    // val ghist = commit_spec_meta.ghist.predHist
    val histPtr = commit_spec_meta.histPtr
    val predCycle = commit_meta.meta(63, 0)
    val target = commit_target
    
    val brIdx = OHToUInt(Reverse(Cat(update_ftb_entry.brValids.zip(update_ftb_entry.brOffset).map{case(v, offset) => v && offset === i.U})))
    val inFtbEntry = update_ftb_entry.brValids.zip(update_ftb_entry.brOffset).map{case(v, offset) => v && offset === i.U}.reduce(_||_)
    val addIntoHist = ((commit_hit === h_hit) && inFtbEntry) || ((!(commit_hit === h_hit) && i.U === commit_cfi.bits && isBr && commit_cfi.valid)) 
    XSDebug(v && do_commit && isCfi, p"cfi_update: isBr(${isBr}) pc(${Hexadecimal(pc)}) " +
    p"taken(${isTaken}) mispred(${misPred}) cycle($predCycle) hist(${histPtr.value}) " +
    p"startAddr(${Hexadecimal(commit_pc_bundle.startAddr)}) AddIntoHist(${addIntoHist}) " +
    p"brInEntry(${inFtbEntry}) brIdx(${brIdx}) target(${Hexadecimal(target)})\n")
  }

  val enq = io.fromBpu.resp
  val perf_redirect = io.fromBackend.redirect

  XSPerfAccumulate("entry", validEntries)
  XSPerfAccumulate("bpu_to_ftq_stall", enq.valid && !enq.ready)
  XSPerfAccumulate("mispredictRedirect", perf_redirect.valid && RedirectLevel.flushAfter === perf_redirect.bits.level)
  XSPerfAccumulate("replayRedirect", perf_redirect.valid && RedirectLevel.flushItself(perf_redirect.bits.level))
  XSPerfAccumulate("predecodeRedirect", fromIfuRedirect.valid)

  XSPerfAccumulate("to_ifu_bubble", io.toIfu.req.ready && !io.toIfu.req.valid)

  XSPerfAccumulate("to_ifu_stall", io.toIfu.req.valid && !io.toIfu.req.ready)
  XSPerfAccumulate("from_bpu_real_bubble", !enq.valid && enq.ready && allowBpuIn)
  XSPerfAccumulate("bpu_to_ftq_bubble", bpuPtr === ifuPtr)

  val from_bpu = io.fromBpu.resp.bits
  def in_entry_len_map_gen(resp: BranchPredictionBundle)(stage: String) = {
    assert(!resp.is_minimal)
    val entry_len = (resp.ftb_entry.getFallThrough(resp.pc) - resp.pc) >> instOffsetBits
    val entry_len_recording_vec = (1 to PredictWidth+1).map(i => entry_len === i.U)
    val entry_len_map = (1 to PredictWidth+1).map(i =>
      f"${stage}_ftb_entry_len_$i" -> (entry_len_recording_vec(i-1) && resp.valid)
    ).foldLeft(Map[String, UInt]())(_+_)
    entry_len_map
  }
  val s2_entry_len_map = in_entry_len_map_gen(from_bpu.s2)("s2")

  val to_ifu = io.toIfu.req.bits



  val commit_num_inst_recording_vec = (1 to PredictWidth).map(i => PopCount(commit_inst_mask) === i.U)
  val commit_num_inst_map = (1 to PredictWidth).map(i =>
    f"commit_num_inst_$i" -> (commit_num_inst_recording_vec(i-1) && do_commit)
  ).foldLeft(Map[String, UInt]())(_+_)



  val commit_jal_mask  = UIntToOH(commit_pd.jmpOffset) & Fill(PredictWidth, commit_pd.hasJal.asTypeOf(UInt(1.W)))
  val commit_jalr_mask = UIntToOH(commit_pd.jmpOffset) & Fill(PredictWidth, commit_pd.hasJalr.asTypeOf(UInt(1.W)))
  val commit_call_mask = UIntToOH(commit_pd.jmpOffset) & Fill(PredictWidth, commit_pd.hasCall.asTypeOf(UInt(1.W)))
  val commit_ret_mask  = UIntToOH(commit_pd.jmpOffset) & Fill(PredictWidth, commit_pd.hasRet.asTypeOf(UInt(1.W)))


  val mbpBRights = mbpRights & commit_br_mask
  val mbpJRights = mbpRights & commit_jal_mask
  val mbpIRights = mbpRights & commit_jalr_mask
  val mbpCRights = mbpRights & commit_call_mask
  val mbpRRights = mbpRights & commit_ret_mask

  val mbpBWrongs = mbpWrongs & commit_br_mask
  val mbpJWrongs = mbpWrongs & commit_jal_mask
  val mbpIWrongs = mbpWrongs & commit_jalr_mask
  val mbpCWrongs = mbpWrongs & commit_call_mask
  val mbpRWrongs = mbpWrongs & commit_ret_mask

  val commit_pred_stage = RegNext(pred_stage(commPtr.value))

  def pred_stage_map(src: UInt, name: String) = {
    (0 until numBpStages).map(i =>
      f"${name}_stage_${i+1}" -> PopCount(src.asBools.map(_ && commit_pred_stage === BP_STAGES(i)))
    ).foldLeft(Map[String, UInt]())(_+_)
  }

  val mispred_stage_map      = pred_stage_map(mbpWrongs,  "mispredict")
  val br_mispred_stage_map   = pred_stage_map(mbpBWrongs, "br_mispredict")
  val jalr_mispred_stage_map = pred_stage_map(mbpIWrongs, "jalr_mispredict")
  val correct_stage_map      = pred_stage_map(mbpRights,  "correct")
  val br_correct_stage_map   = pred_stage_map(mbpBRights, "br_correct")
  val jalr_correct_stage_map = pred_stage_map(mbpIRights, "jalr_correct")

  val update_valid = io.toBpu.update.valid
  def u(cond: Bool) = update_valid && cond
  val ftb_false_hit = u(update.false_hit)
  // assert(!ftb_false_hit)
  val ftb_hit = u(commit_hit === h_hit)

  val ftb_new_entry = u(ftbEntryGen.is_init_entry)
  val ftb_new_entry_only_br = ftb_new_entry && !update_ftb_entry.jmpValid
  val ftb_new_entry_only_jmp = ftb_new_entry && !update_ftb_entry.brValids(0)
  val ftb_new_entry_has_br_and_jmp = ftb_new_entry && update_ftb_entry.brValids(0) && update_ftb_entry.jmpValid

  val ftb_old_entry = u(ftbEntryGen.is_old_entry)

  val ftb_modified_entry = u(ftbEntryGen.is_new_br || ftbEntryGen.is_jalr_target_modified || ftbEntryGen.is_always_taken_modified)
  val ftb_modified_entry_new_br = u(ftbEntryGen.is_new_br)
  val ftb_modified_entry_jalr_target_modified = u(ftbEntryGen.is_jalr_target_modified)
  val ftb_modified_entry_br_full = ftb_modified_entry && ftbEntryGen.is_br_full
  val ftb_modified_entry_always_taken = ftb_modified_entry && ftbEntryGen.is_always_taken_modified

  val ftb_entry_len = (ftbEntryGen.new_entry.getFallThrough(update.pc) - update.pc) >> instOffsetBits
  val ftb_entry_len_recording_vec = (1 to PredictWidth+1).map(i => ftb_entry_len === i.U)
  val ftb_init_entry_len_map = (1 to PredictWidth+1).map(i =>
    f"ftb_init_entry_len_$i" -> (ftb_entry_len_recording_vec(i-1) && ftb_new_entry)
  ).foldLeft(Map[String, UInt]())(_+_)
  val ftb_modified_entry_len_map = (1 to PredictWidth+1).map(i =>
    f"ftb_modified_entry_len_$i" -> (ftb_entry_len_recording_vec(i-1) && ftb_modified_entry)
  ).foldLeft(Map[String, UInt]())(_+_)

  val ftq_occupancy_map = (0 to FtqSize).map(i =>
    f"ftq_has_entry_$i" ->( validEntries === i.U)
  ).foldLeft(Map[String, UInt]())(_+_)

  val perfCountsMap = Map(
    "BpInstr" -> PopCount(mbpInstrs),
    "BpBInstr" -> PopCount(mbpBRights | mbpBWrongs),
    "BpRight"  -> PopCount(mbpRights),
    "BpWrong"  -> PopCount(mbpWrongs),
    "BpBRight" -> PopCount(mbpBRights),
    "BpBWrong" -> PopCount(mbpBWrongs),
    "BpJRight" -> PopCount(mbpJRights),
    "BpJWrong" -> PopCount(mbpJWrongs),
    "BpIRight" -> PopCount(mbpIRights),
    "BpIWrong" -> PopCount(mbpIWrongs),
    "BpCRight" -> PopCount(mbpCRights),
    "BpCWrong" -> PopCount(mbpCWrongs),
    "BpRRight" -> PopCount(mbpRRights),
    "BpRWrong" -> PopCount(mbpRWrongs),

    "ftb_false_hit"                -> PopCount(ftb_false_hit),
    "ftb_hit"                      -> PopCount(ftb_hit),
    "ftb_new_entry"                -> PopCount(ftb_new_entry),
    "ftb_new_entry_only_br"        -> PopCount(ftb_new_entry_only_br),
    "ftb_new_entry_only_jmp"       -> PopCount(ftb_new_entry_only_jmp),
    "ftb_new_entry_has_br_and_jmp" -> PopCount(ftb_new_entry_has_br_and_jmp),
    "ftb_old_entry"                -> PopCount(ftb_old_entry),
    "ftb_modified_entry"           -> PopCount(ftb_modified_entry),
    "ftb_modified_entry_new_br"    -> PopCount(ftb_modified_entry_new_br),
    "ftb_jalr_target_modified"     -> PopCount(ftb_modified_entry_jalr_target_modified),
    "ftb_modified_entry_br_full"   -> PopCount(ftb_modified_entry_br_full),
    "ftb_modified_entry_always_taken" -> PopCount(ftb_modified_entry_always_taken)
  ) ++ ftb_init_entry_len_map ++ ftb_modified_entry_len_map ++
  s2_entry_len_map ++ commit_num_inst_map ++ ftq_occupancy_map ++
  mispred_stage_map ++ br_mispred_stage_map ++ jalr_mispred_stage_map ++
  correct_stage_map ++ br_correct_stage_map ++ jalr_correct_stage_map

  for((key, value) <- perfCountsMap) {
    XSPerfAccumulate(key, value)
  }

  // --------------------------- Debug --------------------------------
  // XSDebug(enq_fire, p"enq! " + io.fromBpu.resp.bits.toPrintable)
  XSDebug(io.toIfu.req.fire, p"fire to ifu " + io.toIfu.req.bits.toPrintable)
  XSDebug(do_commit, p"deq! [ptr] $do_commit_ptr\n")
  XSDebug(true.B, p"[bpuPtr] $bpuPtr, [ifuPtr] $ifuPtr, [ifuWbPtr] $ifuWbPtr [commPtr] $commPtr\n")
  XSDebug(true.B, p"[in] v:${io.fromBpu.resp.valid} r:${io.fromBpu.resp.ready} " +
    p"[out] v:${io.toIfu.req.valid} r:${io.toIfu.req.ready}\n")
  XSDebug(do_commit, p"[deq info] cfiIndex: $commit_cfi, $commit_pc_bundle, target: ${Hexadecimal(commit_target)}\n")

  //   def ubtbCheck(commit: FtqEntry, predAns: Seq[PredictorAnswer], isWrong: Bool) = {
  //     commit.valids.zip(commit.pd).zip(predAns).zip(commit.takens).map {
  //       case (((valid, pd), ans), taken) =>
  //       Mux(valid && pd.isBr,
  //         isWrong ^ Mux(ans.hit.asBool,
  //           Mux(ans.taken.asBool, taken && ans.target === commitEntry.target,
  //           !taken),
  //         !taken),
  //       false.B)
  //     }
  //   }

  //   def btbCheck(commit: FtqEntry, predAns: Seq[PredictorAnswer], isWrong: Bool) = {
  //     commit.valids.zip(commit.pd).zip(predAns).zip(commit.takens).map {
  //       case (((valid, pd), ans), taken) =>
  //       Mux(valid && pd.isBr,
  //         isWrong ^ Mux(ans.hit.asBool,
  //           Mux(ans.taken.asBool, taken && ans.target === commitEntry.target,
  //           !taken),
  //         !taken),
  //       false.B)
  //     }
  //   }

  //   def tageCheck(commit: FtqEntry, predAns: Seq[PredictorAnswer], isWrong: Bool) = {
  //     commit.valids.zip(commit.pd).zip(predAns).zip(commit.takens).map {
  //       case (((valid, pd), ans), taken) =>
  //       Mux(valid && pd.isBr,
  //         isWrong ^ (ans.taken.asBool === taken),
  //       false.B)
  //     }
  //   }

  //   def loopCheck(commit: FtqEntry, predAns: Seq[PredictorAnswer], isWrong: Bool) = {
  //     commit.valids.zip(commit.pd).zip(predAns).zip(commit.takens).map {
  //       case (((valid, pd), ans), taken) =>
  //       Mux(valid && (pd.isBr) && ans.hit.asBool,
  //         isWrong ^ (!taken),
  //           false.B)
  //     }
  //   }

  //   def rasCheck(commit: FtqEntry, predAns: Seq[PredictorAnswer], isWrong: Bool) = {
  //     commit.valids.zip(commit.pd).zip(predAns).zip(commit.takens).map {
  //       case (((valid, pd), ans), taken) =>
  //       Mux(valid && pd.isRet.asBool /*&& taken*/ && ans.hit.asBool,
  //         isWrong ^ (ans.target === commitEntry.target),
  //           false.B)
  //     }
  //   }

  //   val ubtbRights = ubtbCheck(commitEntry, commitEntry.metas.map(_.ubtbAns), false.B)
  //   val ubtbWrongs = ubtbCheck(commitEntry, commitEntry.metas.map(_.ubtbAns), true.B)
  //   // btb and ubtb pred jal and jalr as well
  //   val btbRights = btbCheck(commitEntry, commitEntry.metas.map(_.btbAns), false.B)
  //   val btbWrongs = btbCheck(commitEntry, commitEntry.metas.map(_.btbAns), true.B)
  //   val tageRights = tageCheck(commitEntry, commitEntry.metas.map(_.tageAns), false.B)
  //   val tageWrongs = tageCheck(commitEntry, commitEntry.metas.map(_.tageAns), true.B)

  //   val loopRights = loopCheck(commitEntry, commitEntry.metas.map(_.loopAns), false.B)
  //   val loopWrongs = loopCheck(commitEntry, commitEntry.metas.map(_.loopAns), true.B)

  //   val rasRights = rasCheck(commitEntry, commitEntry.metas.map(_.rasAns), false.B)
  //   val rasWrongs = rasCheck(commitEntry, commitEntry.metas.map(_.rasAns), true.B)

  val perfEvents = Seq(
    ("bpu_s2_redirect        ", bpu_s2_redirect                                                             ),
    // ("bpu_s3_redirect        ", bpu_s3_redirect                                                             ),
    ("bpu_to_ftq_stall       ", enq.valid && ~enq.ready                                                     ),
    ("mispredictRedirect     ", perf_redirect.valid && RedirectLevel.flushAfter === perf_redirect.bits.level),
    ("replayRedirect         ", perf_redirect.valid && RedirectLevel.flushItself(perf_redirect.bits.level)  ),
    ("predecodeRedirect      ", fromIfuRedirect.valid                                                       ),
    ("to_ifu_bubble          ", io.toIfu.req.ready && !io.toIfu.req.valid                                   ),
    ("from_bpu_real_bubble   ", !enq.valid && enq.ready && allowBpuIn                                       ),
    ("BpInstr                ", PopCount(mbpInstrs)                                                         ),
    ("BpBInstr               ", PopCount(mbpBRights | mbpBWrongs)                                           ),
    ("BpRight                ", PopCount(mbpRights)                                                         ),
    ("BpWrong                ", PopCount(mbpWrongs)                                                         ),
    ("BpBRight               ", PopCount(mbpBRights)                                                        ),
    ("BpBWrong               ", PopCount(mbpBWrongs)                                                        ),
    ("BpJRight               ", PopCount(mbpJRights)                                                        ),
    ("BpJWrong               ", PopCount(mbpJWrongs)                                                        ),
    ("BpIRight               ", PopCount(mbpIRights)                                                        ),
    ("BpIWrong               ", PopCount(mbpIWrongs)                                                        ),
    ("BpCRight               ", PopCount(mbpCRights)                                                        ),
    ("BpCWrong               ", PopCount(mbpCWrongs)                                                        ),
    ("BpRRight               ", PopCount(mbpRRights)                                                        ),
    ("BpRWrong               ", PopCount(mbpRWrongs)                                                        ),
    ("ftb_false_hit          ", PopCount(ftb_false_hit)                                                     ),
    ("ftb_hit                ", PopCount(ftb_hit)                                                           ),
  )
  generatePerfEvent()
}<|MERGE_RESOLUTION|>--- conflicted
+++ resolved
@@ -922,39 +922,10 @@
       prefetchPtr := bpu_s2_resp.ftq_idx
     }
 
-<<<<<<< HEAD
-    io.toPrefetch.req.valid := allowToIfu && prefetchPtr =/= bpuPtr && entry_fetch_status(prefetchPtr.value) === f_to_send
-    io.toPrefetch.req.bits.target := update_target(prefetchPtr.value)
-
-    when(redirectVec.map(r => r.valid).reduce(_||_)){
-      val r = PriorityMux(redirectVec.map(r => (r.valid -> r.bits)))
-      val next = r.ftqIdx + 1.U
-      prefetchPtr := next
-    }
-
-    XSError(isBefore(bpuPtr, prefetchPtr) && !isFull(bpuPtr, prefetchPtr), "\nprefetchPtr is before bpuPtr!\n")
-  }
-  else {
-    io.toPrefetch.req <> DontCare
-  }
-
-  // ****************************************************************
-  // *********************** to prefetch ****************************
-  // ****************************************************************
-
-  if(cacheParams.hasPrefetch){
-    val prefetchPtr = RegInit(FtqPtr(false.B, 0.U))
-    prefetchPtr := prefetchPtr + io.toPrefetch.req.fire()
-
-    when (bpu_s2_resp.valid && bpu_s2_resp.hasRedirect && !isBefore(prefetchPtr, bpu_s2_resp.ftq_idx)) {
-      prefetchPtr := bpu_s2_resp.ftq_idx
-    }
-=======
     // when (bpu_s3_resp.valid && bpu_s3_resp.hasRedirect && !isBefore(prefetchPtr, bpu_s3_resp.ftq_idx)) {
     //   prefetchPtr := bpu_s3_resp.ftq_idx
     //   XSError(true.B, "\ns3_redirect mechanism not implemented!\n")
     // }
->>>>>>> 1c91abb6
 
     io.toPrefetch.req.valid := allowToIfu && prefetchPtr =/= bpuPtr && entry_fetch_status(prefetchPtr.value) === f_to_send
     io.toPrefetch.req.bits.target := update_target(prefetchPtr.value)
