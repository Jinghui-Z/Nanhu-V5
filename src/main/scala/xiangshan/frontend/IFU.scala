--- conflicted
+++ resolved
@@ -242,10 +242,6 @@
   val f2_pc               = RegEnable(next = f1_pc, enable = f1_fire)
   val f2_half_snpc        = RegEnable(next = f1_half_snpc, enable = f1_fire)
   val f2_cut_ptr          = RegEnable(next = f1_cut_ptr, enable = f1_fire)
-<<<<<<< HEAD
-=======
-
->>>>>>> 6b6d88e6
 
   def isNextLine(pc: UInt, startAddr: UInt) = {
     startAddr(blockOffBits) ^ pc(blockOffBits)
@@ -596,14 +592,9 @@
   checkFlushWb.bits.misOffset.bits    := Mux(wb_half_flush, (PredictWidth - 1).U, ParallelPriorityEncoder(wb_check_result.fixedMissPred))
   checkFlushWb.bits.cfiOffset.valid   := ParallelOR(wb_check_result.fixedTaken)
   checkFlushWb.bits.cfiOffset.bits    := ParallelPriorityEncoder(wb_check_result.fixedTaken)
-<<<<<<< HEAD
-  checkFlushWb.bits.target            := Mux(wb_half_flush, wb_half_target, wb_check_result.fixedTarget(ParallelPriorityEncoder(wb_check_result.fixedMissPred)))
-  checkFlushWb.bits.jalTarget         := wb_check_result.fixedTarget(ParallelPriorityEncoder(VecInit(wb_pd.zip(wb_instr_valid).map{case (pd, v) => v && pd.isJal })))
-=======
   checkFlushWb.bits.target            := Mux(wb_false_oversize, wb_oversize_target,
                                             Mux(wb_half_flush, wb_half_target, wb_check_result.fixedTarget(ParallelPriorityEncoder(wb_check_result.fixedMissPred))))
-  checkFlushWb.bits.jalTarget         := wb_check_result.fixedTarget(ParallelPriorityEncoder(VecInit(wb_pd.map{pd => pd.isJal })))
->>>>>>> 6b6d88e6
+  checkFlushWb.bits.jalTarget         := wb_check_result.fixedTarget(ParallelPriorityEncoder(VecInit(wb_pd.zip(wb_instr_valid).map{case (pd, v) => v && pd.isJal })))
   checkFlushWb.bits.instrRange        := wb_instr_range.asTypeOf(Vec(PredictWidth, Bool()))
 
   toFtq.pdWb := Mux(f3_req_is_mmio, mmioFlushWb,  checkFlushWb)
