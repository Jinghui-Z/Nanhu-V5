package xiangshan

import chisel3._
import chisel3.util._
import top.Parameters
import xiangshan.backend._
import xiangshan.backend.dispatch.DispatchParameters
import xiangshan.backend.exu.ExuParameters
import xiangshan.backend.exu.Exu._
import xiangshan.frontend._
import xiangshan.mem._
import xiangshan.backend.fu.HasExceptionNO
import xiangshan.cache.{ICache, DCache, L1plusCache, DCacheParameters, ICacheParameters, L1plusCacheParameters, PTW, Uncache}
import chipsalliance.rocketchip.config
import freechips.rocketchip.diplomacy.{LazyModule, LazyModuleImp, AddressSet}
import freechips.rocketchip.tilelink.{TLBundleParameters, TLCacheCork, TLBuffer, TLClientNode, TLIdentityNode, TLXbar, TLWidthWidget, TLFilter, TLToAXI4}
import freechips.rocketchip.devices.tilelink.{TLError, DevNullParams}
import sifive.blocks.inclusivecache.{CacheParameters, InclusiveCache, InclusiveCacheMicroParameters}
import freechips.rocketchip.amba.axi4.{AXI4ToTL, AXI4IdentityNode, AXI4UserYanker, AXI4Fragmenter, AXI4IdIndexer, AXI4Deinterleaver}
import utils._

case class XSCoreParameters
(
  XLEN: Int = 64,
  HasMExtension: Boolean = true,
  HasCExtension: Boolean = true,
  HasDiv: Boolean = true,
  HasICache: Boolean = true,
  HasDCache: Boolean = true,
  EnableStoreQueue: Boolean = true,
  AddrBits: Int = 64,
  VAddrBits: Int = 39,
  PAddrBits: Int = 40,
  HasFPU: Boolean = true,
  FectchWidth: Int = 8,
  EnableBPU: Boolean = true,
  EnableBPD: Boolean = true,
  EnableRAS: Boolean = true,
  EnableLB: Boolean = false,
  EnableLoop: Boolean = false,
  EnableSC: Boolean = false,
  HistoryLength: Int = 64,
  BtbSize: Int = 2048,
  JbtacSize: Int = 1024,
  JbtacBanks: Int = 8,
  RasSize: Int = 16,
  CacheLineSize: Int = 512,
  UBtbWays: Int = 16,
  BtbWays: Int = 2,
  IBufSize: Int = 64,
  DecodeWidth: Int = 6,
  RenameWidth: Int = 6,
  CommitWidth: Int = 6,
<<<<<<< HEAD
  BrqSize: Int = 48,
  IssQueSize: Int = 16,
  NRPhyRegs: Int = 160,
  NRIntReadPorts: Int = 8,
  NRIntWritePorts: Int = 8,
  NRFpReadPorts: Int = 14,
  NRFpWritePorts: Int = 8, 
  EnableUnifiedLSQ: Boolean = false,
  LsroqSize: Int = 64,
=======
  BrqSize: Int = 32,
  IssQueSize: Int = 12,
  NRPhyRegs: Int = 160,
  NRIntReadPorts: Int = 14,
  NRIntWritePorts: Int = 8,
  NRFpReadPorts: Int = 14,
  NRFpWritePorts: Int = 8,
>>>>>>> a227884a
  LoadQueueSize: Int = 64,
  StoreQueueSize: Int = 48,
  RoqSize: Int = 192,
  dpParams: DispatchParameters = DispatchParameters(
    DqEnqWidth = 4,
<<<<<<< HEAD
    IntDqSize = 96,
    FpDqSize = 96,
    LsDqSize = 64,
=======
    IntDqSize = 128,
    FpDqSize = 128,
    LsDqSize = 96,
>>>>>>> a227884a
    IntDqDeqWidth = 4,
    FpDqDeqWidth = 4,
    LsDqDeqWidth = 4
  ),
  exuParameters: ExuParameters = ExuParameters(
    JmpCnt = 1,
    AluCnt = 4,
    MulCnt = 0,
    MduCnt = 2,
    FmacCnt = 4,
    FmiscCnt = 2,
    FmiscDivSqrtCnt = 0,
    LduCnt = 2,
    StuCnt = 2
  ),
  LoadPipelineWidth: Int = 2,
  StorePipelineWidth: Int = 2,
  StoreBufferSize: Int = 16,
  RefillSize: Int = 512,
  TlbEntrySize: Int = 32,
  TlbL2EntrySize: Int = 256, // or 512
  PtwL1EntrySize: Int = 16,
  PtwL2EntrySize: Int = 256,
  NumPerfCounters: Int = 16
)

trait HasXSParameter {

  val core = Parameters.get.coreParameters
  val env = Parameters.get.envParameters

  val XLEN = core.XLEN
  val HasMExtension = core.HasMExtension
  val HasCExtension = core.HasCExtension
  val HasDiv = core.HasDiv
  val HasIcache = core.HasICache
  val HasDcache = core.HasDCache
  val EnableStoreQueue = core.EnableStoreQueue
  val AddrBits = core.AddrBits // AddrBits is used in some cases
  val VAddrBits = core.VAddrBits // VAddrBits is Virtual Memory addr bits
  val PAddrBits = core.PAddrBits // PAddrBits is Phyical Memory addr bits
  val AddrBytes = AddrBits / 8 // unused
  val DataBits = XLEN
  val DataBytes = DataBits / 8
  val HasFPU = core.HasFPU
  val FetchWidth = core.FectchWidth
  val PredictWidth = FetchWidth * 2
  val EnableBPU = core.EnableBPU
  val EnableBPD = core.EnableBPD // enable backing predictor(like Tage) in BPUStage3
  val EnableRAS = core.EnableRAS
  val EnableLB = core.EnableLB
  val EnableLoop = core.EnableLoop
  val EnableSC = core.EnableSC
  val HistoryLength = core.HistoryLength
  val BtbSize = core.BtbSize
  // val BtbWays = 4
  val BtbBanks = PredictWidth
  // val BtbSets = BtbSize / BtbWays
  val JbtacSize = core.JbtacSize
  val JbtacBanks = core.JbtacBanks
  val RasSize = core.RasSize
  val CacheLineSize = core.CacheLineSize
  val CacheLineHalfWord = CacheLineSize / 16
  val ExtHistoryLength = HistoryLength + 64
  val UBtbWays = core.UBtbWays
  val BtbWays = core.BtbWays
  val IBufSize = core.IBufSize
  val DecodeWidth = core.DecodeWidth
  val RenameWidth = core.RenameWidth
  val CommitWidth = core.CommitWidth
  val BrqSize = core.BrqSize
  val IssQueSize = core.IssQueSize
  val BrTagWidth = log2Up(BrqSize)
  val NRPhyRegs = core.NRPhyRegs
  val PhyRegIdxWidth = log2Up(NRPhyRegs)
  val RoqSize = core.RoqSize
  val LoadQueueSize = core.LoadQueueSize
  val StoreQueueSize = core.StoreQueueSize
  val dpParams = core.dpParams
  val exuParameters = core.exuParameters
  val NRIntReadPorts = core.NRIntReadPorts
  val NRIntWritePorts = core.NRIntWritePorts
  val NRMemReadPorts = exuParameters.LduCnt + 2*exuParameters.StuCnt
  val NRFpReadPorts = core.NRFpReadPorts
  val NRFpWritePorts = core.NRFpWritePorts
  val LoadPipelineWidth = core.LoadPipelineWidth
  val StorePipelineWidth = core.StorePipelineWidth
  val StoreBufferSize = core.StoreBufferSize
  val RefillSize = core.RefillSize
  val DTLBWidth = core.LoadPipelineWidth + core.StorePipelineWidth
  val TlbEntrySize = core.TlbEntrySize
  val TlbL2EntrySize = core.TlbL2EntrySize
  val PtwL1EntrySize = core.PtwL1EntrySize
  val PtwL2EntrySize = core.PtwL2EntrySize
  val NumPerfCounters = core.NumPerfCounters

  val icacheParameters = ICacheParameters(
    nMissEntries = 2
  )

  val l1plusCacheParameters = L1plusCacheParameters(
    tagECC = Some("secded"),
    dataECC = Some("secded"),
    nMissEntries = 8
  )

  val dcacheParameters = DCacheParameters(
    tagECC = Some("secded"),
    dataECC = Some("secded"),
    nMissEntries = 16,
    nLoadMissEntries = 8,
    nStoreMissEntries = 8
  )

  val LRSCCycles = 100


  // cache hierarchy configurations
  val l1BusDataWidth = 256

  // L2 configurations
  val L1BusWidth = 256
  val L2Size = 512 * 1024 // 512KB
  val L2BlockSize = 64
  val L2NWays = 8
  val L2NSets = L2Size / L2BlockSize / L2NWays

  // L3 configurations
  val L2BusWidth = 256
  val L3Size = 4 * 1024 * 1024 // 4MB
  val L3BlockSize = 64
  val L3NBanks = 4
  val L3NWays = 8
  val L3NSets = L3Size / L3BlockSize / L3NBanks / L3NWays

  // on chip network configurations
  val L3BusWidth = 256
}

trait HasXSLog { this: RawModule =>
  implicit val moduleName: String = this.name
}

abstract class XSModule extends MultiIOModule
  with HasXSParameter
  with HasExceptionNO
  with HasXSLog
{
  def io: Record
}

//remove this trait after impl module logic
trait NeedImpl { this: RawModule =>
  override protected def IO[T <: Data](iodef: T): T = {
    println(s"[Warn]: (${this.name}) please reomve 'NeedImpl' after implement this module")
    val io = chisel3.experimental.IO(iodef)
    io <> DontCare
    io
  }
}

abstract class XSBundle extends Bundle
  with HasXSParameter

case class EnviromentParameters
(
  FPGAPlatform: Boolean = true,
  EnableDebug: Boolean = false,
  EnablePerfDebug: Boolean = true
)

object AddressSpace extends HasXSParameter {
  // (start, size)
  // address out of MMIO will be considered as DRAM
  def mmio = List(
    (0x00000000L, 0x40000000L),  // internal devices, such as CLINT and PLIC
    (0x40000000L, 0x40000000L)   // external devices
  )

  def isMMIO(addr: UInt): Bool = mmio.map(range => {
    require(isPow2(range._2))
    val bits = log2Up(range._2)
    (addr ^ range._1.U)(PAddrBits-1, bits) === 0.U
  }).reduce(_ || _)
}



class XSCore()(implicit p: config.Parameters) extends LazyModule with HasXSParameter {

  // outer facing nodes
  val dcache = LazyModule(new DCache())
  val uncache = LazyModule(new Uncache())
  val l1pluscache = LazyModule(new L1plusCache())
  val ptw = LazyModule(new PTW())

  lazy val module = new XSCoreImp(this)
}

class XSCoreImp(outer: XSCore) extends LazyModuleImp(outer)
  with HasXSParameter
  with HasExeBlockHelper
{
  val io = IO(new Bundle {
    val externalInterrupt = new ExternalInterruptIO
  })

  println(s"FPGAPlatform:${env.FPGAPlatform} EnableDebug:${env.EnableDebug}")

  // to fast wake up fp, mem rs
  val intBlockFastWakeUpFp = intExuConfigs.filter(fpFastFilter)
  val intBlockSlowWakeUpFp = intExuConfigs.filter(fpSlowFilter)
  val intBlockFastWakeUpInt = intExuConfigs.filter(intFastFilter)
  val intBlockSlowWakeUpInt = intExuConfigs.filter(intSlowFilter)

  val fpBlockFastWakeUpFp = fpExuConfigs.filter(fpFastFilter)
  val fpBlockSlowWakeUpFp = fpExuConfigs.filter(fpSlowFilter)
  val fpBlockFastWakeUpInt = fpExuConfigs.filter(intFastFilter)
  val fpBlockSlowWakeUpInt = fpExuConfigs.filter(intSlowFilter)

  val frontend = Module(new Frontend)
  val ctrlBlock = Module(new CtrlBlock)
  val integerBlock = Module(new IntegerBlock(
    fastWakeUpIn = fpBlockFastWakeUpInt,
    slowWakeUpIn = fpBlockSlowWakeUpInt ++ loadExuConfigs,
    fastFpOut = intBlockFastWakeUpFp,
    slowFpOut = intBlockSlowWakeUpFp,
    fastIntOut = intBlockFastWakeUpInt,
    slowIntOut = intBlockSlowWakeUpInt
  ))
  val floatBlock = Module(new FloatBlock(
    fastWakeUpIn = intBlockFastWakeUpFp,
    slowWakeUpIn = intBlockSlowWakeUpFp ++ loadExuConfigs,
    fastFpOut = fpBlockFastWakeUpFp,
    slowFpOut = fpBlockSlowWakeUpFp,
    fastIntOut = fpBlockFastWakeUpInt,
    slowIntOut = fpBlockSlowWakeUpInt
  ))
  val memBlock = Module(new MemBlock(
    fastWakeUpIn = intBlockFastWakeUpInt ++ intBlockFastWakeUpFp ++ fpBlockFastWakeUpInt ++ fpBlockFastWakeUpFp,
    slowWakeUpIn = intBlockSlowWakeUpInt ++ intBlockSlowWakeUpFp ++ fpBlockSlowWakeUpInt ++ fpBlockSlowWakeUpFp,
    fastFpOut = Seq(),
    slowFpOut = loadExuConfigs,
    fastIntOut = Seq(),
    slowIntOut = loadExuConfigs
  ))

  val dcache = outer.dcache.module
  val uncache = outer.uncache.module
  val l1pluscache = outer.l1pluscache.module
  val ptw = outer.ptw.module
  val icache = Module(new ICache)

  frontend.io.backend <> ctrlBlock.io.frontend
  frontend.io.icacheResp <> icache.io.resp
  frontend.io.icacheToTlb <> icache.io.tlb
  icache.io.req <> frontend.io.icacheReq
  icache.io.flush <> frontend.io.icacheFlush
  frontend.io.sfence <> integerBlock.io.fenceio.sfence
  frontend.io.tlbCsr <> integerBlock.io.csrio.tlb

  icache.io.mem_acquire <> l1pluscache.io.req
  l1pluscache.io.resp <> icache.io.mem_grant
  l1pluscache.io.flush := icache.io.l1plusflush
  icache.io.fencei := integerBlock.io.fenceio.fencei

  ctrlBlock.io.fromIntBlock <> integerBlock.io.toCtrlBlock
  ctrlBlock.io.fromFpBlock <> floatBlock.io.toCtrlBlock
  ctrlBlock.io.fromLsBlock <> memBlock.io.toCtrlBlock
  ctrlBlock.io.toIntBlock <> integerBlock.io.fromCtrlBlock
  ctrlBlock.io.toFpBlock <> floatBlock.io.fromCtrlBlock
  ctrlBlock.io.toLsBlock <> memBlock.io.fromCtrlBlock

  integerBlock.io.wakeUpIn.fastUops <> floatBlock.io.wakeUpIntOut.fastUops
  integerBlock.io.wakeUpIn.fast <> floatBlock.io.wakeUpIntOut.fast
  integerBlock.io.wakeUpIn.slow <> floatBlock.io.wakeUpIntOut.slow ++ memBlock.io.wakeUpIntOut.slow

  floatBlock.io.wakeUpIn.fastUops <> integerBlock.io.wakeUpFpOut.fastUops
  floatBlock.io.wakeUpIn.fast <> integerBlock.io.wakeUpFpOut.fast
  floatBlock.io.wakeUpIn.slow <> integerBlock.io.wakeUpFpOut.slow ++ memBlock.io.wakeUpFpOut.slow


  integerBlock.io.wakeUpIntOut.fast.map(_.ready := true.B)
  integerBlock.io.wakeUpIntOut.slow.map(_.ready := true.B)
  floatBlock.io.wakeUpFpOut.fast.map(_.ready := true.B)
  floatBlock.io.wakeUpFpOut.slow.map(_.ready := true.B)

  val wakeUpMem = Seq(
    integerBlock.io.wakeUpIntOut,
    integerBlock.io.wakeUpFpOut,
    floatBlock.io.wakeUpIntOut,
    floatBlock.io.wakeUpFpOut
  )
  memBlock.io.wakeUpIn.fastUops <> wakeUpMem.flatMap(_.fastUops)
  memBlock.io.wakeUpIn.fast <> wakeUpMem.flatMap(w => w.fast.map(f => {
	val raw = WireInit(f)
	raw
  }))
  memBlock.io.wakeUpIn.slow <> wakeUpMem.flatMap(w => w.slow.map(s => {
	val raw = WireInit(s)
	raw
  }))

  integerBlock.io.csrio.fflags <> ctrlBlock.io.roqio.toCSR.fflags
  integerBlock.io.csrio.dirty_fs <> ctrlBlock.io.roqio.toCSR.dirty_fs
  integerBlock.io.csrio.exception <> ctrlBlock.io.roqio.exception
  integerBlock.io.csrio.isInterrupt <> ctrlBlock.io.roqio.isInterrupt
  integerBlock.io.csrio.trapTarget <> ctrlBlock.io.roqio.toCSR.trapTarget
  integerBlock.io.csrio.interrupt <> ctrlBlock.io.roqio.toCSR.intrBitSet
  integerBlock.io.csrio.memExceptionVAddr <> memBlock.io.lsqio.exceptionAddr.vaddr
  integerBlock.io.csrio.externalInterrupt <> io.externalInterrupt
  integerBlock.io.csrio.tlb <> memBlock.io.tlbCsr
  integerBlock.io.fenceio.sfence <> memBlock.io.sfence
  integerBlock.io.fenceio.sbuffer <> memBlock.io.fenceToSbuffer

  floatBlock.io.frm <> integerBlock.io.csrio.frm

  memBlock.io.lsqio.commits <> ctrlBlock.io.roqio.commits
  memBlock.io.lsqio.roqDeqPtr <> ctrlBlock.io.roqio.roqDeqPtr
  memBlock.io.lsqio.exceptionAddr.lsIdx.lqIdx := ctrlBlock.io.roqio.exception.bits.lqIdx
  memBlock.io.lsqio.exceptionAddr.lsIdx.sqIdx := ctrlBlock.io.roqio.exception.bits.sqIdx
  memBlock.io.lsqio.exceptionAddr.isStore := CommitType.lsInstIsStore(ctrlBlock.io.roqio.exception.bits.ctrl.commitType)

  ptw.io.tlb(0) <> memBlock.io.ptw
  ptw.io.tlb(1) <> frontend.io.ptw
  ptw.io.sfence <> integerBlock.io.fenceio.sfence
  ptw.io.csr <> integerBlock.io.csrio.tlb

  dcache.io.lsu.load    <> memBlock.io.dcache.loadUnitToDcacheVec
  dcache.io.lsu.lsq   <> memBlock.io.dcache.loadMiss
  dcache.io.lsu.atomics <> memBlock.io.dcache.atomics
  dcache.io.lsu.store   <> memBlock.io.dcache.sbufferToDcache
  uncache.io.lsq      <> memBlock.io.dcache.uncache

  if (!env.FPGAPlatform) {
    val debugIntReg, debugFpReg = WireInit(VecInit(Seq.fill(32)(0.U(XLEN.W))))
    ExcitingUtils.addSink(debugIntReg, "DEBUG_INT_ARCH_REG", ExcitingUtils.Debug)
    ExcitingUtils.addSink(debugFpReg, "DEBUG_FP_ARCH_REG", ExcitingUtils.Debug)
    val debugArchReg = WireInit(VecInit(debugIntReg ++ debugFpReg))
    ExcitingUtils.addSource(debugArchReg, "difftestRegs", ExcitingUtils.Debug)
  }

}<|MERGE_RESOLUTION|>--- conflicted
+++ resolved
@@ -51,17 +51,6 @@
   DecodeWidth: Int = 6,
   RenameWidth: Int = 6,
   CommitWidth: Int = 6,
-<<<<<<< HEAD
-  BrqSize: Int = 48,
-  IssQueSize: Int = 16,
-  NRPhyRegs: Int = 160,
-  NRIntReadPorts: Int = 8,
-  NRIntWritePorts: Int = 8,
-  NRFpReadPorts: Int = 14,
-  NRFpWritePorts: Int = 8, 
-  EnableUnifiedLSQ: Boolean = false,
-  LsroqSize: Int = 64,
-=======
   BrqSize: Int = 32,
   IssQueSize: Int = 12,
   NRPhyRegs: Int = 160,
@@ -69,21 +58,14 @@
   NRIntWritePorts: Int = 8,
   NRFpReadPorts: Int = 14,
   NRFpWritePorts: Int = 8,
->>>>>>> a227884a
   LoadQueueSize: Int = 64,
   StoreQueueSize: Int = 48,
   RoqSize: Int = 192,
   dpParams: DispatchParameters = DispatchParameters(
     DqEnqWidth = 4,
-<<<<<<< HEAD
-    IntDqSize = 96,
-    FpDqSize = 96,
-    LsDqSize = 64,
-=======
     IntDqSize = 128,
     FpDqSize = 128,
     LsDqSize = 96,
->>>>>>> a227884a
     IntDqDeqWidth = 4,
     FpDqDeqWidth = 4,
     LsDqDeqWidth = 4
