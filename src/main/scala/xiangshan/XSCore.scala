--- conflicted
+++ resolved
@@ -20,18 +20,10 @@
 import chisel3.util._
 import xiangshan.backend._
 import xiangshan.backend.fu.HasExceptionNO
-<<<<<<< HEAD
-import xiangshan.backend.exu.Wb
-import xiangshan.frontend._
-import xiangshan.mem._
-import xiangshan.cache.{DCacheParameters, L1plusCacheWrapper, L1plusCacheParameters, PTWWrapper, PTWRepeater, PTWFilter}
-import xiangshan.cache.prefetch._
-=======
 import xiangshan.backend.exu.{ExuConfig, Wb}
 import xiangshan.frontend._
 import xiangshan.cache.mmu._
 import xiangshan.cache.L1plusCacheWrapper
->>>>>>> a391e081
 import chipsalliance.rocketchip.config
 import chipsalliance.rocketchip.config.Parameters
 import freechips.rocketchip.diplomacy.{LazyModule, LazyModuleImp}
@@ -75,49 +67,6 @@
   val frontend = LazyModule(new Frontend())
   val l1pluscache = LazyModule(new L1plusCacheWrapper())
   val ptw = LazyModule(new PTWWrapper())
-<<<<<<< HEAD
-  val memBlock = LazyModule(new MemBlock)
-
-  // TODO: better RS organization
-  // generate rs according to number of function units
-  require(exuParameters.JmpCnt == 1)
-  require(exuParameters.MduCnt <= exuParameters.AluCnt && exuParameters.MduCnt > 0)
-  require(exuParameters.FmiscCnt <= exuParameters.FmacCnt && exuParameters.FmiscCnt > 0)
-  require(exuParameters.LduCnt == 2 && exuParameters.StuCnt == 2)
-  // one RS every 2 MDUs
-  val schedulePorts = Seq(
-    // exuCfg, numDeq, intFastWakeupTarget, fpFastWakeupTarget
-    (AluExeUnitCfg, exuParameters.AluCnt, Seq(0, 1, 2, 5, 6, 7, 8), Seq()),
-    (MulDivExeUnitCfg, exuParameters.MduCnt, Seq(0, 1, 2, 5, 6, 7, 8), Seq()),
-    (JumpExeUnitCfg, 1, Seq(), Seq()),
-    (FmacExeUnitCfg, exuParameters.FmacCnt, Seq(), Seq(3, 4)),
-    (FmiscExeUnitCfg, exuParameters.FmiscCnt, Seq(), Seq(3, 4)),
-    (LdExeUnitCfg, 1, Seq(0, 5, 6), Seq()),
-    (LdExeUnitCfg, 1, Seq(0, 5, 6), Seq()),
-    (StExeUnitCfg, 1, Seq(), Seq()),
-    (StExeUnitCfg, 1, Seq(), Seq())
-  )
-  // allow mdu and fmisc to have 2*numDeq enqueue ports
-  val intDpPorts = (0 until exuParameters.AluCnt).map(i => {
-    if (i < exuParameters.JmpCnt) Seq((0, i), (1, i), (2, i))
-    else if (i < 2*exuParameters.MduCnt) Seq((0, i), (1, i))
-    else Seq((0, i))
-  })
-  val fpDpPorts = (0 until exuParameters.FmacCnt).map(i => {
-    if (i < 2*exuParameters.FmiscCnt) Seq((3, i), (4, i))
-    else Seq((4, i))
-  })
-  val lsDpPorts = Seq(
-    Seq((5, 0)),
-    Seq((6, 0)),
-    Seq((7, 0)),
-    Seq((8, 0))
-  )
-  val dispatchPorts = intDpPorts ++ fpDpPorts ++ lsDpPorts
-
-  val scheduler = LazyModule(new Scheduler(schedulePorts, dispatchPorts))
-=======
->>>>>>> a391e081
 
   val intConfigs = exuConfigs.filter(_.writeIntRf)
   val intArbiter = LazyModule(new Wb(intConfigs, NRIntWritePorts, isFp = false))
@@ -227,29 +176,11 @@
   AddressSpace.printMemmap()
 
   val ctrlBlock = Module(new CtrlBlock)
-<<<<<<< HEAD
-
-  val integerBlock = Module(new IntegerBlock)
-  val floatBlock = Module(new FloatBlock)
-=======
->>>>>>> a391e081
 
   val frontend = outer.frontend.module
   val memBlock = outer.memBlock.module
   val l1pluscache = outer.l1pluscache.module
   val ptw = outer.ptw.module
-<<<<<<< HEAD
-  val scheduler = outer.scheduler.module
-
-  val allWriteback = integerBlock.io.writeback ++ floatBlock.io.writeback ++ memBlock.io.writeback
-  val intConfigs = exuConfigs.filter(_.writeIntRf)
-  val intArbiter = Module(new Wb(intConfigs, NRIntWritePorts, isFp = false))
-  val intWriteback = allWriteback.zip(exuConfigs).filter(_._2.writeIntRf).map(_._1)
-  // set default value for ready
-  integerBlock.io.writeback.map(_.ready := true.B)
-  floatBlock.io.writeback.map(_.ready := true.B)
-  memBlock.io.writeback.map(_.ready := true.B)
-=======
   val exuBlocks = outer.exuBlocks.map(_.module)
   val memScheduler = outer.memScheduler.module
 
@@ -261,7 +192,6 @@
   memBlock.io.writeback.foreach(_.ready := true.B)
 
   val intArbiter = outer.intArbiter.module
->>>>>>> a391e081
   intArbiter.io.in.zip(intWriteback).foreach { case (arb, wb) =>
     arb.valid := wb.valid && !wb.bits.uop.ctrl.fpWen
     arb.bits := wb.bits
@@ -270,11 +200,7 @@
     }
   }
 
-<<<<<<< HEAD
-  val fpArbiter = Module(new Wb(exuConfigs.filter(_.writeFpRf), NRFpWritePorts, isFp = true))
-=======
   val fpArbiter = outer.fpArbiter.module
->>>>>>> a391e081
   val fpWriteback = allWriteback.zip(exuConfigs).filter(_._2.writeFpRf).map(_._1)
   fpArbiter.io.in.zip(fpWriteback).foreach{ case (arb, wb) =>
     arb.valid := wb.valid && wb.bits.uop.ctrl.fpWen
@@ -283,11 +209,8 @@
       wb.ready := arb.ready
     }
   }
-<<<<<<< HEAD
-=======
 
   val rfWriteback = VecInit(intArbiter.io.out ++ fpArbiter.io.out)
->>>>>>> a391e081
 
   io.l1plus_error <> l1pluscache.io.error
   io.icache_error <> frontend.io.error
@@ -306,77 +229,15 @@
   frontend.io.icacheMemAcq <> l1pluscache.io.req
   l1pluscache.io.resp <> frontend.io.icacheMemGrant
   l1pluscache.io.flush := frontend.io.l1plusFlush
-<<<<<<< HEAD
-  frontend.io.fencei := integerBlock.io.fenceio.fencei
-
-  ctrlBlock.io.csrCtrl <> integerBlock.io.csrio.customCtrl
-  ctrlBlock.io.exuRedirect <> integerBlock.io.exuRedirect
-=======
   frontend.io.fencei := fenceio.fencei
 
   ctrlBlock.io.csrCtrl <> csrioIn.customCtrl
   val redirectBlocks = exuBlocks.reverse.filter(_.fuConfigs.map(_._1).map(_.hasRedirect).reduce(_ || _))
   ctrlBlock.io.exuRedirect <> redirectBlocks.map(_.io.fuExtra.exuRedirect).fold(Seq())(_ ++ _)
->>>>>>> a391e081
   ctrlBlock.io.stIn <> memBlock.io.stIn
   ctrlBlock.io.stOut <> memBlock.io.stOut
   ctrlBlock.io.memoryViolation <> memBlock.io.memoryViolation
   ctrlBlock.io.enqLsq <> memBlock.io.enqLsq
-<<<<<<< HEAD
-  // TODO
-  ctrlBlock.io.writeback <> VecInit(intArbiter.io.out ++ fpArbiter.io.out)
-
-  scheduler.io.redirect <> ctrlBlock.io.redirect
-  scheduler.io.flush <> ctrlBlock.io.flush
-  scheduler.io.allocate <> ctrlBlock.io.enqIQ
-  scheduler.io.issue <> integerBlock.io.issue ++ floatBlock.io.issue ++ memBlock.io.issue
-  // TODO arbiter
-  scheduler.io.writeback <> VecInit(intArbiter.io.out ++ fpArbiter.io.out)
-
-  scheduler.io.replay <> memBlock.io.replay
-  scheduler.io.rsIdx <> memBlock.io.rsIdx
-  scheduler.io.isFirstIssue <> memBlock.io.isFirstIssue
-  scheduler.io.stData <> memBlock.io.stData
-  scheduler.io.otherFastWakeup <> memBlock.io.otherFastWakeup
-  scheduler.io.jumpPc <> ctrlBlock.io.jumpPc
-  scheduler.io.jalr_target <> ctrlBlock.io.jalr_target
-  scheduler.io.stIssuePtr <> memBlock.io.stIssuePtr
-  scheduler.io.debug_fp_rat <> ctrlBlock.io.debug_fp_rat
-  scheduler.io.debug_int_rat <> ctrlBlock.io.debug_int_rat
-  scheduler.io.readIntRf <> ctrlBlock.io.readIntRf
-  scheduler.io.readFpRf <> ctrlBlock.io.readFpRf
-
-  integerBlock.io.redirect <> ctrlBlock.io.redirect
-  integerBlock.io.flush <> ctrlBlock.io.flush
-  integerBlock.io.csrio.hartId <> io.hartId
-  integerBlock.io.csrio.perf <> DontCare
-  integerBlock.io.csrio.perf.retiredInstr <> ctrlBlock.io.roqio.toCSR.perfinfo.retiredInstr
-  integerBlock.io.csrio.perf.ctrlInfo <> ctrlBlock.io.perfInfo.ctrlInfo
-  integerBlock.io.csrio.perf.memInfo <> memBlock.io.memInfo
-  integerBlock.io.csrio.perf.frontendInfo <> frontend.io.frontendInfo
-
-  integerBlock.io.csrio.fpu.fflags <> ctrlBlock.io.roqio.toCSR.fflags
-  integerBlock.io.csrio.fpu.isIllegal := false.B
-  integerBlock.io.csrio.fpu.dirty_fs <> ctrlBlock.io.roqio.toCSR.dirty_fs
-  integerBlock.io.csrio.fpu.frm <> floatBlock.io.frm
-  integerBlock.io.csrio.exception <> ctrlBlock.io.roqio.exception
-  integerBlock.io.csrio.isXRet <> ctrlBlock.io.roqio.toCSR.isXRet
-  integerBlock.io.csrio.trapTarget <> ctrlBlock.io.roqio.toCSR.trapTarget
-  integerBlock.io.csrio.interrupt <> ctrlBlock.io.roqio.toCSR.intrBitSet
-  integerBlock.io.csrio.memExceptionVAddr <> memBlock.io.lsqio.exceptionAddr.vaddr
-  integerBlock.io.csrio.externalInterrupt <> io.externalInterrupt
-
-  floatBlock.io.redirect <> ctrlBlock.io.redirect
-  floatBlock.io.flush <> ctrlBlock.io.flush
-
-  integerBlock.io.fenceio.sfence <> memBlock.io.sfence
-  integerBlock.io.fenceio.sbuffer <> memBlock.io.fenceToSbuffer
-
-  memBlock.io.redirect <> ctrlBlock.io.redirect
-  memBlock.io.flush <> ctrlBlock.io.flush
-  memBlock.io.csrCtrl <> integerBlock.io.csrio.customCtrl
-  memBlock.io.tlbCsr <> integerBlock.io.csrio.tlb
-=======
   ctrlBlock.io.writeback <> rfWriteback
 
   val allFastUop = exuBlocks.map(_.io.fastUopOut).fold(Seq())(_ ++ _) ++ memBlock.io.otherFastWakeup
@@ -420,7 +281,7 @@
   csrioIn.hartId <> io.hartId
   csrioIn.perf <> DontCare
   csrioIn.perf.retiredInstr <> ctrlBlock.io.roqio.toCSR.perfinfo.retiredInstr
-  csrioIn.perf.bpuInfo <> ctrlBlock.io.perfInfo.bpuInfo
+  // csrioIn.perf.bpuInfo <> DontCare // TODO: reassign this
   csrioIn.perf.ctrlInfo <> ctrlBlock.io.perfInfo.ctrlInfo
   csrioIn.perf.memInfo <> memBlock.io.memInfo
   csrioIn.perf.frontendInfo <> frontend.io.frontendInfo
@@ -447,7 +308,6 @@
   memBlock.io.stData <> memScheduler.stData
   memBlock.io.csrCtrl <> csrioIn.customCtrl
   memBlock.io.tlbCsr <> csrioIn.tlb
->>>>>>> a391e081
   memBlock.io.lsqio.roq <> ctrlBlock.io.roqio.lsq
   memBlock.io.lsqio.exceptionAddr.lsIdx.lqIdx := ctrlBlock.io.roqio.exception.bits.uop.lqIdx
   memBlock.io.lsqio.exceptionAddr.lsIdx.sqIdx := ctrlBlock.io.roqio.exception.bits.uop.sqIdx
