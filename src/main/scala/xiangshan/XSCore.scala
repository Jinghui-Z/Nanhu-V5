package xiangshan

import chisel3._
import chisel3.util._
import top.Parameters
import xiangshan.backend._
import xiangshan.backend.dispatch.DispatchParameters
import xiangshan.backend.exu.ExuParameters
import xiangshan.backend.exu.Exu._
import xiangshan.frontend._
import xiangshan.mem._
import xiangshan.backend.fu.HasExceptionNO
<<<<<<< HEAD
import xiangshan.cache.{DCache,InstrUncache, DCacheParameters, ICache, ICacheParameters, L1plusCache, L1plusCacheParameters, PTW, PTWRepeater, Uncache}
=======
import xiangshan.cache.{DCache,InstrUncache, DCacheParameters, ICache, ICacheParameters, L1plusCache, L1plusCacheParameters, PTW, Uncache, MemoryOpConstants, MissReq}
>>>>>>> a29e91b2
import xiangshan.cache.prefetch._
import chipsalliance.rocketchip.config
import freechips.rocketchip.diplomacy.{AddressSet, LazyModule, LazyModuleImp}
import freechips.rocketchip.tilelink.{TLBuffer, TLBundleParameters, TLCacheCork, TLClientNode, TLFilter, TLIdentityNode, TLToAXI4, TLWidthWidget, TLXbar}
import freechips.rocketchip.devices.tilelink.{DevNullParams, TLError}
import sifive.blocks.inclusivecache.{CacheParameters, InclusiveCache, InclusiveCacheMicroParameters}
import freechips.rocketchip.amba.axi4.{AXI4Deinterleaver, AXI4Fragmenter, AXI4IdIndexer, AXI4IdentityNode, AXI4ToTL, AXI4UserYanker}
import freechips.rocketchip.tile.HasFPUParameters
import sifive.blocks.inclusivecache.PrefetcherIO
import utils._

object hartIdCore extends (() => Int) {
  var x = 0
  def apply(): Int = {
    x = x + 1
    x-1
  }
}

case class XSCoreParameters
(
  XLEN: Int = 64,
  HasMExtension: Boolean = true,
  HasCExtension: Boolean = true,
  HasDiv: Boolean = true,
  HasICache: Boolean = true,
  HasDCache: Boolean = true,
  EnableStoreQueue: Boolean = true,
  AddrBits: Int = 64,
  VAddrBits: Int = 39,
  PAddrBits: Int = 40,
  HasFPU: Boolean = true,
  FectchWidth: Int = 8,
  EnableBPU: Boolean = true,
  EnableBPD: Boolean = true,
  EnableRAS: Boolean = true,
  EnableLB: Boolean = false,
  EnableLoop: Boolean = false,
  EnableSC: Boolean = false,
  EnableJal: Boolean = false,
  EnableUBTB: Boolean = true,
  HistoryLength: Int = 64,
  BtbSize: Int = 2048,
  JbtacSize: Int = 1024,
  JbtacBanks: Int = 8,
  RasSize: Int = 16,
  CacheLineSize: Int = 512,
  UBtbWays: Int = 16,
  BtbWays: Int = 2,

  EnableL1plusPrefetcher: Boolean = true,
  IBufSize: Int = 32,
  DecodeWidth: Int = 6,
  RenameWidth: Int = 6,
  CommitWidth: Int = 6,
  BrqSize: Int = 32,
  FtqSize: Int = 48,
  IssQueSize: Int = 12,
  NRPhyRegs: Int = 160,
  NRIntReadPorts: Int = 14,
  NRIntWritePorts: Int = 8,
  NRFpReadPorts: Int = 14,
  NRFpWritePorts: Int = 8,
  LoadQueueSize: Int = 64,
  StoreQueueSize: Int = 48,
  RoqSize: Int = 192,
  dpParams: DispatchParameters = DispatchParameters(
    IntDqSize = 32,
    FpDqSize = 32,
    LsDqSize = 32,
    IntDqDeqWidth = 4,
    FpDqDeqWidth = 4,
    LsDqDeqWidth = 4
  ),
  exuParameters: ExuParameters = ExuParameters(
    JmpCnt = 1,
    AluCnt = 4,
    MulCnt = 0,
    MduCnt = 2,
    FmacCnt = 4,
    FmiscCnt = 2,
    FmiscDivSqrtCnt = 0,
    LduCnt = 2,
    StuCnt = 2
  ),
  LoadPipelineWidth: Int = 2,
  StorePipelineWidth: Int = 2,
  StoreBufferSize: Int = 16,
  RefillSize: Int = 512,
  TlbEntrySize: Int = 32,
  TlbSPEntrySize: Int = 4,
  TlbL2EntrySize: Int = 256, // or 512
  TlbL2SPEntrySize: Int = 16,
  PtwL1EntrySize: Int = 16,
  PtwL2EntrySize: Int = 256,
  NumPerfCounters: Int = 16,
  NrExtIntr: Int = 1
)

trait HasXSParameter {

  val core = Parameters.get.coreParameters
  val env = Parameters.get.envParameters

  val XLEN = 64
  val minFLen = 32
  val fLen = 64
  def xLen = 64
  val HasMExtension = core.HasMExtension
  val HasCExtension = core.HasCExtension
  val HasDiv = core.HasDiv
  val HasIcache = core.HasICache
  val HasDcache = core.HasDCache
  val EnableStoreQueue = core.EnableStoreQueue
  val AddrBits = core.AddrBits // AddrBits is used in some cases
  val VAddrBits = core.VAddrBits // VAddrBits is Virtual Memory addr bits
  val PAddrBits = core.PAddrBits // PAddrBits is Phyical Memory addr bits
  val AddrBytes = AddrBits / 8 // unused
  val DataBits = XLEN
  val DataBytes = DataBits / 8
  val HasFPU = core.HasFPU
  val FetchWidth = core.FectchWidth
  val PredictWidth = FetchWidth * (if (HasCExtension) 2 else 1)
  val EnableBPU = core.EnableBPU
  val EnableBPD = core.EnableBPD // enable backing predictor(like Tage) in BPUStage3
  val EnableRAS = core.EnableRAS
  val EnableLB = core.EnableLB
  val EnableLoop = core.EnableLoop
  val EnableSC = core.EnableSC
  val HistoryLength = core.HistoryLength
  val BtbSize = core.BtbSize
  // val BtbWays = 4
  val BtbBanks = PredictWidth
  // val BtbSets = BtbSize / BtbWays
  val JbtacSize = core.JbtacSize
  val JbtacBanks = core.JbtacBanks
  val RasSize = core.RasSize
  val CacheLineSize = core.CacheLineSize
  val CacheLineHalfWord = CacheLineSize / 16
  val ExtHistoryLength = HistoryLength + 64
  val UBtbWays = core.UBtbWays
  val BtbWays = core.BtbWays
  val EnableL1plusPrefetcher = core.EnableL1plusPrefetcher
  val IBufSize = core.IBufSize
  val DecodeWidth = core.DecodeWidth
  val RenameWidth = core.RenameWidth
  val CommitWidth = core.CommitWidth
  val BrqSize = core.BrqSize
  val FtqSize = core.FtqSize
  val IssQueSize = core.IssQueSize
  val BrTagWidth = log2Up(BrqSize)
  val NRPhyRegs = core.NRPhyRegs
  val PhyRegIdxWidth = log2Up(NRPhyRegs)
  val RoqSize = core.RoqSize
  val LoadQueueSize = core.LoadQueueSize
  val StoreQueueSize = core.StoreQueueSize
  val dpParams = core.dpParams
  val exuParameters = core.exuParameters
  val NRIntReadPorts = core.NRIntReadPorts
  val NRIntWritePorts = core.NRIntWritePorts
  val NRMemReadPorts = exuParameters.LduCnt + 2*exuParameters.StuCnt
  val NRFpReadPorts = core.NRFpReadPorts
  val NRFpWritePorts = core.NRFpWritePorts
  val LoadPipelineWidth = core.LoadPipelineWidth
  val StorePipelineWidth = core.StorePipelineWidth
  val StoreBufferSize = core.StoreBufferSize
  val RefillSize = core.RefillSize
  val DTLBWidth = core.LoadPipelineWidth + core.StorePipelineWidth
  val TlbEntrySize = core.TlbEntrySize
  val TlbSPEntrySize = core.TlbSPEntrySize
  val TlbL2EntrySize = core.TlbL2EntrySize
  val TlbL2SPEntrySize = core.TlbL2SPEntrySize
  val PtwL1EntrySize = core.PtwL1EntrySize
  val PtwL2EntrySize = core.PtwL2EntrySize
  val NumPerfCounters = core.NumPerfCounters
  val NrExtIntr = core.NrExtIntr

  val instBytes = if (HasCExtension) 2 else 4
  val instOffsetBits = log2Ceil(instBytes)

  val icacheParameters = ICacheParameters(
    tagECC = Some("parity"),
    dataECC = Some("parity"),
    replacer = Some("setlru"),
    nMissEntries = 2
  )

  val l1plusCacheParameters = L1plusCacheParameters(
    tagECC = Some("secded"),
    dataECC = Some("secded"),
    nMissEntries = 8
  )

  val dcacheParameters = DCacheParameters(
    tagECC = Some("secded"),
    dataECC = Some("secded"),
    nMissEntries = 16,
    nProbeEntries = 16,
    nReleaseEntries = 16,
    nStoreReplayEntries = 16
  )

  val LRSCCycles = 100


  // cache hierarchy configurations
  val l1BusDataWidth = 256

  // L2 configurations
  val L1BusWidth = 256
  val L2Size = 512 * 1024 // 512KB
  val L2BlockSize = 64
  val L2NWays = 8
  val L2NSets = L2Size / L2BlockSize / L2NWays

  // L3 configurations
  val L2BusWidth = 256
  val L3Size = 4 * 1024 * 1024 // 4MB
  val L3BlockSize = 64
  val L3NBanks = 4
  val L3NWays = 8
  val L3NSets = L3Size / L3BlockSize / L3NBanks / L3NWays

  // on chip network configurations
  val L3BusWidth = 256

  // icache prefetcher
  val l1plusPrefetcherParameters = L1plusPrefetcherParameters(
    enable = true,
    _type = "stream",
    streamParams = StreamPrefetchParameters(
      streamCnt = 2,
      streamSize = 4,
      ageWidth = 4,
      blockBytes = l1plusCacheParameters.blockBytes,
      reallocStreamOnMissInstantly = true,
      cacheName = "icache"
    )
  )

  // dcache prefetcher
  val l2PrefetcherParameters = L2PrefetcherParameters(
    enable = true,
    _type = "bop",// "stream" or "bop"
    streamParams = StreamPrefetchParameters(
      streamCnt = 4,
      streamSize = 4,
      ageWidth = 4,
      blockBytes = L2BlockSize,
      reallocStreamOnMissInstantly = true,
      cacheName = "dcache"
    ),
    bopParams = BOPParameters(
      rrTableEntries = 256,
      rrTagBits = 12,
      scoreBits = 5,
      roundMax = 50,
      badScore = 1,
      blockBytes = L2BlockSize,
      nEntries = dcacheParameters.nMissEntries * 2 // TODO: this is too large
    ),
  )
}

trait HasXSLog { this: RawModule =>
  implicit val moduleName: String = this.name
}

abstract class XSModule extends MultiIOModule
  with HasXSParameter
  with HasExceptionNO
  with HasXSLog
  with HasFPUParameters
{
  def io: Record
}

//remove this trait after impl module logic
trait NeedImpl { this: RawModule =>
  override protected def IO[T <: Data](iodef: T): T = {
    println(s"[Warn]: (${this.name}) please reomve 'NeedImpl' after implement this module")
    val io = chisel3.experimental.IO(iodef)
    io <> DontCare
    io
  }
}

abstract class XSBundle extends Bundle
  with HasXSParameter

case class EnviromentParameters
(
  FPGAPlatform: Boolean = true,
  EnableDebug: Boolean = false,
  EnablePerfDebug: Boolean = false,
  DualCoreDifftest: Boolean = false
)

// object AddressSpace extends HasXSParameter {
//   // (start, size)
//   // address out of MMIO will be considered as DRAM
//   def mmio = List(
//     (0x00000000L, 0x40000000L),  // internal devices, such as CLINT and PLIC
//     (0x40000000L, 0x40000000L)   // external devices
//   )

//   def isMMIO(addr: UInt): Bool = mmio.map(range => {
//     require(isPow2(range._2))
//     val bits = log2Up(range._2)
//     (addr ^ range._1.U)(PAddrBits-1, bits) === 0.U
//   }).reduce(_ || _)
// }



class XSCore()(implicit p: config.Parameters) extends LazyModule
  with HasXSParameter
  with HasExeBlockHelper
{

  // to fast wake up fp, mem rs
  val intBlockFastWakeUpFp = intExuConfigs.filter(fpFastFilter)
  val intBlockSlowWakeUpFp = intExuConfigs.filter(fpSlowFilter)
  val intBlockFastWakeUpInt = intExuConfigs.filter(intFastFilter)
  val intBlockSlowWakeUpInt = intExuConfigs.filter(intSlowFilter)

  val fpBlockFastWakeUpFp = fpExuConfigs.filter(fpFastFilter)
  val fpBlockSlowWakeUpFp = fpExuConfigs.filter(fpSlowFilter)
  val fpBlockFastWakeUpInt = fpExuConfigs.filter(intFastFilter)
  val fpBlockSlowWakeUpInt = fpExuConfigs.filter(intSlowFilter)

  // outer facing nodes
  val frontend = LazyModule(new Frontend())
  val l1pluscache = LazyModule(new L1plusCache())
  val ptw = LazyModule(new PTW())
  val l2Prefetcher = LazyModule(new L2Prefetcher())
  val memBlock = LazyModule(new MemBlock(
    fastWakeUpIn = intBlockFastWakeUpInt ++ intBlockFastWakeUpFp ++ fpBlockFastWakeUpInt ++ fpBlockFastWakeUpFp,
    slowWakeUpIn = intBlockSlowWakeUpInt ++ intBlockSlowWakeUpFp ++ fpBlockSlowWakeUpInt ++ fpBlockSlowWakeUpFp,
    fastFpOut = Seq(),
    slowFpOut = loadExuConfigs,
    fastIntOut = Seq(),
    slowIntOut = loadExuConfigs
  ))

  lazy val module = new XSCoreImp(this)
}

class XSCoreImp(outer: XSCore) extends LazyModuleImp(outer)
  with HasXSParameter
  with HasExeBlockHelper
{
  val io = IO(new Bundle {
    val externalInterrupt = new ExternalInterruptIO
    val l2ToPrefetcher = Flipped(new PrefetcherIO(PAddrBits))
  })
  
  val difftestIO = IO(new DifftestBundle())
  difftestIO <> DontCare
  
  val trapIO = IO(new TrapIO())
  trapIO <> DontCare

  println(s"FPGAPlatform:${env.FPGAPlatform} EnableDebug:${env.EnableDebug}")
  AddressSpace.printMemmap()

  // to fast wake up fp, mem rs
  val intBlockFastWakeUpFp = intExuConfigs.filter(fpFastFilter)
  val intBlockSlowWakeUpFp = intExuConfigs.filter(fpSlowFilter)
  val intBlockFastWakeUpInt = intExuConfigs.filter(intFastFilter)
  val intBlockSlowWakeUpInt = intExuConfigs.filter(intSlowFilter)

  val fpBlockFastWakeUpFp = fpExuConfigs.filter(fpFastFilter)
  val fpBlockSlowWakeUpFp = fpExuConfigs.filter(fpSlowFilter)
  val fpBlockFastWakeUpInt = fpExuConfigs.filter(intFastFilter)
  val fpBlockSlowWakeUpInt = fpExuConfigs.filter(intSlowFilter)

  val ctrlBlock = Module(new CtrlBlock)
  val integerBlock = Module(new IntegerBlock(
    fastWakeUpIn = fpBlockFastWakeUpInt,
    slowWakeUpIn = fpBlockSlowWakeUpInt ++ loadExuConfigs,
    fastFpOut = intBlockFastWakeUpFp,
    slowFpOut = intBlockSlowWakeUpFp,
    fastIntOut = intBlockFastWakeUpInt,
    slowIntOut = intBlockSlowWakeUpInt
  ))
  val floatBlock = Module(new FloatBlock(
    fastWakeUpIn = intBlockFastWakeUpFp,
    slowWakeUpIn = intBlockSlowWakeUpFp ++ loadExuConfigs,
    fastFpOut = fpBlockFastWakeUpFp,
    slowFpOut = fpBlockSlowWakeUpFp,
    fastIntOut = fpBlockFastWakeUpInt,
    slowIntOut = fpBlockSlowWakeUpInt
  ))

  val frontend = outer.frontend.module
  val memBlock = outer.memBlock.module
  val l1pluscache = outer.l1pluscache.module
  val ptw = outer.ptw.module
  val l2Prefetcher = outer.l2Prefetcher.module

  frontend.io.backend <> ctrlBlock.io.frontend
  frontend.io.sfence <> integerBlock.io.fenceio.sfence
  frontend.io.tlbCsr <> integerBlock.io.csrio.tlb

  frontend.io.icacheMemAcq <> l1pluscache.io.req
  l1pluscache.io.resp <> frontend.io.icacheMemGrant
  l1pluscache.io.flush := frontend.io.l1plusFlush
  frontend.io.fencei := integerBlock.io.fenceio.fencei

  ctrlBlock.io.fromIntBlock <> integerBlock.io.toCtrlBlock
  ctrlBlock.io.fromFpBlock <> floatBlock.io.toCtrlBlock
  ctrlBlock.io.fromLsBlock <> memBlock.io.toCtrlBlock
  ctrlBlock.io.toIntBlock <> integerBlock.io.fromCtrlBlock
  ctrlBlock.io.toFpBlock <> floatBlock.io.fromCtrlBlock
  ctrlBlock.io.toLsBlock <> memBlock.io.fromCtrlBlock

  integerBlock.io.wakeUpIn.fastUops <> floatBlock.io.wakeUpIntOut.fastUops
  integerBlock.io.wakeUpIn.fast <> floatBlock.io.wakeUpIntOut.fast
  integerBlock.io.wakeUpIn.slow <> floatBlock.io.wakeUpIntOut.slow ++ memBlock.io.wakeUpIntOut.slow
  integerBlock.io.toMemBlock <> memBlock.io.fromIntBlock

  floatBlock.io.wakeUpIn.fastUops <> integerBlock.io.wakeUpFpOut.fastUops
  floatBlock.io.wakeUpIn.fast <> integerBlock.io.wakeUpFpOut.fast
  floatBlock.io.wakeUpIn.slow <> integerBlock.io.wakeUpFpOut.slow ++ memBlock.io.wakeUpFpOut.slow
  floatBlock.io.toMemBlock <> memBlock.io.fromFpBlock


  integerBlock.io.wakeUpIntOut.fast.map(_.ready := true.B)
  integerBlock.io.wakeUpIntOut.slow.map(_.ready := true.B)
  floatBlock.io.wakeUpFpOut.fast.map(_.ready := true.B)
  floatBlock.io.wakeUpFpOut.slow.map(_.ready := true.B)

  val wakeUpMem = Seq(
    integerBlock.io.wakeUpIntOut,
    integerBlock.io.wakeUpFpOut,
    floatBlock.io.wakeUpIntOut,
    floatBlock.io.wakeUpFpOut
  )
  memBlock.io.wakeUpIn.fastUops <> wakeUpMem.flatMap(_.fastUops)
  memBlock.io.wakeUpIn.fast <> wakeUpMem.flatMap(w => w.fast.map(f => {
	val raw = WireInit(f)
	raw
  }))
  memBlock.io.wakeUpIn.slow <> wakeUpMem.flatMap(w => w.slow.map(s => {
	val raw = WireInit(s)
	raw
  }))

  integerBlock.io.csrio.fflags <> ctrlBlock.io.roqio.toCSR.fflags
  integerBlock.io.csrio.dirty_fs <> ctrlBlock.io.roqio.toCSR.dirty_fs
  integerBlock.io.csrio.exception <> ctrlBlock.io.roqio.exception
  integerBlock.io.csrio.trapTarget <> ctrlBlock.io.roqio.toCSR.trapTarget
  integerBlock.io.csrio.isXRet <> ctrlBlock.io.roqio.toCSR.isXRet
  integerBlock.io.csrio.interrupt <> ctrlBlock.io.roqio.toCSR.intrBitSet
  integerBlock.io.csrio.memExceptionVAddr <> memBlock.io.lsqio.exceptionAddr.vaddr
  integerBlock.io.csrio.externalInterrupt <> io.externalInterrupt
  integerBlock.io.csrio.tlb <> memBlock.io.tlbCsr
  integerBlock.io.csrio.perfinfo <> ctrlBlock.io.roqio.toCSR.perfinfo
  integerBlock.io.fenceio.sfence <> memBlock.io.sfence
  integerBlock.io.fenceio.sbuffer <> memBlock.io.fenceToSbuffer

  floatBlock.io.frm <> integerBlock.io.csrio.frm

  memBlock.io.lsqio.roq <> ctrlBlock.io.roqio.lsq
  memBlock.io.lsqio.exceptionAddr.lsIdx.lqIdx := ctrlBlock.io.roqio.exception.bits.uop.lqIdx
  memBlock.io.lsqio.exceptionAddr.lsIdx.sqIdx := ctrlBlock.io.roqio.exception.bits.uop.sqIdx
  memBlock.io.lsqio.exceptionAddr.isStore := CommitType.lsInstIsStore(ctrlBlock.io.roqio.exception.bits.uop.ctrl.commitType)

  val ptwRepester = Module(new PTWRepeater())
  ptwRepester.io.tlb <> frontend.io.ptw
  ptwRepester.io.sfence <> integerBlock.io.fenceio.sfence
  ptw.io.tlb(0) <> memBlock.io.ptw
  ptw.io.tlb(1) <> ptwRepester.io.ptw
  ptw.io.sfence <> integerBlock.io.fenceio.sfence
  ptw.io.csr    <> integerBlock.io.csrio.tlb

  val l2PrefetcherIn = Wire(Decoupled(new MissReq))
  if (l2PrefetcherParameters.enable && l2PrefetcherParameters._type == "bop") {
    l2PrefetcherIn.valid := io.l2ToPrefetcher.acquire.valid
    l2PrefetcherIn.bits := DontCare
    l2PrefetcherIn.bits.addr := io.l2ToPrefetcher.acquire.bits.address
    l2PrefetcherIn.bits.cmd := Mux(io.l2ToPrefetcher.acquire.bits.write, MemoryOpConstants.M_XWR, MemoryOpConstants.M_XRD)
  } else {
    l2PrefetcherIn <> memBlock.io.toDCachePrefetch
  }
  l2Prefetcher.io.in <> l2PrefetcherIn

  if (!env.FPGAPlatform) {
    val debugIntReg, debugFpReg = WireInit(VecInit(Seq.fill(32)(0.U(XLEN.W))))
    ExcitingUtils.addSink(debugIntReg, "DEBUG_INT_ARCH_REG", ExcitingUtils.Debug)
    ExcitingUtils.addSink(debugFpReg, "DEBUG_FP_ARCH_REG", ExcitingUtils.Debug)
    val debugArchReg = WireInit(VecInit(debugIntReg ++ debugFpReg))
    ExcitingUtils.addSource(debugArchReg, "difftestRegs", ExcitingUtils.Debug)
  }

  if (env.DualCoreDifftest) {
    val id = hartIdCore()
    difftestIO.fromSbuffer <> memBlock.difftestIO.fromSbuffer
    difftestIO.fromSQ <> memBlock.difftestIO.fromSQ
    difftestIO.fromCSR <> integerBlock.difftestIO.fromCSR
    difftestIO.fromRoq <> ctrlBlock.difftestIO.fromRoq
    trapIO <> ctrlBlock.trapIO

    val debugIntReg, debugFpReg = WireInit(VecInit(Seq.fill(32)(0.U(XLEN.W))))
    ExcitingUtils.addSink(debugIntReg, s"DEBUG_INT_ARCH_REG$id", ExcitingUtils.Debug)
    ExcitingUtils.addSink(debugFpReg, s"DEBUG_FP_ARCH_REG$id", ExcitingUtils.Debug)
    val debugArchReg = WireInit(VecInit(debugIntReg ++ debugFpReg))
    difftestIO.fromXSCore.r := debugArchReg
  }

}<|MERGE_RESOLUTION|>--- conflicted
+++ resolved
@@ -10,11 +10,7 @@
 import xiangshan.frontend._
 import xiangshan.mem._
 import xiangshan.backend.fu.HasExceptionNO
-<<<<<<< HEAD
-import xiangshan.cache.{DCache,InstrUncache, DCacheParameters, ICache, ICacheParameters, L1plusCache, L1plusCacheParameters, PTW, PTWRepeater, Uncache}
-=======
-import xiangshan.cache.{DCache,InstrUncache, DCacheParameters, ICache, ICacheParameters, L1plusCache, L1plusCacheParameters, PTW, Uncache, MemoryOpConstants, MissReq}
->>>>>>> a29e91b2
+import xiangshan.cache.{DCache,InstrUncache, DCacheParameters, ICache, ICacheParameters, L1plusCache, L1plusCacheParameters, PTW, PTWRepeater, Uncache, MemoryOpConstants, MissReq}
 import xiangshan.cache.prefetch._
 import chipsalliance.rocketchip.config
 import freechips.rocketchip.diplomacy.{AddressSet, LazyModule, LazyModuleImp}
@@ -371,10 +367,10 @@
     val externalInterrupt = new ExternalInterruptIO
     val l2ToPrefetcher = Flipped(new PrefetcherIO(PAddrBits))
   })
-  
+
   val difftestIO = IO(new DifftestBundle())
   difftestIO <> DontCare
-  
+
   val trapIO = IO(new TrapIO())
   trapIO <> DontCare
 
