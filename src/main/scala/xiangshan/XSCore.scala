--- conflicted
+++ resolved
@@ -27,11 +27,8 @@
 import utility._
 import utils._
 import xiangshan.backend._
-<<<<<<< HEAD
+import xiangshan.backend.exu.{ExuConfig, Wb2Ctrl, WbArbiterWrapper}
 import xiangshan.cache.mmu._
-=======
-import xiangshan.backend.exu.{ExuConfig, Wb2Ctrl, WbArbiterWrapper}
->>>>>>> 1a718038
 import xiangshan.frontend._
 import xiangshan.backend._
 import xiangshan.mem.L1PrefetchFuzzer
@@ -68,98 +65,7 @@
   val csrOut = BundleBridgeSource(Some(() => new DistributedCSRIO()))
   val backend = LazyModule(new Backend(backendParams))
 
-<<<<<<< HEAD
-  if (!coreParams.softPTW) {
-    ptw_to_l2_buffer.node := ptw.node
-  }
-
   val memBlock = LazyModule(new MemBlock)
-=======
-  val wbArbiter = LazyModule(new WbArbiterWrapper(exuConfigs, NRIntWritePorts, NRFpWritePorts))
-  val intWbPorts = wbArbiter.intWbPorts
-  val fpWbPorts = wbArbiter.fpWbPorts
-
-  // TODO: better RS organization
-  // generate rs according to number of function units
-  require(exuParameters.JmpCnt == 1)
-  require(exuParameters.MduCnt <= exuParameters.AluCnt && exuParameters.MduCnt > 0)
-  require(exuParameters.FmiscCnt <= exuParameters.FmacCnt && exuParameters.FmiscCnt > 0)
-  require(exuParameters.LduCnt == exuParameters.StuCnt) // TODO: remove this limitation
-
-  // one RS every 2 MDUs
-  val schedulePorts = Seq(
-    // exuCfg, numDeq, intFastWakeupTarget, fpFastWakeupTarget
-    Seq(
-      (AluExeUnitCfg, exuParameters.AluCnt, Seq(AluExeUnitCfg, LdExeUnitCfg, StaExeUnitCfg), Seq()),
-      (MulDivExeUnitCfg, exuParameters.MduCnt, Seq(AluExeUnitCfg, MulDivExeUnitCfg), Seq()),
-      (JumpCSRExeUnitCfg, 1, Seq(), Seq()),
-      (LdExeUnitCfg, exuParameters.LduCnt, Seq(AluExeUnitCfg, LdExeUnitCfg), Seq()),
-      (StaExeUnitCfg, exuParameters.StuCnt, Seq(), Seq()),
-      (StdExeUnitCfg, exuParameters.StuCnt, Seq(), Seq())
-    ),
-    Seq(
-      (FmacExeUnitCfg, exuParameters.FmacCnt, Seq(), Seq(FmacExeUnitCfg, FmiscExeUnitCfg)),
-      (FmiscExeUnitCfg, exuParameters.FmiscCnt, Seq(), Seq())
-    )
-  )
-
-  // should do outer fast wakeup ports here
-  val otherFastPorts = schedulePorts.zipWithIndex.map { case (sche, i) =>
-    val otherCfg = schedulePorts.zipWithIndex.filter(_._2 != i).map(_._1).reduce(_ ++ _)
-    val outerPorts = sche.map(cfg => {
-      // exe units from this scheduler need fastUops from exeunits
-      val outerWakeupInSche = sche.filter(_._1.wakeupFromExu)
-      val intraIntScheOuter = outerWakeupInSche.filter(_._3.contains(cfg._1)).map(_._1)
-      val intraFpScheOuter = outerWakeupInSche.filter(_._4.contains(cfg._1)).map(_._1)
-      // exe units from other schedulers need fastUop from outside
-      val otherIntSource = otherCfg.filter(_._3.contains(cfg._1)).map(_._1)
-      val otherFpSource = otherCfg.filter(_._4.contains(cfg._1)).map(_._1)
-      val intSource = findInWbPorts(intWbPorts, intraIntScheOuter ++ otherIntSource)
-      val fpSource = findInWbPorts(fpWbPorts, intraFpScheOuter ++ otherFpSource)
-      getFastWakeupIndex(cfg._1, intSource, fpSource, intWbPorts.length).sorted
-    })
-    println(s"inter-scheduler wakeup sources for $i: $outerPorts")
-    outerPorts
-  }
-
-  // allow mdu and fmisc to have 2*numDeq enqueue ports
-  val intDpPorts = (0 until exuParameters.AluCnt).map(i => {
-    if (i < exuParameters.JmpCnt) Seq((0, i), (1, i), (2, i))
-    else if (i < 2 * exuParameters.MduCnt) Seq((0, i), (1, i))
-    else Seq((0, i))
-  })
-  val lsDpPorts = (0 until exuParameters.LduCnt).map(i => Seq((3, i))) ++
-                  (0 until exuParameters.StuCnt).map(i => Seq((4, i))) ++
-                  (0 until exuParameters.StuCnt).map(i => Seq((5, i)))
-  val fpDpPorts = (0 until exuParameters.FmacCnt).map(i => {
-    if (i < 2 * exuParameters.FmiscCnt) Seq((0, i), (1, i))
-    else Seq((0, i))
-  })
-
-  val dispatchPorts = Seq(intDpPorts ++ lsDpPorts, fpDpPorts)
-
-  val outIntRfReadPorts = Seq(0, 0)
-  val outFpRfReadPorts = Seq(0, StorePipelineWidth)
-  val hasIntRf = Seq(true, false)
-  val hasFpRf = Seq(false, true)
-  val exuBlocks = schedulePorts.zip(dispatchPorts).zip(otherFastPorts).zipWithIndex.map {
-    case (((sche, disp), other), i) =>
-      LazyModule(new ExuBlock(sche, disp, intWbPorts, fpWbPorts, other, outIntRfReadPorts(i), outFpRfReadPorts(i), hasIntRf(i), hasFpRf(i)))
-  }
-
-  val memBlock = LazyModule(new MemBlock()(p.alter((site, here, up) => {
-    case XSCoreParamsKey => up(XSCoreParamsKey).copy(
-      IssQueSize = exuBlocks.head.scheduler.getMemRsEntries
-    )
-  })))
-
-  val wb2Ctrl = LazyModule(new Wb2Ctrl(exuConfigs))
-  wb2Ctrl.addWritebackSink(exuBlocks :+ memBlock)
-  val dpExuConfigs = exuBlocks.flatMap(_.scheduler.dispatch2.map(_.configs))
-  val ctrlBlock = LazyModule(new CtrlBlock(dpExuConfigs))
-  val writebackSources = Seq(Seq(wb2Ctrl), Seq(wbArbiter))
-  writebackSources.foreach(s => ctrlBlock.addWritebackSink(s))
->>>>>>> 1a718038
 }
 
 class XSCore()(implicit p: config.Parameters) extends XSCoreBase
@@ -186,14 +92,8 @@
   val frontend = outer.frontend.module
   val backend = outer.backend.module
   val memBlock = outer.memBlock.module
-<<<<<<< HEAD
-  val ptw = outer.ptw.module
-  val ptw_to_l2_buffer = if (!coreParams.softPTW) outer.ptw_to_l2_buffer.module else null
 
   val fenceio = backend.io.fenceio
-=======
-  val exuBlocks = outer.exuBlocks.map(_.module)
->>>>>>> 1a718038
 
   frontend.io.hartId  := io.hartId
   frontend.io.backend <> backend.io.frontend
@@ -242,68 +142,12 @@
   io.beu_errors.icache <> frontend.io.error.toL1BusErrorUnitInfo()
   io.beu_errors.dcache <> memBlock.io.error.toL1BusErrorUnitInfo()
 
-<<<<<<< HEAD
   memBlock.io.hartId := io.hartId
   memBlock.io.issue.zip(backend.io.mem.issueUops).foreach { case(memIssue, backIssue) =>
     memIssue <> backIssue
-=======
-  require(exuBlocks.count(_.fuConfigs.map(_._1).contains(JumpCSRExeUnitCfg)) == 1)
-  val csrFenceMod = exuBlocks.filter(_.fuConfigs.map(_._1).contains(JumpCSRExeUnitCfg)).head
-  val csrioIn = csrFenceMod.io.fuExtra.csrio.get
-  val fenceio = csrFenceMod.io.fuExtra.fenceio.get
-
-  frontend.io.backend <> ctrlBlock.io.frontend
-  frontend.io.sfence <> fenceio.sfence
-  frontend.io.tlbCsr <> csrioIn.tlb
-  frontend.io.csrCtrl <> csrioIn.customCtrl
-  frontend.io.fencei := fenceio.fencei
-
-  ctrlBlock.io.csrCtrl <> csrioIn.customCtrl
-  val redirectBlocks = exuBlocks.reverse.filter(_.fuConfigs.map(_._1).map(_.hasRedirect).reduce(_ || _))
-  ctrlBlock.io.exuRedirect <> redirectBlocks.flatMap(_.io.fuExtra.exuRedirect)
-  ctrlBlock.io.stIn <> memBlock.io.stIn
-  ctrlBlock.io.memoryViolation <> memBlock.io.memoryViolation
-  exuBlocks.head.io.scheExtra.enqLsq.get <> memBlock.io.enqLsq
-  exuBlocks.foreach(b => {
-    b.io.scheExtra.lcommit := memBlock.io.lqDeq
-    b.io.scheExtra.scommit := memBlock.io.sqDeq
-    b.io.scheExtra.lqCancelCnt := memBlock.io.lqCancelCnt
-    b.io.scheExtra.sqCancelCnt := memBlock.io.sqCancelCnt
-  })
-  val sourceModules = outer.writebackSources.map(_.map(_.module.asInstanceOf[HasWritebackSourceImp]))
-  outer.ctrlBlock.generateWritebackIO()
-
-  val allFastUop = exuBlocks.flatMap(b => b.io.fastUopOut.dropRight(b.numOutFu)) ++ memBlock.io.otherFastWakeup
-  require(allFastUop.length == exuConfigs.length, s"${allFastUop.length} != ${exuConfigs.length}")
-  val intFastUop = allFastUop.zip(exuConfigs).filter(_._2.writeIntRf).map(_._1)
-  val fpFastUop = allFastUop.zip(exuConfigs).filter(_._2.writeFpRf).map(_._1)
-  val intFastUop1 = outer.wbArbiter.intConnections.map(c => intFastUop(c.head))
-  val fpFastUop1 = outer.wbArbiter.fpConnections.map(c => fpFastUop(c.head))
-  val allFastUop1 = intFastUop1 ++ fpFastUop1
-
-  ctrlBlock.io.dispatch <> exuBlocks.flatMap(_.io.in)
-  ctrlBlock.io.rsReady := exuBlocks.flatMap(_.io.scheExtra.rsReady)
-  ctrlBlock.io.enqLsq <> memBlock.io.enqLsq
-  ctrlBlock.io.lqDeq := memBlock.io.lqDeq
-  ctrlBlock.io.sqDeq := memBlock.io.sqDeq
-  ctrlBlock.io.lqCanAccept := memBlock.io.lsqio.lqCanAccept
-  ctrlBlock.io.sqCanAccept := memBlock.io.lsqio.sqCanAccept
-  ctrlBlock.io.lqCancelCnt := memBlock.io.lqCancelCnt
-  ctrlBlock.io.sqCancelCnt := memBlock.io.sqCancelCnt
-  ctrlBlock.io.robHeadLsIssue := exuBlocks.map(_.io.scheExtra.robHeadLsIssue).reduce(_ || _)
-
-  exuBlocks(0).io.scheExtra.fpRfReadIn.get <> exuBlocks(1).io.scheExtra.fpRfReadOut.get
-  exuBlocks(0).io.scheExtra.fpStateReadIn.get <> exuBlocks(1).io.scheExtra.fpStateReadOut.get
-
-  for((c, e) <- ctrlBlock.io.ld_pc_read.zip(exuBlocks(0).io.issue.get)){
-    // read load pc at load s0
-    c.ptr := e.bits.uop.cf.ftqPtr
-    c.offset := e.bits.uop.cf.ftqOffset
->>>>>>> 1a718038
   }
   // By default, instructions do not have exceptions when they enter the function units.
   memBlock.io.issue.map(_.bits.uop.clearExceptions())
-<<<<<<< HEAD
   backend.io.mem.loadFastMatch <> memBlock.io.loadFastMatch
   backend.io.mem.loadFastImm <> memBlock.io.loadFastImm
   backend.io.mem.exceptionVAddr := memBlock.io.lsqio.exceptionAddr.vaddr
@@ -315,18 +159,6 @@
   backend.io.perf.perfEventsLsu := memBlock.getPerf
   backend.io.perf.perfEventsHc := io.perfEvents
 
-  //  XSPerfHistogram("fastIn_count", PopCount(allFastUop1.map(_.valid)), true.B, 0, allFastUop1.length, 1)
-//  XSPerfHistogram("wakeup_count", PopCount(rfWriteback.map(_.valid)), true.B, 0, rfWriteback.length, 1)
-
-//  ctrlBlock.perfinfo.perfEventsEu0 := intExuBlock.getPerf.dropRight(outer.intExuBlock.scheduler.numRs)
-//  ctrlBlock.perfinfo.perfEventsEu1 := vecExuBlock.getPerf.dropRight(outer.vecExuBlock.scheduler.numRs)
-  if (!coreParams.softPTW) {
-    memBlock.io.perfEventsPTW := ptw.getPerf
-  } else {
-    memBlock.io.perfEventsPTW := DontCare
-  }
-//  ctrlBlock.perfinfo.perfEventsRs  := outer.exuBlocks.flatMap(b => b.module.getPerf.takeRight(b.scheduler.numRs))
-
   memBlock.io.sfence <> backend.io.mem.sfence
   memBlock.io.fenceToSbuffer <> backend.io.mem.toSbuffer
 
@@ -335,83 +167,6 @@
   memBlock.io.tlbCsr <> backend.io.mem.tlbCsr
   memBlock.io.lsqio.rob <> backend.io.mem.robLsqIO
   memBlock.io.lsqio.exceptionAddr.isStore := backend.io.mem.isStoreException
-
-  val itlbRepeater1 = PTWFilter(itlbParams.fenceDelay,frontend.io.ptw, fenceio.sfence, backend.io.tlb, l2tlbParams.ifilterSize)
-  val itlbRepeater2 = PTWRepeaterNB(passReady = false, itlbParams.fenceDelay, itlbRepeater1.io.ptw, ptw.io.tlb(0), fenceio.sfence, backend.io.tlb)
-  val dtlbRepeater1  = PTWFilter(ldtlbParams.fenceDelay, memBlock.io.ptw, fenceio.sfence, backend.io.tlb, l2tlbParams.dfilterSize)
-  val dtlbRepeater2  = PTWRepeaterNB(passReady = false, ldtlbParams.fenceDelay, dtlbRepeater1.io.ptw, ptw.io.tlb(1), fenceio.sfence, backend.io.tlb)
-  ptw.io.sfence <> fenceio.sfence
-  ptw.io.csr.tlb <> backend.io.tlb
-  ptw.io.csr.distribute_csr <> backend.io.csrCustomCtrl.distribute_csr
-=======
-  exuBlocks(0).io.scheExtra.loadFastMatch.get <> memBlock.io.loadFastMatch
-  exuBlocks(0).io.scheExtra.loadFastImm.get <> memBlock.io.loadFastImm
-
-  val stdIssue = exuBlocks(0).io.issue.get.takeRight(exuParameters.StuCnt)
-  exuBlocks.map(_.io).foreach { exu =>
-    exu.redirect <> ctrlBlock.io.redirect
-    exu.allocPregs <> ctrlBlock.io.allocPregs
-    exu.rfWriteback <> rfWriteback
-    exu.fastUopIn <> allFastUop1
-    exu.scheExtra.jumpPc <> ctrlBlock.io.jumpPc
-    exu.scheExtra.jalr_target <> ctrlBlock.io.jalr_target
-    exu.scheExtra.stIssuePtr <> memBlock.io.stIssuePtr
-    exu.scheExtra.debug_fp_rat <> ctrlBlock.io.debug_fp_rat
-    exu.scheExtra.debug_int_rat <> ctrlBlock.io.debug_int_rat
-    exu.scheExtra.robDeqPtr := ctrlBlock.io.robDeqPtr
-    exu.scheExtra.memWaitUpdateReq.staIssue.zip(memBlock.io.stIn).foreach{case (sink, src) => {
-      sink.bits := src.bits
-      sink.valid := src.valid
-    }}
-    exu.scheExtra.memWaitUpdateReq.stdIssue.zip(stdIssue).foreach{case (sink, src) => {
-      sink.valid := src.valid
-      sink.bits := src.bits
-    }}
-  }
-  XSPerfHistogram("fastIn_count", PopCount(allFastUop1.map(_.valid)), true.B, 0, allFastUop1.length, 1)
-  XSPerfHistogram("wakeup_count", PopCount(rfWriteback.map(_.valid)), true.B, 0, rfWriteback.length, 1)
-
-  ctrlBlock.perfinfo.perfEventsEu0 := exuBlocks(0).getPerf.dropRight(outer.exuBlocks(0).scheduler.numRs)
-  ctrlBlock.perfinfo.perfEventsEu1 := exuBlocks(1).getPerf.dropRight(outer.exuBlocks(1).scheduler.numRs)
-  ctrlBlock.perfinfo.perfEventsRs  := outer.exuBlocks.flatMap(b => b.module.getPerf.takeRight(b.scheduler.numRs))
-
-  csrioIn.hartId <> io.hartId
-  csrioIn.perf <> DontCare
-  csrioIn.perf.retiredInstr <> ctrlBlock.io.robio.toCSR.perfinfo.retiredInstr
-  csrioIn.perf.ctrlInfo <> ctrlBlock.io.perfInfo.ctrlInfo
-  csrioIn.perf.memInfo <> memBlock.io.memInfo
-  csrioIn.perf.frontendInfo <> frontend.io.frontendInfo
-
-  csrioIn.perf.perfEventsFrontend <> frontend.getPerf
-  csrioIn.perf.perfEventsCtrl     <> ctrlBlock.getPerf
-  csrioIn.perf.perfEventsLsu      <> memBlock.getPerf
-  csrioIn.perf.perfEventsHc       <> io.perfEvents
-
-  csrioIn.fpu.fflags <> ctrlBlock.io.robio.toCSR.fflags
-  csrioIn.fpu.isIllegal := false.B
-  csrioIn.fpu.dirty_fs <> ctrlBlock.io.robio.toCSR.dirty_fs
-  csrioIn.fpu.frm <> exuBlocks(1).io.fuExtra.frm.get
-  csrioIn.exception <> ctrlBlock.io.robio.exception
-  csrioIn.isXRet <> ctrlBlock.io.robio.toCSR.isXRet
-  csrioIn.trapTarget <> ctrlBlock.io.robio.toCSR.trapTarget
-  csrioIn.interrupt <> ctrlBlock.io.robio.toCSR.intrBitSet
-  csrioIn.wfi_event <> ctrlBlock.io.robio.toCSR.wfiEvent
-  csrioIn.memExceptionVAddr <> memBlock.io.lsqio.exceptionAddr.vaddr
-
-  csrioIn.externalInterrupt.msip := outer.clint_int_sink.in.head._1(0)
-  csrioIn.externalInterrupt.mtip := outer.clint_int_sink.in.head._1(1)
-  csrioIn.externalInterrupt.meip := outer.plic_int_sink.in.head._1(0)
-  csrioIn.externalInterrupt.seip := outer.plic_int_sink.in.last._1(0)
-  csrioIn.externalInterrupt.debug := outer.debug_int_sink.in.head._1(0)
-
-  csrioIn.distributedUpdate(0).w.valid := memBlock.io.csrUpdate.w.valid
-  csrioIn.distributedUpdate(0).w.bits := memBlock.io.csrUpdate.w.bits
-  csrioIn.distributedUpdate(1).w.valid := frontend.io.csrUpdate.w.valid
-  csrioIn.distributedUpdate(1).w.bits := frontend.io.csrUpdate.w.bits
-
-  fenceio.sfence <> memBlock.io.sfence
-  fenceio.sbuffer <> memBlock.io.fenceToSbuffer
-
   memBlock.io.itlb <> frontend.io.ptw
   memBlock.io.redirect <> ctrlBlock.io.redirect
   memBlock.io.rsfeedback <> exuBlocks(0).io.scheExtra.feedback.get
@@ -423,7 +178,6 @@
   memBlock.io.lsTopdownInfo <> ctrlBlock.io.robio.lsTopdownInfo
   memBlock.io.l2_hint.valid := io.l2_hint.valid
   memBlock.io.l2_hint.bits.sourceId := io.l2_hint.bits.sourceId
->>>>>>> 1a718038
 
   // if l2 prefetcher use stream prefetch, it should be placed in XSCore
   io.l2_pf_enable := backend.io.csrCustomCtrl.l2_pf_enable
