/***************************************************************************************
* Copyright (c) 2020-2021 Institute of Computing Technology, Chinese Academy of Sciences
* Copyright (c) 2020-2021 Peng Cheng Laboratory
*
* XiangShan is licensed under Mulan PSL v2.
* You can use this software according to the terms and conditions of the Mulan PSL v2.
* You may obtain a copy of Mulan PSL v2 at:
*          http://license.coscl.org.cn/MulanPSL2
*
* THIS SOFTWARE IS PROVIDED ON AN "AS IS" BASIS, WITHOUT WARRANTIES OF ANY KIND,
* EITHER EXPRESS OR IMPLIED, INCLUDING BUT NOT LIMITED TO NON-INFRINGEMENT,
* MERCHANTABILITY OR FIT FOR A PARTICULAR PURPOSE.
*
* See the Mulan PSL v2 for more details.
***************************************************************************************/

package xiangshan

import org.chipsalliance.cde.config
import org.chipsalliance.cde.config.Parameters
import chisel3._
import chisel3.util._
import freechips.rocketchip.diplomacy.{BundleBridgeSource, LazyModule, LazyModuleImp}
import freechips.rocketchip.interrupts.{IntSinkNode, IntSinkPortSimple}
import freechips.rocketchip.tile.HasFPUParameters
import system.HasSoCParameter
import utility._
import utils._
import xiangshan.backend._
import xiangshan.cache.mmu._
import xiangshan.frontend._
import xiangshan.mem.L1PrefetchFuzzer

abstract class XSModule(implicit val p: Parameters) extends Module
  with HasXSParameter
  with HasFPUParameters

//remove this trait after impl module logic
trait NeedImpl {
  this: RawModule =>
  protected def IO[T <: Data](iodef: T): T = {
    println(s"[Warn]: (${this.name}) please reomve 'NeedImpl' after implement this module")
    val io = chisel3.experimental.IO(iodef)
    io <> DontCare
    io
  }
}

<<<<<<< HEAD
=======
class WritebackSourceParams(
  var exuConfigs: Seq[Seq[ExuConfig]] = Seq()
 ) {
  def length: Int = exuConfigs.length
  def ++(that: WritebackSourceParams): WritebackSourceParams = {
    new WritebackSourceParams(exuConfigs ++ that.exuConfigs)
  }
}

trait HasWritebackSource {
  val writebackSourceParams: Seq[WritebackSourceParams]
  final def writebackSource(sourceMod: HasWritebackSourceImp): Seq[Seq[Valid[ExuOutput]]] = {
    require(sourceMod.writebackSource.isDefined, "should not use Valid[ExuOutput]")
    val source = sourceMod.writebackSource.get
    require(source.length == writebackSourceParams.length, "length mismatch between sources")
    for ((s, p) <- source.zip(writebackSourceParams)) {
      require(s.length == p.length, "params do not match with the exuOutput")
    }
    source
  }
  final def writebackSource1(sourceMod: HasWritebackSourceImp): Seq[Seq[DecoupledIO[ExuOutput]]] = {
    require(sourceMod.writebackSource1.isDefined, "should not use DecoupledIO[ExuOutput]")
    val source = sourceMod.writebackSource1.get
    require(source.length == writebackSourceParams.length, "length mismatch between sources")
    for ((s, p) <- source.zip(writebackSourceParams)) {
      require(s.length == p.length, "params do not match with the exuOutput")
    }
    source
  }
  val writebackSourceImp: HasWritebackSourceImp
}

trait HasWritebackSourceImp {
  def writebackSource: Option[Seq[Seq[Valid[ExuOutput]]]] = None
  def writebackSource1: Option[Seq[Seq[DecoupledIO[ExuOutput]]]] = None
}

trait HasWritebackSink {
  // Caches all sources. The selected source will be the one with smallest length.
  var writebackSinks = ListBuffer.empty[(Seq[HasWritebackSource], Seq[Int])]
  def addWritebackSink(source: Seq[HasWritebackSource], index: Option[Seq[Int]] = None): HasWritebackSink = {
    val realIndex = if (index.isDefined) index.get else Seq.fill(source.length)(0)
    writebackSinks += ((source, realIndex))
    this
  }

  def writebackSinksParams: Seq[WritebackSourceParams] = {
    writebackSinks.map{ case (s, i) => s.zip(i).map(x => x._1.writebackSourceParams(x._2)).reduce(_ ++ _) }.toSeq
  }
  final def writebackSinksMod(
     thisMod: Option[HasWritebackSource] = None,
     thisModImp: Option[HasWritebackSourceImp] = None
   ): Seq[Seq[HasWritebackSourceImp]] = {
    require(thisMod.isDefined == thisModImp.isDefined)
    writebackSinks.map(_._1.map(source =>
      if (thisMod.isDefined && source == thisMod.get) thisModImp.get else source.writebackSourceImp)
    ).toSeq
  }
  final def writebackSinksImp(
    thisMod: Option[HasWritebackSource] = None,
    thisModImp: Option[HasWritebackSourceImp] = None
  ): Seq[Seq[ValidIO[ExuOutput]]] = {
    val sourceMod = writebackSinksMod(thisMod, thisModImp)
    writebackSinks.zip(sourceMod).map{ case ((s, i), m) =>
      s.zip(i).zip(m).flatMap(x => x._1._1.writebackSource(x._2)(x._1._2))
    }.toSeq
  }
  def selWritebackSinks(func: WritebackSourceParams => Int): Int = {
    writebackSinksParams.zipWithIndex.minBy(params => func(params._1))._2
  }
  def generateWritebackIO(
    thisMod: Option[HasWritebackSource] = None,
    thisModImp: Option[HasWritebackSourceImp] = None
   ): Unit
}

>>>>>>> 7f37d55f
abstract class XSBundle(implicit val p: Parameters) extends Bundle
  with HasXSParameter

abstract class XSCoreBase()(implicit p: config.Parameters) extends LazyModule
  with HasXSParameter
{
  override def shouldBeInlined: Boolean = false
  // interrupt sinks
  val clint_int_sink = IntSinkNode(IntSinkPortSimple(1, 2))
  val debug_int_sink = IntSinkNode(IntSinkPortSimple(1, 1))
  val plic_int_sink = IntSinkNode(IntSinkPortSimple(2, 1))
  // outer facing nodes
  val frontend = LazyModule(new Frontend())
  val csrOut = BundleBridgeSource(Some(() => new DistributedCSRIO()))
  val backend = LazyModule(new Backend(backendParams))

  val memBlock = LazyModule(new MemBlock)
}

class XSCore()(implicit p: config.Parameters) extends XSCoreBase
  with HasXSDts
{
  lazy val module = new XSCoreImp(this)
}

class XSCoreImp(outer: XSCoreBase) extends LazyModuleImp(outer)
  with HasXSParameter
  with HasSoCParameter {
  val io = IO(new Bundle {
    val hartId = Input(UInt(64.W))
    val reset_vector = Input(UInt(PAddrBits.W))
    val cpu_halt = Output(Bool())
    val l2_pf_enable = Output(Bool())
    val perfEvents = Input(Vec(numPCntHc * coreParams.L2NBanks, new PerfEvent))
    val beu_errors = Output(new XSL1BusErrors())
    val l2_hint = Input(Valid(new L2ToL1Hint()))
    val l2PfqBusy = Input(Bool())
    val debugTopDown = new Bundle {
      val robHeadPaddr = Valid(UInt(PAddrBits.W))
      val l2MissMatch = Input(Bool())
      val l3MissMatch = Input(Bool())
    }
  })

  println(s"FPGAPlatform:${env.FPGAPlatform} EnableDebug:${env.EnableDebug}")

<<<<<<< HEAD
  val frontend = outer.frontend.module
  val backend = outer.backend.module
  val memBlock = outer.memBlock.module

  val fenceio = backend.io.fenceio
  fenceio.disableSfence := DontCare
=======
  private val frontend = outer.frontend.module
  private val ctrlBlock = outer.ctrlBlock.module
  private val wb2Ctrl = outer.wb2Ctrl.module
  private val memBlock = outer.memBlock.module
  private val exuBlocks = outer.exuBlocks.map(_.module)
>>>>>>> 7f37d55f

  frontend.io.hartId  := io.hartId
  frontend.io.backend <> backend.io.frontend
  frontend.io.sfence <> backend.io.frontendSfence
  frontend.io.tlbCsr <> backend.io.frontendTlbCsr
  frontend.io.csrCtrl <> backend.io.frontendCsrCtrl
  frontend.io.fencei <> fenceio.fencei

  backend.io.fromTop.hartId := io.hartId
  backend.io.fromTop.externalInterrupt.msip := outer.clint_int_sink.in.head._1(0)
  backend.io.fromTop.externalInterrupt.mtip := outer.clint_int_sink.in.head._1(1)
  backend.io.fromTop.externalInterrupt.meip := outer.plic_int_sink.in.head._1(0)
  backend.io.fromTop.externalInterrupt.seip := outer.plic_int_sink.in.last._1(0)
  backend.io.fromTop.externalInterrupt.debug := outer.debug_int_sink.in.head._1(0)

  backend.io.frontendCsrDistributedUpdate := frontend.io.csrUpdate

  backend.io.mem.stIn.zip(memBlock.io.stIn).foreach { case (sink, source) =>
    sink.valid := source.valid
    sink.bits := 0.U.asTypeOf(sink.bits)
    sink.bits.robIdx := source.bits.uop.robIdx
    sink.bits.ssid := source.bits.uop.ssid
    sink.bits.storeSetHit := source.bits.uop.storeSetHit
    // The other signals have not been used
  }
  backend.io.mem.memoryViolation <> memBlock.io.memoryViolation
  backend.io.mem.lsqEnqIO <> memBlock.io.enqLsq
  backend.io.mem.sqDeq := memBlock.io.sqDeq
  backend.io.mem.lqDeq := memBlock.io.lqDeq
  backend.io.mem.lqCancelCnt := memBlock.io.lqCancelCnt
  backend.io.mem.sqCancelCnt := memBlock.io.sqCancelCnt
  backend.io.mem.otherFastWakeup := memBlock.io.otherFastWakeup
  backend.io.mem.stIssuePtr := memBlock.io.stIssuePtr
  backend.io.mem.ldaIqFeedback <> memBlock.io.ldaIqFeedback
  backend.io.mem.staIqFeedback <> memBlock.io.staIqFeedback
  backend.io.mem.ldCancel <> memBlock.io.ldCancel
  backend.io.mem.writeBack.zipAll(memBlock.io.writeback, DontCare, DontCare).foreach { case (back, mem) =>
    back <> mem
  } // TODO: replace zipAll with zip when vls is fully implemented

  frontend.io.reset_vector := io.reset_vector

<<<<<<< HEAD
  io.cpu_halt := backend.io.toTop.cpuHalted
=======
  outer.wbArbiter.module.io.redirect <> ctrlBlock.io.redirect
  val allWriteback = exuBlocks.flatMap(_.io.fuWriteback) ++ memBlock.io.mem_to_ooo.writeback
  require(exuConfigs.length == allWriteback.length, s"${exuConfigs.length} != ${allWriteback.length}")
  outer.wbArbiter.module.io.in <> allWriteback
  val rfWriteback = outer.wbArbiter.module.io.out
>>>>>>> 7f37d55f

  // memblock error exception writeback, 1 cycle after normal writeback
  backend.io.mem.s3_delayed_load_error <> memBlock.io.s3_delayed_load_error

  io.beu_errors.icache <> frontend.io.error.toL1BusErrorUnitInfo()
  io.beu_errors.dcache <> memBlock.io.error.toL1BusErrorUnitInfo()
  io.beu_errors.l2 <> DontCare

<<<<<<< HEAD
  memBlock.io.hartId := io.hartId
  memBlock.io.issue.zipAll(backend.io.mem.issueUops, DontCare, DontCare).foreach { case(memIssue, backIssue) =>
    backIssue <> memIssue
  } // TODO: replace zipAll with zip when vls is fully implemented
  // By default, instructions do not have exceptions when they enter the function units.
  memBlock.io.issue.map(_.bits.uop.clearExceptions())
  memBlock.io.loadPc := backend.io.mem.loadPcRead
  backend.io.mem.loadFastMatch <> memBlock.io.loadFastMatch
  backend.io.mem.loadFastImm <> memBlock.io.loadFastImm
  backend.io.mem.exceptionVAddr := memBlock.io.lsqio.exceptionAddr.vaddr
  backend.io.mem.csrDistributedUpdate := memBlock.io.csrUpdate
  backend.io.mem.debugLS := memBlock.io.debug_ls
  backend.io.mem.lsTopdownInfo := memBlock.io.lsTopdownInfo
  backend.io.mem.lqCanAccept := memBlock.io.lsqio.lqCanAccept
  backend.io.mem.sqCanAccept := memBlock.io.lsqio.sqCanAccept

  backend.io.perf.frontendInfo := frontend.io.frontendInfo
  backend.io.perf.memInfo := memBlock.io.memInfo
  backend.io.perf.perfEventsFrontend := frontend.getPerf
  backend.io.perf.perfEventsLsu := memBlock.getPerf
  backend.io.perf.perfEventsHc := io.perfEvents
  backend.io.perf.perfEventsCtrl := DontCare
  backend.io.perf.retiredInstr := DontCare
  backend.io.perf.ctrlInfo := DontCare

  memBlock.io.sfence <> backend.io.mem.sfence
  memBlock.io.fenceToSbuffer <> backend.io.fenceio.sbuffer

  memBlock.io.redirect <> backend.io.mem.redirect
  memBlock.io.csrCtrl <> backend.io.mem.csrCtrl
  memBlock.io.tlbCsr <> backend.io.mem.tlbCsr
  memBlock.io.lsqio.rob <> backend.io.mem.robLsqIO
  memBlock.io.lsqio.exceptionAddr.isStore := backend.io.mem.isStoreException
  memBlock.io.itlb <> frontend.io.ptw
=======
  require(exuBlocks.count(_.fuConfigs.map(_._1).contains(JumpCSRExeUnitCfg)) == 1)
  val csrFenceMod = exuBlocks.filter(_.fuConfigs.map(_._1).contains(JumpCSRExeUnitCfg)).head
  val csrioIn = csrFenceMod.io.fuExtra.csrio.get
  val fenceio = csrFenceMod.io.fuExtra.fenceio.get

  frontend.io.backend <> ctrlBlock.io.frontend
  frontend.io.sfence <> fenceio.sfence
  frontend.io.tlbCsr <> csrioIn.tlb
  frontend.io.csrCtrl <> csrioIn.customCtrl
  frontend.io.fencei := fenceio.fencei

  ctrlBlock.io.csrCtrl <> csrioIn.customCtrl
  val redirectBlocks = exuBlocks.reverse.filter(_.fuConfigs.map(_._1).map(_.hasRedirect).reduce(_ || _))
  ctrlBlock.io.exuRedirect <> redirectBlocks.flatMap(_.io.fuExtra.exuRedirect)
  ctrlBlock.io.stIn <> memBlock.io.mem_to_ooo.stIn
  ctrlBlock.io.memoryViolation <> memBlock.io.mem_to_ooo.memoryViolation
  exuBlocks.head.io.scheExtra.enqLsq.get <> memBlock.io.ooo_to_mem.enqLsq
  exuBlocks.foreach(b => {
    b.io.scheExtra.lcommit := memBlock.io.mem_to_ooo.lqDeq
    b.io.scheExtra.scommit := memBlock.io.mem_to_ooo.sqDeq
    b.io.scheExtra.lqCancelCnt := memBlock.io.mem_to_ooo.lqCancelCnt
    b.io.scheExtra.sqCancelCnt := memBlock.io.mem_to_ooo.sqCancelCnt
  })
  val sourceModules = outer.writebackSources.map(_.map(_.module.asInstanceOf[HasWritebackSourceImp]))
  outer.ctrlBlock.generateWritebackIO()

  val allFastUop = exuBlocks.flatMap(b => b.io.fastUopOut.dropRight(b.numOutFu)) ++ memBlock.io.mem_to_ooo.otherFastWakeup
  require(allFastUop.length == exuConfigs.length, s"${allFastUop.length} != ${exuConfigs.length}")
  val intFastUop = allFastUop.zip(exuConfigs).filter(_._2.writeIntRf).map(_._1)
  val fpFastUop = allFastUop.zip(exuConfigs).filter(_._2.writeFpRf).map(_._1)
  val intFastUop1 = outer.wbArbiter.intConnections.map(c => intFastUop(c.head))
  val fpFastUop1 = outer.wbArbiter.fpConnections.map(c => fpFastUop(c.head))
  val allFastUop1 = intFastUop1 ++ fpFastUop1

  ctrlBlock.io.dispatch <> exuBlocks.flatMap(_.io.in)
  ctrlBlock.io.rsReady := exuBlocks.flatMap(_.io.scheExtra.rsReady)
  ctrlBlock.io.enqLsq <> memBlock.io.ooo_to_mem.enqLsq
  ctrlBlock.io.lqDeq := memBlock.io.mem_to_ooo.lqDeq
  ctrlBlock.io.sqDeq := memBlock.io.mem_to_ooo.sqDeq
  ctrlBlock.io.lqCanAccept := memBlock.io.mem_to_ooo.lsqio.lqCanAccept
  ctrlBlock.io.sqCanAccept := memBlock.io.mem_to_ooo.lsqio.sqCanAccept
  ctrlBlock.io.lqCancelCnt := memBlock.io.mem_to_ooo.lqCancelCnt
  ctrlBlock.io.sqCancelCnt := memBlock.io.mem_to_ooo.sqCancelCnt
  ctrlBlock.io.robHeadLsIssue := exuBlocks.map(_.io.scheExtra.robHeadLsIssue).reduce(_ || _)

  exuBlocks(0).io.scheExtra.fpRfReadIn.get <> exuBlocks(1).io.scheExtra.fpRfReadOut.get
  exuBlocks(0).io.scheExtra.fpStateReadIn.get <> exuBlocks(1).io.scheExtra.fpStateReadOut.get

  for((c, e) <- ctrlBlock.io.ld_pc_read.zip(exuBlocks(0).io.issue.get)){
    // read load pc at load s0
    c.ptr := e.bits.uop.cf.ftqPtr
    c.offset := e.bits.uop.cf.ftqOffset
  }
  // return load pc at load s2
  memBlock.io.ooo_to_mem.loadPc <> VecInit(ctrlBlock.io.ld_pc_read.map(_.data))

  for((c, e) <- ctrlBlock.io.st_pc_read.zip(exuBlocks(0).io.issue.get.drop(exuParameters.LduCnt))){
    // read store pc at store s0
    c.ptr := e.bits.uop.cf.ftqPtr
    c.offset := e.bits.uop.cf.ftqOffset
  }
  // return store pc at store s2
  memBlock.io.ooo_to_mem.storePc <> VecInit(ctrlBlock.io.st_pc_read.map(_.data))

  memBlock.io.ooo_to_mem.issue <> exuBlocks(0).io.issue.get
  // By default, instructions do not have exceptions when they enter the function units.
  memBlock.io.ooo_to_mem.issue.map(_.bits.uop.clearExceptions())
  exuBlocks(0).io.scheExtra.loadFastMatch.get <> memBlock.io.ooo_to_mem.loadFastMatch
  exuBlocks(0).io.scheExtra.loadFastFuOpType.get <> memBlock.io.ooo_to_mem.loadFastFuOpType
  exuBlocks(0).io.scheExtra.loadFastImm.get <> memBlock.io.ooo_to_mem.loadFastImm

  val stdIssue = exuBlocks(0).io.issue.get.takeRight(exuParameters.StuCnt)
  exuBlocks.map(_.io).foreach { exu =>
    exu.redirect <> ctrlBlock.io.redirect
    exu.allocPregs <> ctrlBlock.io.allocPregs
    exu.rfWriteback <> rfWriteback
    exu.fastUopIn <> allFastUop1
    exu.scheExtra.jumpPc <> ctrlBlock.io.jumpPc
    exu.scheExtra.jalr_target <> ctrlBlock.io.jalr_target
    exu.scheExtra.stIssuePtr <> memBlock.io.mem_to_ooo.stIssuePtr
    exu.scheExtra.debug_fp_rat <> ctrlBlock.io.debug_fp_rat
    exu.scheExtra.debug_int_rat <> ctrlBlock.io.debug_int_rat
    exu.scheExtra.robDeqPtr := ctrlBlock.io.robDeqPtr
    exu.scheExtra.memWaitUpdateReq.staIssue.zip(memBlock.io.mem_to_ooo.stIn).foreach{case (sink, src) => {
      sink.bits := src.bits
      sink.valid := src.valid
    }}
    exu.scheExtra.memWaitUpdateReq.stdIssue.zip(stdIssue).foreach{case (sink, src) => {
      sink.valid := src.valid
      sink.bits := src.bits
    }}
  }
  XSPerfHistogram("fastIn_count", PopCount(allFastUop1.map(_.valid)), true.B, 0, allFastUop1.length, 1)
  XSPerfHistogram("wakeup_count", PopCount(rfWriteback.map(_.valid)), true.B, 0, rfWriteback.length, 1)

  ctrlBlock.perfinfo.perfEventsEu0 := exuBlocks(0).getPerf.dropRight(outer.exuBlocks(0).scheduler.numRs)
  ctrlBlock.perfinfo.perfEventsEu1 := exuBlocks(1).getPerf.dropRight(outer.exuBlocks(1).scheduler.numRs)
  ctrlBlock.perfinfo.perfEventsRs  := outer.exuBlocks.flatMap(b => b.module.getPerf.takeRight(b.scheduler.numRs))

  csrioIn.hartId <> io.hartId
  csrioIn.perf <> DontCare
  csrioIn.perf.retiredInstr <> ctrlBlock.io.robio.toCSR.perfinfo.retiredInstr
  csrioIn.perf.ctrlInfo <> ctrlBlock.io.perfInfo.ctrlInfo
  csrioIn.perf.memInfo <> memBlock.io.memInfo
  csrioIn.perf.frontendInfo <> frontend.io.frontendInfo

  csrioIn.perf.perfEventsFrontend <> frontend.getPerf
  csrioIn.perf.perfEventsCtrl     <> ctrlBlock.getPerf
  csrioIn.perf.perfEventsLsu      <> memBlock.getPerf
  csrioIn.perf.perfEventsHc       <> io.perfEvents

  csrioIn.fpu.fflags <> ctrlBlock.io.robio.toCSR.fflags
  csrioIn.fpu.isIllegal := false.B
  csrioIn.fpu.dirty_fs <> ctrlBlock.io.robio.toCSR.dirty_fs
  csrioIn.fpu.frm <> exuBlocks(1).io.fuExtra.frm.get
  csrioIn.exception <> ctrlBlock.io.robio.exception
  csrioIn.isXRet <> ctrlBlock.io.robio.toCSR.isXRet
  csrioIn.trapTarget <> ctrlBlock.io.robio.toCSR.trapTarget
  csrioIn.interrupt <> ctrlBlock.io.robio.toCSR.intrBitSet
  csrioIn.wfi_event <> ctrlBlock.io.robio.toCSR.wfiEvent
  csrioIn.memExceptionVAddr <> memBlock.io.mem_to_ooo.lsqio.vaddr

  csrioIn.externalInterrupt.msip := outer.clint_int_sink.in.head._1(0)
  csrioIn.externalInterrupt.mtip := outer.clint_int_sink.in.head._1(1)
  csrioIn.externalInterrupt.meip := outer.plic_int_sink.in.head._1(0)
  csrioIn.externalInterrupt.seip := outer.plic_int_sink.in.last._1(0)
  csrioIn.externalInterrupt.debug := outer.debug_int_sink.in.head._1(0)

  csrioIn.distributedUpdate(0).w.valid := memBlock.io.mem_to_ooo.csrUpdate.w.valid
  csrioIn.distributedUpdate(0).w.bits := memBlock.io.mem_to_ooo.csrUpdate.w.bits
  csrioIn.distributedUpdate(1).w.valid := frontend.io.csrUpdate.w.valid
  csrioIn.distributedUpdate(1).w.bits := frontend.io.csrUpdate.w.bits

  fenceio.sfence <> memBlock.io.ooo_to_mem.sfence
  memBlock.io.fetch_to_mem.itlb <> frontend.io.ptw
  memBlock.io.ooo_to_mem.flushSb := fenceio.sbuffer.flushSb
  fenceio.sbuffer.sbIsEmpty := memBlock.io.mem_to_ooo.sbIsEmpty


  memBlock.io.redirect <> ctrlBlock.io.redirect
  memBlock.io.rsfeedback <> exuBlocks(0).io.scheExtra.feedback.get

  memBlock.io.ooo_to_mem.csrCtrl <> csrioIn.customCtrl
  memBlock.io.ooo_to_mem.tlbCsr <> csrioIn.tlb

  memBlock.io.ooo_to_mem.lsqio.lcommit   := ctrlBlock.io.robio.lsq.lcommit
  memBlock.io.ooo_to_mem.lsqio.scommit   := ctrlBlock.io.robio.lsq.scommit
  memBlock.io.ooo_to_mem.lsqio.pendingld := ctrlBlock.io.robio.lsq.pendingld
  memBlock.io.ooo_to_mem.lsqio.pendingst := ctrlBlock.io.robio.lsq.pendingst
  memBlock.io.ooo_to_mem.lsqio.commit    := ctrlBlock.io.robio.lsq.commit
  memBlock.io.ooo_to_mem.lsqio.pendingPtr:= ctrlBlock.io.robio.lsq.pendingPtr
  ctrlBlock.io.robio.lsq.mmio            := memBlock.io.mem_to_ooo.lsqio.mmio
  ctrlBlock.io.robio.lsq.uop             := memBlock.io.mem_to_ooo.lsqio.uop
//  memBlock.io.lsqio.rob <> ctrlBlock.io.robio.lsq
  memBlock.io.ooo_to_mem.isStore := CommitType.lsInstIsStore(ctrlBlock.io.robio.exception.bits.uop.ctrl.commitType)
  memBlock.io.debug_ls <> ctrlBlock.io.robio.debug_ls
  memBlock.io.mem_to_ooo.lsTopdownInfo <> ctrlBlock.io.robio.lsTopdownInfo
>>>>>>> 7f37d55f
  memBlock.io.l2_hint.valid := io.l2_hint.valid
  memBlock.io.l2_hint.bits.sourceId := io.l2_hint.bits.sourceId
  memBlock.io.l2PfqBusy := io.l2PfqBusy
  memBlock.io.int2vlsu <> DontCare
  memBlock.io.vec2vlsu <> DontCare
  memBlock.io.vlsu2vec <> DontCare
  memBlock.io.vlsu2int <> DontCare
  memBlock.io.vlsu2ctrl <> DontCare

  // TODO: Connect us when implemented
  memBlock.io.int2vlsu  <> DontCare
  memBlock.io.vec2vlsu  <> DontCare
  memBlock.io.vlsu2vec  <> DontCare
  memBlock.io.vlsu2int  <> DontCare
  memBlock.io.vlsu2ctrl <> DontCare

  // if l2 prefetcher use stream prefetch, it should be placed in XSCore
  io.l2_pf_enable := backend.io.csrCustomCtrl.l2_pf_enable

  // top-down info
  memBlock.io.debugTopDown.robHeadVaddr := ctrlBlock.io.debugTopDown.fromRob.robHeadVaddr
  frontend.io.debugTopDown.robHeadVaddr := ctrlBlock.io.debugTopDown.fromRob.robHeadVaddr
  io.debugTopDown.robHeadPaddr := ctrlBlock.io.debugTopDown.fromRob.robHeadPaddr
  ctrlBlock.io.debugTopDown.fromCore.l2MissMatch := io.debugTopDown.l2MissMatch
  ctrlBlock.io.debugTopDown.fromCore.l3MissMatch := io.debugTopDown.l3MissMatch
  ctrlBlock.io.debugTopDown.fromCore.fromMem := memBlock.io.debugTopDown.toCore
  memBlock.io.debugRolling := ctrlBlock.io.debugRolling

  // Modules are reset one by one
  val resetTree = ResetGenNode(
    Seq(
      ModuleNode(memBlock),
      ResetGenNode(Seq(
        ModuleNode(backend),
        ResetGenNode(Seq(
          ResetGenNode(Seq(
            ModuleNode(frontend)
          ))
        ))
      ))
    )
  )

  ResetGen(resetTree, reset, !debugOpts.FPGAPlatform)

}<|MERGE_RESOLUTION|>--- conflicted
+++ resolved
@@ -24,8 +24,8 @@
 import freechips.rocketchip.interrupts.{IntSinkNode, IntSinkPortSimple}
 import freechips.rocketchip.tile.HasFPUParameters
 import system.HasSoCParameter
+import utils._
 import utility._
-import utils._
 import xiangshan.backend._
 import xiangshan.cache.mmu._
 import xiangshan.frontend._
@@ -46,85 +46,6 @@
   }
 }
 
-<<<<<<< HEAD
-=======
-class WritebackSourceParams(
-  var exuConfigs: Seq[Seq[ExuConfig]] = Seq()
- ) {
-  def length: Int = exuConfigs.length
-  def ++(that: WritebackSourceParams): WritebackSourceParams = {
-    new WritebackSourceParams(exuConfigs ++ that.exuConfigs)
-  }
-}
-
-trait HasWritebackSource {
-  val writebackSourceParams: Seq[WritebackSourceParams]
-  final def writebackSource(sourceMod: HasWritebackSourceImp): Seq[Seq[Valid[ExuOutput]]] = {
-    require(sourceMod.writebackSource.isDefined, "should not use Valid[ExuOutput]")
-    val source = sourceMod.writebackSource.get
-    require(source.length == writebackSourceParams.length, "length mismatch between sources")
-    for ((s, p) <- source.zip(writebackSourceParams)) {
-      require(s.length == p.length, "params do not match with the exuOutput")
-    }
-    source
-  }
-  final def writebackSource1(sourceMod: HasWritebackSourceImp): Seq[Seq[DecoupledIO[ExuOutput]]] = {
-    require(sourceMod.writebackSource1.isDefined, "should not use DecoupledIO[ExuOutput]")
-    val source = sourceMod.writebackSource1.get
-    require(source.length == writebackSourceParams.length, "length mismatch between sources")
-    for ((s, p) <- source.zip(writebackSourceParams)) {
-      require(s.length == p.length, "params do not match with the exuOutput")
-    }
-    source
-  }
-  val writebackSourceImp: HasWritebackSourceImp
-}
-
-trait HasWritebackSourceImp {
-  def writebackSource: Option[Seq[Seq[Valid[ExuOutput]]]] = None
-  def writebackSource1: Option[Seq[Seq[DecoupledIO[ExuOutput]]]] = None
-}
-
-trait HasWritebackSink {
-  // Caches all sources. The selected source will be the one with smallest length.
-  var writebackSinks = ListBuffer.empty[(Seq[HasWritebackSource], Seq[Int])]
-  def addWritebackSink(source: Seq[HasWritebackSource], index: Option[Seq[Int]] = None): HasWritebackSink = {
-    val realIndex = if (index.isDefined) index.get else Seq.fill(source.length)(0)
-    writebackSinks += ((source, realIndex))
-    this
-  }
-
-  def writebackSinksParams: Seq[WritebackSourceParams] = {
-    writebackSinks.map{ case (s, i) => s.zip(i).map(x => x._1.writebackSourceParams(x._2)).reduce(_ ++ _) }.toSeq
-  }
-  final def writebackSinksMod(
-     thisMod: Option[HasWritebackSource] = None,
-     thisModImp: Option[HasWritebackSourceImp] = None
-   ): Seq[Seq[HasWritebackSourceImp]] = {
-    require(thisMod.isDefined == thisModImp.isDefined)
-    writebackSinks.map(_._1.map(source =>
-      if (thisMod.isDefined && source == thisMod.get) thisModImp.get else source.writebackSourceImp)
-    ).toSeq
-  }
-  final def writebackSinksImp(
-    thisMod: Option[HasWritebackSource] = None,
-    thisModImp: Option[HasWritebackSourceImp] = None
-  ): Seq[Seq[ValidIO[ExuOutput]]] = {
-    val sourceMod = writebackSinksMod(thisMod, thisModImp)
-    writebackSinks.zip(sourceMod).map{ case ((s, i), m) =>
-      s.zip(i).zip(m).flatMap(x => x._1._1.writebackSource(x._2)(x._1._2))
-    }.toSeq
-  }
-  def selWritebackSinks(func: WritebackSourceParams => Int): Int = {
-    writebackSinksParams.zipWithIndex.minBy(params => func(params._1))._2
-  }
-  def generateWritebackIO(
-    thisMod: Option[HasWritebackSource] = None,
-    thisModImp: Option[HasWritebackSourceImp] = None
-   ): Unit
-}
-
->>>>>>> 7f37d55f
 abstract class XSBundle(implicit val p: Parameters) extends Bundle
   with HasXSParameter
 
@@ -171,20 +92,12 @@
 
   println(s"FPGAPlatform:${env.FPGAPlatform} EnableDebug:${env.EnableDebug}")
 
-<<<<<<< HEAD
   val frontend = outer.frontend.module
   val backend = outer.backend.module
   val memBlock = outer.memBlock.module
 
   val fenceio = backend.io.fenceio
   fenceio.disableSfence := DontCare
-=======
-  private val frontend = outer.frontend.module
-  private val ctrlBlock = outer.ctrlBlock.module
-  private val wb2Ctrl = outer.wb2Ctrl.module
-  private val memBlock = outer.memBlock.module
-  private val exuBlocks = outer.exuBlocks.map(_.module)
->>>>>>> 7f37d55f
 
   frontend.io.hartId  := io.hartId
   frontend.io.backend <> backend.io.frontend
@@ -227,15 +140,7 @@
 
   frontend.io.reset_vector := io.reset_vector
 
-<<<<<<< HEAD
   io.cpu_halt := backend.io.toTop.cpuHalted
-=======
-  outer.wbArbiter.module.io.redirect <> ctrlBlock.io.redirect
-  val allWriteback = exuBlocks.flatMap(_.io.fuWriteback) ++ memBlock.io.mem_to_ooo.writeback
-  require(exuConfigs.length == allWriteback.length, s"${exuConfigs.length} != ${allWriteback.length}")
-  outer.wbArbiter.module.io.in <> allWriteback
-  val rfWriteback = outer.wbArbiter.module.io.out
->>>>>>> 7f37d55f
 
   // memblock error exception writeback, 1 cycle after normal writeback
   backend.io.mem.s3_delayed_load_error <> memBlock.io.s3_delayed_load_error
@@ -244,7 +149,6 @@
   io.beu_errors.dcache <> memBlock.io.error.toL1BusErrorUnitInfo()
   io.beu_errors.l2 <> DontCare
 
-<<<<<<< HEAD
   memBlock.io.hartId := io.hartId
   memBlock.io.issue.zipAll(backend.io.mem.issueUops, DontCare, DontCare).foreach { case(memIssue, backIssue) =>
     backIssue <> memIssue
@@ -279,165 +183,6 @@
   memBlock.io.lsqio.rob <> backend.io.mem.robLsqIO
   memBlock.io.lsqio.exceptionAddr.isStore := backend.io.mem.isStoreException
   memBlock.io.itlb <> frontend.io.ptw
-=======
-  require(exuBlocks.count(_.fuConfigs.map(_._1).contains(JumpCSRExeUnitCfg)) == 1)
-  val csrFenceMod = exuBlocks.filter(_.fuConfigs.map(_._1).contains(JumpCSRExeUnitCfg)).head
-  val csrioIn = csrFenceMod.io.fuExtra.csrio.get
-  val fenceio = csrFenceMod.io.fuExtra.fenceio.get
-
-  frontend.io.backend <> ctrlBlock.io.frontend
-  frontend.io.sfence <> fenceio.sfence
-  frontend.io.tlbCsr <> csrioIn.tlb
-  frontend.io.csrCtrl <> csrioIn.customCtrl
-  frontend.io.fencei := fenceio.fencei
-
-  ctrlBlock.io.csrCtrl <> csrioIn.customCtrl
-  val redirectBlocks = exuBlocks.reverse.filter(_.fuConfigs.map(_._1).map(_.hasRedirect).reduce(_ || _))
-  ctrlBlock.io.exuRedirect <> redirectBlocks.flatMap(_.io.fuExtra.exuRedirect)
-  ctrlBlock.io.stIn <> memBlock.io.mem_to_ooo.stIn
-  ctrlBlock.io.memoryViolation <> memBlock.io.mem_to_ooo.memoryViolation
-  exuBlocks.head.io.scheExtra.enqLsq.get <> memBlock.io.ooo_to_mem.enqLsq
-  exuBlocks.foreach(b => {
-    b.io.scheExtra.lcommit := memBlock.io.mem_to_ooo.lqDeq
-    b.io.scheExtra.scommit := memBlock.io.mem_to_ooo.sqDeq
-    b.io.scheExtra.lqCancelCnt := memBlock.io.mem_to_ooo.lqCancelCnt
-    b.io.scheExtra.sqCancelCnt := memBlock.io.mem_to_ooo.sqCancelCnt
-  })
-  val sourceModules = outer.writebackSources.map(_.map(_.module.asInstanceOf[HasWritebackSourceImp]))
-  outer.ctrlBlock.generateWritebackIO()
-
-  val allFastUop = exuBlocks.flatMap(b => b.io.fastUopOut.dropRight(b.numOutFu)) ++ memBlock.io.mem_to_ooo.otherFastWakeup
-  require(allFastUop.length == exuConfigs.length, s"${allFastUop.length} != ${exuConfigs.length}")
-  val intFastUop = allFastUop.zip(exuConfigs).filter(_._2.writeIntRf).map(_._1)
-  val fpFastUop = allFastUop.zip(exuConfigs).filter(_._2.writeFpRf).map(_._1)
-  val intFastUop1 = outer.wbArbiter.intConnections.map(c => intFastUop(c.head))
-  val fpFastUop1 = outer.wbArbiter.fpConnections.map(c => fpFastUop(c.head))
-  val allFastUop1 = intFastUop1 ++ fpFastUop1
-
-  ctrlBlock.io.dispatch <> exuBlocks.flatMap(_.io.in)
-  ctrlBlock.io.rsReady := exuBlocks.flatMap(_.io.scheExtra.rsReady)
-  ctrlBlock.io.enqLsq <> memBlock.io.ooo_to_mem.enqLsq
-  ctrlBlock.io.lqDeq := memBlock.io.mem_to_ooo.lqDeq
-  ctrlBlock.io.sqDeq := memBlock.io.mem_to_ooo.sqDeq
-  ctrlBlock.io.lqCanAccept := memBlock.io.mem_to_ooo.lsqio.lqCanAccept
-  ctrlBlock.io.sqCanAccept := memBlock.io.mem_to_ooo.lsqio.sqCanAccept
-  ctrlBlock.io.lqCancelCnt := memBlock.io.mem_to_ooo.lqCancelCnt
-  ctrlBlock.io.sqCancelCnt := memBlock.io.mem_to_ooo.sqCancelCnt
-  ctrlBlock.io.robHeadLsIssue := exuBlocks.map(_.io.scheExtra.robHeadLsIssue).reduce(_ || _)
-
-  exuBlocks(0).io.scheExtra.fpRfReadIn.get <> exuBlocks(1).io.scheExtra.fpRfReadOut.get
-  exuBlocks(0).io.scheExtra.fpStateReadIn.get <> exuBlocks(1).io.scheExtra.fpStateReadOut.get
-
-  for((c, e) <- ctrlBlock.io.ld_pc_read.zip(exuBlocks(0).io.issue.get)){
-    // read load pc at load s0
-    c.ptr := e.bits.uop.cf.ftqPtr
-    c.offset := e.bits.uop.cf.ftqOffset
-  }
-  // return load pc at load s2
-  memBlock.io.ooo_to_mem.loadPc <> VecInit(ctrlBlock.io.ld_pc_read.map(_.data))
-
-  for((c, e) <- ctrlBlock.io.st_pc_read.zip(exuBlocks(0).io.issue.get.drop(exuParameters.LduCnt))){
-    // read store pc at store s0
-    c.ptr := e.bits.uop.cf.ftqPtr
-    c.offset := e.bits.uop.cf.ftqOffset
-  }
-  // return store pc at store s2
-  memBlock.io.ooo_to_mem.storePc <> VecInit(ctrlBlock.io.st_pc_read.map(_.data))
-
-  memBlock.io.ooo_to_mem.issue <> exuBlocks(0).io.issue.get
-  // By default, instructions do not have exceptions when they enter the function units.
-  memBlock.io.ooo_to_mem.issue.map(_.bits.uop.clearExceptions())
-  exuBlocks(0).io.scheExtra.loadFastMatch.get <> memBlock.io.ooo_to_mem.loadFastMatch
-  exuBlocks(0).io.scheExtra.loadFastFuOpType.get <> memBlock.io.ooo_to_mem.loadFastFuOpType
-  exuBlocks(0).io.scheExtra.loadFastImm.get <> memBlock.io.ooo_to_mem.loadFastImm
-
-  val stdIssue = exuBlocks(0).io.issue.get.takeRight(exuParameters.StuCnt)
-  exuBlocks.map(_.io).foreach { exu =>
-    exu.redirect <> ctrlBlock.io.redirect
-    exu.allocPregs <> ctrlBlock.io.allocPregs
-    exu.rfWriteback <> rfWriteback
-    exu.fastUopIn <> allFastUop1
-    exu.scheExtra.jumpPc <> ctrlBlock.io.jumpPc
-    exu.scheExtra.jalr_target <> ctrlBlock.io.jalr_target
-    exu.scheExtra.stIssuePtr <> memBlock.io.mem_to_ooo.stIssuePtr
-    exu.scheExtra.debug_fp_rat <> ctrlBlock.io.debug_fp_rat
-    exu.scheExtra.debug_int_rat <> ctrlBlock.io.debug_int_rat
-    exu.scheExtra.robDeqPtr := ctrlBlock.io.robDeqPtr
-    exu.scheExtra.memWaitUpdateReq.staIssue.zip(memBlock.io.mem_to_ooo.stIn).foreach{case (sink, src) => {
-      sink.bits := src.bits
-      sink.valid := src.valid
-    }}
-    exu.scheExtra.memWaitUpdateReq.stdIssue.zip(stdIssue).foreach{case (sink, src) => {
-      sink.valid := src.valid
-      sink.bits := src.bits
-    }}
-  }
-  XSPerfHistogram("fastIn_count", PopCount(allFastUop1.map(_.valid)), true.B, 0, allFastUop1.length, 1)
-  XSPerfHistogram("wakeup_count", PopCount(rfWriteback.map(_.valid)), true.B, 0, rfWriteback.length, 1)
-
-  ctrlBlock.perfinfo.perfEventsEu0 := exuBlocks(0).getPerf.dropRight(outer.exuBlocks(0).scheduler.numRs)
-  ctrlBlock.perfinfo.perfEventsEu1 := exuBlocks(1).getPerf.dropRight(outer.exuBlocks(1).scheduler.numRs)
-  ctrlBlock.perfinfo.perfEventsRs  := outer.exuBlocks.flatMap(b => b.module.getPerf.takeRight(b.scheduler.numRs))
-
-  csrioIn.hartId <> io.hartId
-  csrioIn.perf <> DontCare
-  csrioIn.perf.retiredInstr <> ctrlBlock.io.robio.toCSR.perfinfo.retiredInstr
-  csrioIn.perf.ctrlInfo <> ctrlBlock.io.perfInfo.ctrlInfo
-  csrioIn.perf.memInfo <> memBlock.io.memInfo
-  csrioIn.perf.frontendInfo <> frontend.io.frontendInfo
-
-  csrioIn.perf.perfEventsFrontend <> frontend.getPerf
-  csrioIn.perf.perfEventsCtrl     <> ctrlBlock.getPerf
-  csrioIn.perf.perfEventsLsu      <> memBlock.getPerf
-  csrioIn.perf.perfEventsHc       <> io.perfEvents
-
-  csrioIn.fpu.fflags <> ctrlBlock.io.robio.toCSR.fflags
-  csrioIn.fpu.isIllegal := false.B
-  csrioIn.fpu.dirty_fs <> ctrlBlock.io.robio.toCSR.dirty_fs
-  csrioIn.fpu.frm <> exuBlocks(1).io.fuExtra.frm.get
-  csrioIn.exception <> ctrlBlock.io.robio.exception
-  csrioIn.isXRet <> ctrlBlock.io.robio.toCSR.isXRet
-  csrioIn.trapTarget <> ctrlBlock.io.robio.toCSR.trapTarget
-  csrioIn.interrupt <> ctrlBlock.io.robio.toCSR.intrBitSet
-  csrioIn.wfi_event <> ctrlBlock.io.robio.toCSR.wfiEvent
-  csrioIn.memExceptionVAddr <> memBlock.io.mem_to_ooo.lsqio.vaddr
-
-  csrioIn.externalInterrupt.msip := outer.clint_int_sink.in.head._1(0)
-  csrioIn.externalInterrupt.mtip := outer.clint_int_sink.in.head._1(1)
-  csrioIn.externalInterrupt.meip := outer.plic_int_sink.in.head._1(0)
-  csrioIn.externalInterrupt.seip := outer.plic_int_sink.in.last._1(0)
-  csrioIn.externalInterrupt.debug := outer.debug_int_sink.in.head._1(0)
-
-  csrioIn.distributedUpdate(0).w.valid := memBlock.io.mem_to_ooo.csrUpdate.w.valid
-  csrioIn.distributedUpdate(0).w.bits := memBlock.io.mem_to_ooo.csrUpdate.w.bits
-  csrioIn.distributedUpdate(1).w.valid := frontend.io.csrUpdate.w.valid
-  csrioIn.distributedUpdate(1).w.bits := frontend.io.csrUpdate.w.bits
-
-  fenceio.sfence <> memBlock.io.ooo_to_mem.sfence
-  memBlock.io.fetch_to_mem.itlb <> frontend.io.ptw
-  memBlock.io.ooo_to_mem.flushSb := fenceio.sbuffer.flushSb
-  fenceio.sbuffer.sbIsEmpty := memBlock.io.mem_to_ooo.sbIsEmpty
-
-
-  memBlock.io.redirect <> ctrlBlock.io.redirect
-  memBlock.io.rsfeedback <> exuBlocks(0).io.scheExtra.feedback.get
-
-  memBlock.io.ooo_to_mem.csrCtrl <> csrioIn.customCtrl
-  memBlock.io.ooo_to_mem.tlbCsr <> csrioIn.tlb
-
-  memBlock.io.ooo_to_mem.lsqio.lcommit   := ctrlBlock.io.robio.lsq.lcommit
-  memBlock.io.ooo_to_mem.lsqio.scommit   := ctrlBlock.io.robio.lsq.scommit
-  memBlock.io.ooo_to_mem.lsqio.pendingld := ctrlBlock.io.robio.lsq.pendingld
-  memBlock.io.ooo_to_mem.lsqio.pendingst := ctrlBlock.io.robio.lsq.pendingst
-  memBlock.io.ooo_to_mem.lsqio.commit    := ctrlBlock.io.robio.lsq.commit
-  memBlock.io.ooo_to_mem.lsqio.pendingPtr:= ctrlBlock.io.robio.lsq.pendingPtr
-  ctrlBlock.io.robio.lsq.mmio            := memBlock.io.mem_to_ooo.lsqio.mmio
-  ctrlBlock.io.robio.lsq.uop             := memBlock.io.mem_to_ooo.lsqio.uop
-//  memBlock.io.lsqio.rob <> ctrlBlock.io.robio.lsq
-  memBlock.io.ooo_to_mem.isStore := CommitType.lsInstIsStore(ctrlBlock.io.robio.exception.bits.uop.ctrl.commitType)
-  memBlock.io.debug_ls <> ctrlBlock.io.robio.debug_ls
-  memBlock.io.mem_to_ooo.lsTopdownInfo <> ctrlBlock.io.robio.lsTopdownInfo
->>>>>>> 7f37d55f
   memBlock.io.l2_hint.valid := io.l2_hint.valid
   memBlock.io.l2_hint.bits.sourceId := io.l2_hint.bits.sourceId
   memBlock.io.l2PfqBusy := io.l2PfqBusy
