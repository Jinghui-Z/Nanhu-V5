--- conflicted
+++ resolved
@@ -16,13 +16,8 @@
 
 package xiangshan
 
-<<<<<<< HEAD
-import chipsalliance.rocketchip.config.{Config, Parameters}
+import org.chipsalliance.cde.config.{Config, Parameters}
 import chisel3._
-=======
-import chisel3._
-import org.chipsalliance.cde.config.{Config, Parameters}
->>>>>>> 7f37d55f
 import chisel3.util.{Valid, ValidIO}
 import freechips.rocketchip.diplomacy._
 import freechips.rocketchip.interrupts._
@@ -100,12 +95,8 @@
   with HasXSParameter
   with HasSoCParameter
 {
-<<<<<<< HEAD
-  val core = LazyModule(new XSCore())
-=======
   override def shouldBeInlined: Boolean = false
   private val core = LazyModule(new XSCore())
->>>>>>> 7f37d55f
   private val misc = LazyModule(new XSTileMisc())
   private val l2cache = coreParams.L2CacheParamsOpt.map(l2param =>
     LazyModule(new CoupledL2()(new Config((_, _, _) => {
