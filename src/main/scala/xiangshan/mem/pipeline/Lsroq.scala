--- conflicted
+++ resolved
@@ -307,11 +307,7 @@
   // send selected store inst to sbuffer
   (0 until 2).map(i => {
     val ptr = scommitSel(i)
-<<<<<<< HEAD
     io.sbuffer(i).valid := commitedStoreQueue.io.deq(i).valid
-=======
-    io.sbuffer(i).valid := store(ptr) && allocated(ptr) && writebacked(ptr) && commited(ptr)
->>>>>>> 728c837a
     io.sbuffer(i).bits.paddr := data(ptr).paddr
     io.sbuffer(i).bits.data := data(ptr).data
     io.sbuffer(i).bits.mask := data(ptr).mask
