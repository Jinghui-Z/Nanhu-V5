--- conflicted
+++ resolved
@@ -315,23 +315,6 @@
   io.fastpath.valid := io.in.valid // for debug only
   io.fastpath.data := rdata // raw data
 
-<<<<<<< HEAD
-  // feedback tlb result to RS
-  io.rsFeedback.valid := io.in.valid
-  io.rsFeedback.bits.hit := !s2_tlb_miss && (!s2_cache_replay || s2_mmio || s2_exception || fullForward) && !s2_data_invalid
-  io.rsFeedback.bits.rsIdx := io.in.bits.rsIdx
-  io.rsFeedback.bits.flushState := io.in.bits.ptwBack
-  io.rsFeedback.bits.sourceType := Mux(s2_tlb_miss, RSFeedbackType.tlbMiss,
-    Mux(io.lsq.dataInvalid,
-      RSFeedbackType.dataInvalid,
-      RSFeedbackType.mshrFull
-    )
-  )
-
-  // s2_cache_replay is quite slow to generate, send it separately to LQ
-  io.needReplayFromRS := s2_cache_replay && !fullForward
-=======
->>>>>>> c3d7991b
 
   XSDebug(io.out.fire(), "[DCACHE LOAD RESP] pc %x rdata %x <- D$ %x + fwd %x(%b)\n",
     s2_uop.cf.pc, rdataPartialLoad, io.dcacheResp.bits.data,
@@ -421,7 +404,6 @@
     !load_s1.io.dcacheKill && // not mmio or tlb miss
     !io.lsq.forward.dataInvalidFast // forward failed
   io.fastUop.bits := load_s1.io.out.bits.uop
-  io.fastUop.bits.cf.fastfwd := load_s1.io.out.bits.uop.ctrl.fuOpType === LSUOpType.ld
 
   XSDebug(load_s0.io.out.valid,
     p"S0: pc ${Hexadecimal(load_s0.io.out.bits.uop.cf.pc)}, lId ${Hexadecimal(load_s0.io.out.bits.uop.lqIdx.asUInt)}, " +
