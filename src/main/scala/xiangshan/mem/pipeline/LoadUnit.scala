package xiangshan.mem

import chisel3._
import chisel3.util._
import utils._
import xiangshan._
import xiangshan.cache._
// import xiangshan.cache.{DCacheWordIO, TlbRequestIO, TlbCmd, MemoryOpConstants, TlbReq, DCacheLoadReq, DCacheWordResp}
import xiangshan.backend.LSUOpType

class LoadToLsroqIO extends XSBundle {
  val loadIn = ValidIO(new LsPipelineBundle)
  val ldout = Flipped(DecoupledIO(new ExuOutput))
  val forward = new LoadForwardQueryIO
}

// Load Pipeline Stage 0
// Generate addr, use addr to query DCache and DTLB
class LoadUnit_S0 extends XSModule {
  val io = IO(new Bundle() {
    val in = Flipped(Decoupled(new ExuInput))
    val out = Decoupled(new LsPipelineBundle)
    val redirect = Flipped(ValidIO(new Redirect))
    val dtlbReq = Valid(new TlbReq)
    val dtlbResp = Flipped(Valid(new TlbResp))
    val tlbFeedback = ValidIO(new TlbFeedback)
    val dcacheReq = DecoupledIO(new DCacheLoadReq)
  })

  val s0_uop = io.in.bits.uop
  val s0_vaddr = io.in.bits.src1 + s0_uop.ctrl.imm
  val s0_paddr = io.dtlbResp.bits.paddr
  val s0_tlb_miss = io.dtlbResp.bits.miss
  val s0_mask = genWmask(s0_vaddr, s0_uop.ctrl.fuOpType(1,0))

  // query DTLB
  io.dtlbReq.valid := io.out.valid
  io.dtlbReq.bits.vaddr := s0_vaddr
  io.dtlbReq.bits.cmd := TlbCmd.read
  io.dtlbReq.bits.roqIdx := s0_uop.roqIdx
  io.dtlbReq.bits.debug.pc := s0_uop.cf.pc
  io.dtlbReq.bits.debug.lsroqIdx := s0_uop.lsroqIdx
  
  // feedback tlb result to RS
  // Note: can be moved to s1
  io.tlbFeedback.valid := io.out.valid
  io.tlbFeedback.bits.hit := !s0_tlb_miss
  io.tlbFeedback.bits.roqIdx := s0_uop.roqIdx

  // query DCache
  io.dcacheReq.valid := io.in.valid && !s0_uop.roqIdx.needFlush(io.redirect)
  io.dcacheReq.bits.cmd  := MemoryOpConstants.M_XRD
  io.dcacheReq.bits.addr := s0_vaddr
  io.dcacheReq.bits.mask := s0_mask
  io.dcacheReq.bits.data := DontCare

  // TODO: update cache meta
  io.dcacheReq.bits.meta.id       := DontCare
  io.dcacheReq.bits.meta.vaddr    := s0_vaddr
  io.dcacheReq.bits.meta.paddr    := DontCare
  io.dcacheReq.bits.meta.uop      := s0_uop
  io.dcacheReq.bits.meta.mmio     := false.B
  io.dcacheReq.bits.meta.tlb_miss := false.B
  io.dcacheReq.bits.meta.mask     := s0_mask
  io.dcacheReq.bits.meta.replay   := false.B

  val addrAligned = LookupTree(s0_uop.ctrl.fuOpType(1, 0), List(
    "b00".U   -> true.B,                   //b
    "b01".U   -> (s0_vaddr(0)    === 0.U), //h
    "b10".U   -> (s0_vaddr(1, 0) === 0.U), //w
    "b11".U   -> (s0_vaddr(2, 0) === 0.U)  //d
  ))

  io.out.valid := io.dcacheReq.fire() // dcache may not accept load request
  io.out.bits := DontCare
  io.out.bits.vaddr := s0_vaddr
  io.out.bits.paddr := s0_paddr
  io.out.bits.tlbMiss := io.dtlbResp.bits.miss
  io.out.bits.mask := s0_mask
  io.out.bits.uop := s0_uop
  io.out.bits.uop.cf.exceptionVec(loadAddrMisaligned) := !addrAligned
  io.out.bits.uop.cf.exceptionVec(loadPageFault) := io.dtlbResp.bits.excp.pf.ld

  io.in.ready := io.out.fire()

  XSDebug(io.dcacheReq.fire(), "[DCACHE LOAD REQ] pc %x vaddr %x paddr will be %x\n", 
    s0_uop.cf.pc, s0_vaddr, s0_paddr
  )
}


// Load Pipeline Stage 1
// TLB resp (send paddr to dcache)
class LoadUnit_S1 extends XSModule {
  val io = IO(new Bundle() {
    val in = Flipped(Decoupled(new LsPipelineBundle))
    val out = Decoupled(new LsPipelineBundle)
    val redirect = Flipped(ValidIO(new Redirect))
    val s1_paddr = Output(UInt(PAddrBits.W))
    val sbuffer = new LoadForwardQueryIO
    val lsroq = new LoadForwardQueryIO
  })

  val s1_uop = io.in.bits.uop
  val s1_paddr = io.in.bits.paddr
  val s1_tlb_miss = io.in.bits.tlbMiss
  val s1_mmio = !s1_tlb_miss && AddressSpace.isMMIO(s1_paddr)
  val s1_mask = io.in.bits.mask
  
  io.out.bits := io.in.bits // forwardXX field will be updated in s1
  io.s1_paddr :=  s1_paddr

  // load forward query datapath
  io.sbuffer.valid := io.in.valid
  io.sbuffer.paddr := s1_paddr
  io.sbuffer.uop := s1_uop
  io.sbuffer.sqIdx := s1_uop.sqIdx
  io.sbuffer.lsroqIdx := s1_uop.lsroqIdx
  io.sbuffer.mask := s1_mask
  io.sbuffer.pc := s1_uop.cf.pc // FIXME: remove it
  
  io.lsroq.valid := io.in.valid
  io.lsroq.paddr := s1_paddr
  io.lsroq.uop := s1_uop
  io.lsroq.sqIdx := s1_uop.sqIdx
  io.lsroq.lsroqIdx := s1_uop.lsroqIdx
  io.lsroq.mask := s1_mask
  io.lsroq.pc := s1_uop.cf.pc // FIXME: remove it

  io.out.bits.forwardMask := io.sbuffer.forwardMask
  io.out.bits.forwardData := io.sbuffer.forwardData
  // generate XLEN/8 Muxs
  for (i <- 0 until XLEN / 8) {
    when(io.lsroq.forwardMask(i)) {
      io.out.bits.forwardMask(i) := true.B
      io.out.bits.forwardData(i) := io.lsroq.forwardData(i)
    }
  }

  XSDebug(io.out.fire(), "[FWD LOAD RESP] pc %x fwd %x(%b) + %x(%b)\n", 
    s1_uop.cf.pc,
    io.lsroq.forwardData.asUInt, io.lsroq.forwardMask.asUInt, 
    io.sbuffer.forwardData.asUInt, io.sbuffer.forwardMask.asUInt
  )

<<<<<<< HEAD
  io.out.valid := io.in.valid && !s1_tlb_miss && !s1_uop.roqIdx.needFlush(io.redirect)
  io.out.bits := io.in.bits
=======
  io.out.valid := io.in.valid && !s1_uop.roqIdx.needFlush(io.redirect)
>>>>>>> 2e36e3b7
  io.out.bits.paddr := s1_paddr
  io.out.bits.mmio := s1_mmio
  io.out.bits.tlbMiss := s1_tlb_miss

  io.in.ready := io.out.ready || !io.in.valid

}


// Load Pipeline Stage 2
// DCache resp
class LoadUnit_S2 extends XSModule {
  val io = IO(new Bundle() {
    val in = Flipped(Decoupled(new LsPipelineBundle))
    val out = Decoupled(new LsPipelineBundle)
    val redirect = Flipped(ValidIO(new Redirect))
    val dcacheResp = Flipped(DecoupledIO(new DCacheWordResp))
  })

  val s2_uop = io.in.bits.uop
  val s2_mask = io.in.bits.mask
  val s2_paddr = io.in.bits.paddr
  val s2_cache_miss = io.dcacheResp.bits.miss
  val s2_cache_nack = io.dcacheResp.bits.nack


  io.dcacheResp.ready := true.B
  assert(!(io.in.valid && !io.dcacheResp.valid), "DCache response got lost")

  val forwardMask = io.in.bits.forwardMask
  val forwardData = io.in.bits.forwardData
  val fullForward = (~forwardMask.asUInt & s2_mask) === 0.U

  // data merge
  val rdata = VecInit((0 until XLEN / 8).map(j => 
    Mux(forwardMask(j), forwardData(j), io.dcacheResp.bits.data(8*(j+1)-1, 8*j)))).asUInt
  val rdataSel = LookupTree(s2_paddr(2, 0), List(
    "b000".U -> rdata(63, 0),
    "b001".U -> rdata(63, 8),
    "b010".U -> rdata(63, 16),
    "b011".U -> rdata(63, 24),
    "b100".U -> rdata(63, 32),
    "b101".U -> rdata(63, 40),
    "b110".U -> rdata(63, 48),
    "b111".U -> rdata(63, 56)
  ))
  val rdataPartialLoad = LookupTree(s2_uop.ctrl.fuOpType, List(
      LSUOpType.lb   -> SignExt(rdataSel(7, 0) , XLEN),
      LSUOpType.lh   -> SignExt(rdataSel(15, 0), XLEN),
      LSUOpType.lw   -> SignExt(rdataSel(31, 0), XLEN),
      LSUOpType.ld   -> SignExt(rdataSel(63, 0), XLEN),
      LSUOpType.lbu  -> ZeroExt(rdataSel(7, 0) , XLEN),
      LSUOpType.lhu  -> ZeroExt(rdataSel(15, 0), XLEN),
      LSUOpType.lwu  -> ZeroExt(rdataSel(31, 0), XLEN)
  ))

  // TODO: ECC check

  io.out.valid := io.in.valid // && !s2_uop.needFlush(io.redirect) will cause comb. loop
  // Inst will be canceled in store queue / lsroq, 
  // so we do not need to care about flush in load / store unit's out.valid
  io.out.bits := io.in.bits
  io.out.bits.data := rdataPartialLoad
  io.out.bits.miss := (s2_cache_miss || s2_cache_nack) && !fullForward
  io.out.bits.mmio := io.in.bits.mmio

  io.in.ready := io.out.ready || !io.in.valid

  XSDebug(io.out.fire(), "[DCACHE LOAD RESP] pc %x rdata %x <- D$ %x + fwd %x(%b)\n", 
    s2_uop.cf.pc, rdataPartialLoad, io.dcacheResp.bits.data,
    io.in.bits.forwardData.asUInt, io.in.bits.forwardMask.asUInt 
  )

}


class LoadUnit extends XSModule {
  val io = IO(new Bundle() {
    val ldin = Flipped(Decoupled(new ExuInput))
    val ldout = Decoupled(new ExuOutput)
    val redirect = Flipped(ValidIO(new Redirect))
    val tlbFeedback = ValidIO(new TlbFeedback)
    val dcache = new DCacheLoadIO
    val dtlb = new TlbRequestIO()
    val sbuffer = new LoadForwardQueryIO
    val lsroq = new LoadToLsroqIO
  })

  val load_s0 = Module(new LoadUnit_S0)
  val load_s1 = Module(new LoadUnit_S1)
  val load_s2 = Module(new LoadUnit_S2)

  load_s0.io.in <> io.ldin
  load_s0.io.redirect <> io.redirect
  load_s0.io.dtlbReq <> io.dtlb.req
  load_s0.io.dtlbResp <> io.dtlb.resp
  load_s0.io.dcacheReq <> io.dcache.req
  load_s0.io.tlbFeedback <> io.tlbFeedback

  PipelineConnect(load_s0.io.out, load_s1.io.in, load_s1.io.out.fire() || load_s1.io.out.bits.uop.roqIdx.needFlush(io.redirect), false.B)

  io.dcache.s1_paddr := load_s1.io.out.bits.paddr
  load_s1.io.redirect <> io.redirect
  io.dcache.s1_kill := DontCare // FIXME
  io.sbuffer <> load_s1.io.sbuffer
  io.lsroq.forward <> load_s1.io.lsroq

  PipelineConnect(load_s1.io.out, load_s2.io.in, load_s2.io.out.fire() || load_s1.io.out.bits.tlbMiss, false.B)

  load_s2.io.redirect <> io.redirect
  load_s2.io.dcacheResp <> io.dcache.resp

  XSDebug(load_s0.io.out.valid,
    p"S0: pc ${Hexadecimal(load_s0.io.out.bits.uop.cf.pc)}, lId ${Hexadecimal(load_s0.io.out.bits.uop.lqIdx.asUInt)}, " +
    p"vaddr ${Hexadecimal(load_s0.io.out.bits.vaddr)}, mask ${Hexadecimal(load_s0.io.out.bits.mask)}\n")
  XSDebug(load_s1.io.out.valid, 
    p"S1: pc ${Hexadecimal(load_s1.io.out.bits.uop.cf.pc)}, lId ${Hexadecimal(load_s1.io.out.bits.uop.lqIdx.asUInt)}, tlb_miss ${io.dtlb.resp.bits.miss}, " + 
    p"paddr ${Hexadecimal(load_s1.io.out.bits.paddr)}, mmio ${load_s1.io.out.bits.mmio}\n")

  // writeback to LSROQ
  // Current dcache use MSHR
  io.lsroq.loadIn.valid := load_s2.io.out.valid
  io.lsroq.loadIn.bits := load_s2.io.out.bits

  val hitLoadOut = Wire(Valid(new ExuOutput))
  hitLoadOut.valid := load_s2.io.out.valid && !load_s2.io.out.bits.miss
  hitLoadOut.bits.uop := load_s2.io.out.bits.uop
  hitLoadOut.bits.data := load_s2.io.out.bits.data
  hitLoadOut.bits.redirectValid := false.B
  hitLoadOut.bits.redirect := DontCare
  hitLoadOut.bits.brUpdate := DontCare
  hitLoadOut.bits.debug.isMMIO := load_s2.io.out.bits.mmio

  // TODO: arbiter
  // if hit, writeback result to CDB
  // val ldout = Vec(2, Decoupled(new ExuOutput))
  // when io.loadIn(i).fire() && !io.io.loadIn(i).miss, commit load to cdb
  // val cdbArb = Module(new Arbiter(new ExuOutput, 2))
  // io.ldout <> cdbArb.io.out
  // hitLoadOut <> cdbArb.io.in(0)
  // io.lsroq.ldout <> cdbArb.io.in(1) // missLoadOut
  load_s2.io.out.ready := true.B
  io.lsroq.ldout.ready := !hitLoadOut.valid
  io.ldout.bits := Mux(hitLoadOut.valid, hitLoadOut.bits, io.lsroq.ldout.bits)
  io.ldout.valid := hitLoadOut.valid || io.lsroq.ldout.valid

  when(io.ldout.fire()){
    XSDebug("ldout %x iw %x fw %x\n", io.ldout.bits.uop.cf.pc, io.ldout.bits.uop.ctrl.rfWen, io.ldout.bits.uop.ctrl.fpWen)
  }
}<|MERGE_RESOLUTION|>--- conflicted
+++ resolved
@@ -143,12 +143,7 @@
     io.sbuffer.forwardData.asUInt, io.sbuffer.forwardMask.asUInt
   )
 
-<<<<<<< HEAD
-  io.out.valid := io.in.valid && !s1_tlb_miss && !s1_uop.roqIdx.needFlush(io.redirect)
-  io.out.bits := io.in.bits
-=======
-  io.out.valid := io.in.valid && !s1_uop.roqIdx.needFlush(io.redirect)
->>>>>>> 2e36e3b7
+  io.out.valid := io.in.valid && !s1_tlb_miss &&  !s1_uop.roqIdx.needFlush(io.redirect)
   io.out.bits.paddr := s1_paddr
   io.out.bits.mmio := s1_mmio
   io.out.bits.tlbMiss := s1_tlb_miss
