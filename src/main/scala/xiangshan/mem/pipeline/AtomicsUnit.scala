--- conflicted
+++ resolved
@@ -90,19 +90,11 @@
         "b10".U   -> (in.src1(1,0) === 0.U), //w
         "b11".U   -> (in.src1(2,0) === 0.U)  //d
       ))
-<<<<<<< HEAD
-      in.uop.cf.exceptionVec(storeAddrMisaligned) := !addrAligned
-      in.uop.cf.exceptionVec(storePageFault)      := io.dtlb.resp.bits.excp.pf.st
-      in.uop.cf.exceptionVec(loadPageFault)       := io.dtlb.resp.bits.excp.pf.ld
-      in.uop.cf.exceptionVec(storeAccessFault)    := io.dtlb.resp.bits.excp.af.st
-      in.uop.cf.exceptionVec(loadAccessFault)     := io.dtlb.resp.bits.excp.af.ld
-=======
       exceptionVec(storeAddrMisaligned) := !addrAligned
       exceptionVec(storePageFault)      := io.dtlb.resp.bits.excp.pf.st
       exceptionVec(loadPageFault)       := io.dtlb.resp.bits.excp.pf.ld
       exceptionVec(storeAccessFault)    := io.dtlb.resp.bits.excp.af.st
       exceptionVec(loadAccessFault)     := io.dtlb.resp.bits.excp.af.ld
->>>>>>> 8469d8f3
       val exception = !addrAligned || 
         io.dtlb.resp.bits.excp.pf.st ||
         io.dtlb.resp.bits.excp.pf.ld ||
