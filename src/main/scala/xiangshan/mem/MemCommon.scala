--- conflicted
+++ resolved
@@ -26,12 +26,8 @@
 import xiangshan.backend.Bundles.{DynInst, MemExuInput}
 import xiangshan.backend.rob.RobPtr
 import xiangshan.cache._
-<<<<<<< HEAD
-import xiangshan.cache.dcache.ReplayCarry
-=======
 import xiangshan.backend.fu.FenceToSbuffer
 import xiangshan.cache.wpu.ReplayCarry
->>>>>>> 1a718038
 
 object genWmask {
   def apply(addr: UInt, sizeEncode: UInt): UInt = {
@@ -66,10 +62,6 @@
   }
 }
 
-<<<<<<< HEAD
-class LsPipelineBundle(implicit val p: Parameters) extends Bundle with HasXSParameter with HasDCacheParameters{
-  val uop = new DynInst
-=======
 object shiftDataToLow {
   def apply(addr: UInt,data : UInt): UInt = {
     Mux(addr(3), (data >> 64).asUInt,data)
@@ -81,8 +73,8 @@
   }
 }
 
-class LsPipelineBundle(implicit p: Parameters) extends XSBundleWithMicroOp with HasDCacheParameters{
->>>>>>> 1a718038
+class LsPipelineBundle(implicit val p: Parameters) extends Bundle with HasXSParameter with HasDCacheParameters{
+  val uop = new DynInst
   val vaddr = UInt(VAddrBits.W)
   val paddr = UInt(PAddrBits.W)
   // val func = UInt(6.W)
@@ -221,13 +213,8 @@
 class LoadForwardQueryIO(implicit p: Parameters) extends XSBundle {
   val vaddr = Output(UInt(VAddrBits.W))
   val paddr = Output(UInt(PAddrBits.W))
-<<<<<<< HEAD
-  val mask = Output(UInt(8.W))
+  val mask = Output(UInt((VLEN/8).W))
   val uop = Output(new DynInst) // for replay
-=======
-  val mask = Output(UInt((VLEN/8).W))
-  override val uop = Output(new MicroOp) // for replay
->>>>>>> 1a718038
   val pc = Output(UInt(VAddrBits.W)) //for debug
   val valid = Output(Bool())
 
@@ -277,13 +264,8 @@
 //
 // Note that query req may be !ready, as dcache is releasing a block
 // If it happens, a replay from rs is needed.
-<<<<<<< HEAD
-
-class LoadViolationQueryReq(implicit p: Parameters) extends XSBundle { // provide lqIdx
+class LoadNukeQueryReq(implicit p: Parameters) extends XSBundle { // provide lqIdx
   val uop = new DynInst
-=======
-class LoadNukeQueryReq(implicit p: Parameters) extends XSBundleWithMicroOp { // provide lqIdx
->>>>>>> 1a718038
   // mask: load's data mask.
   val mask = UInt((VLEN/8).W)
 
@@ -329,21 +311,11 @@
   // val bank_oh = UInt(DCacheBanks.W)
 
   // new dcache
-<<<<<<< HEAD
-  val respDcacheData = UInt(XLEN.W)
-  val forwardMask = Vec(8, Bool())
-  val forwardData = Vec(8, UInt(8.W))
-  val uop = new DynInst // for data selection, only fwen and fuOpType are used
-  val addrOffset = UInt(3.W) // for data selection
-  
-=======
   val respDcacheData = UInt(VLEN.W)
   val forwardMask = Vec(VLEN/8, Bool())
   val forwardData = Vec(VLEN/8, UInt(8.W))
-  val uop = new MicroOp // for data selection, only fwen and fuOpType are used
+  val uop = new DynInst // for data selection, only fwen and fuOpType are used
   val addrOffset = UInt(4.W) // for data selection
-
->>>>>>> 1a718038
   // forward tilelink D channel
   val forward_D = Bool()
   val forwardData_D = Vec(VLEN/8, UInt(8.W))
