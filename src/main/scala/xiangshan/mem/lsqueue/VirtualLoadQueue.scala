--- conflicted
+++ resolved
@@ -119,13 +119,8 @@
   val deqLookup = VecInit(deqLookupVec.map(ptr => allocated(ptr.value) && datavalid(ptr.value) && addrvalid(ptr.value) && ptr =/= enqPtrExt(0)))
   val deqInSameRedirectCycle = VecInit(deqLookupVec.map(ptr => needCancel(ptr.value)))
   // make chisel happy
-<<<<<<< HEAD
-  val deqCountMask = Wire(UInt(DeqPtrMoveStride.W)) 
+  val deqCountMask = Wire(UInt(DeqPtrMoveStride.W))
   deqCountMask := deqLookup.asUInt & (~deqInSameRedirectCycle.asUInt).asUInt
-=======
-  val deqCountMask = Wire(UInt(DeqPtrMoveStride.W))
-  deqCountMask := deqLookup.asUInt & ~deqInSameRedirectCycle.asUInt
->>>>>>> 7f37d55f
   val commitCount = PopCount(PriorityEncoderOH(~deqCountMask) - 1.U)
   val lastCommitCount = RegNext(commitCount)
 
@@ -225,17 +220,7 @@
 
         //
         when (io.ldin(i).bits.data_wen_dup(1)) {
-<<<<<<< HEAD
           uop(loadWbIndex) := io.ldin(i).bits.uop
-=======
-          uop(loadWbIndex).pdest := io.ldin(i).bits.uop.pdest
-        }
-        when (io.ldin(i).bits.data_wen_dup(2)) {
-          uop(loadWbIndex).cf := io.ldin(i).bits.uop.cf
-        }
-        when (io.ldin(i).bits.data_wen_dup(3)) {
-          uop(loadWbIndex).ctrl := io.ldin(i).bits.uop.ctrl
->>>>>>> 7f37d55f
         }
         when (io.ldin(i).bits.data_wen_dup(4)) {
           uop(loadWbIndex).debugInfo := io.ldin(i).bits.uop.debugInfo
