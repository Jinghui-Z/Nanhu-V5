/***************************************************************************************
* Copyright (c) 2020-2021 Institute of Computing Technology, Chinese Academy of Sciences
* Copyright (c) 2020-2021 Peng Cheng Laboratory
*
* XiangShan is licensed under Mulan PSL v2.
* You can use this software according to the terms and conditions of the Mulan PSL v2.
* You may obtain a copy of Mulan PSL v2 at:
*          http://license.coscl.org.cn/MulanPSL2
*
* THIS SOFTWARE IS PROVIDED ON AN "AS IS" BASIS, WITHOUT WARRANTIES OF ANY KIND,
* EITHER EXPRESS OR IMPLIED, INCLUDING BUT NOT LIMITED TO NON-INFRINGEMENT,
* MERCHANTABILITY OR FIT FOR A PARTICULAR PURPOSE.
*
* See the Mulan PSL v2 for more details.
***************************************************************************************/
package xiangshan.mem

import chisel3._
import chisel3.util._
import org.chipsalliance.cde.config._
import xiangshan._
import xiangshan.backend.rob.{RobLsqIO, RobPtr}
import xiangshan.cache._
import xiangshan.backend.fu.fpu.FPU
import xiangshan.backend.fu.FuConfig._
import xiangshan.cache._
import xiangshan.cache.mmu._
import xiangshan.frontend.FtqPtr
import xiangshan.ExceptionNO._
import xiangshan.cache.wpu.ReplayCarry
import xiangshan.mem.mdp._
import utils._
import utility._
import xiangshan.backend.Bundles.{DynInst, MemExuOutput}

object LoadReplayCauses {
  // these causes have priority, lower coding has higher priority.
  // when load replay happens, load unit will select highest priority
  // from replay causes vector

  /*
   * Warning:
   * ************************************************************
   * * Don't change the priority. If the priority is changed,   *
   * * deadlock may occur. If you really need to change or      *
   * * add priority, please ensure that no deadlock will occur. *
   * ************************************************************
   *
   */
  // st-ld violation re-execute check
  val C_MA  = 0
  // tlb miss check
  val C_TM  = 1
  // store-to-load-forwarding check
  val C_FF  = 2
  // dcache replay check
  val C_DR  = 3
  // dcache miss check
  val C_DM  = 4
  // wpu predict fail
  val C_WF  = 5
  // dcache bank conflict check
  val C_BC  = 6
  // RAR queue accept check
  val C_RAR = 7
  // RAW queue accept check
  val C_RAW = 8
  // st-ld violation
  val C_NK  = 9
  // total causes
  val allCauses = 10
}

class AgeDetector(numEntries: Int, numEnq: Int, regOut: Boolean = true)(implicit p: Parameters) extends XSModule {
  val io = IO(new Bundle {
    // NOTE: deq and enq may come at the same cycle.
    val enq = Vec(numEnq, Input(UInt(numEntries.W)))
    val deq = Input(UInt(numEntries.W))
    val ready = Input(UInt(numEntries.W))
    val out = Output(UInt(numEntries.W))
  })

  // age(i)(j): entry i enters queue before entry j
  val age = Seq.fill(numEntries)(Seq.fill(numEntries)(RegInit(false.B)))
  val nextAge = Seq.fill(numEntries)(Seq.fill(numEntries)(Wire(Bool())))

  // to reduce reg usage, only use upper matrix
  def get_age(row: Int, col: Int): Bool = if (row <= col) age(row)(col) else !age(col)(row)
  def get_next_age(row: Int, col: Int): Bool = if (row <= col) nextAge(row)(col) else !nextAge(col)(row)
  def isFlushed(i: Int): Bool = io.deq(i)
  def isEnqueued(i: Int, numPorts: Int = -1): Bool = {
    val takePorts = if (numPorts == -1) io.enq.length else numPorts
    takePorts match {
      case 0 => false.B
      case 1 => io.enq.head(i) && !isFlushed(i)
      case n => VecInit(io.enq.take(n).map(_(i))).asUInt.orR && !isFlushed(i)
    }
  }

  for ((row, i) <- nextAge.zipWithIndex) {
    val thisValid = get_age(i, i) || isEnqueued(i)
    for ((elem, j) <- row.zipWithIndex) {
      when (isFlushed(i)) {
        // (1) when entry i is flushed or dequeues, set row(i) to false.B
        elem := false.B
      }.elsewhen (isFlushed(j)) {
        // (2) when entry j is flushed or dequeues, set column(j) to validVec
        elem := thisValid
      }.elsewhen (isEnqueued(i)) {
        // (3) when entry i enqueues from port k,
        // (3.1) if entry j enqueues from previous ports, set to false
        // (3.2) otherwise, set to true if and only of entry j is invalid
        // overall: !jEnqFromPreviousPorts && !jIsValid
        val sel = io.enq.map(_(i))
        val result = (0 until numEnq).map(k => isEnqueued(j, k))
        // why ParallelMux: sel must be one-hot since enq is one-hot
        elem := !get_age(j, j) && !ParallelMux(sel, result)
      }.otherwise {
        // default: unchanged
        elem := get_age(i, j)
      }
      age(i)(j) := elem
    }
  }

  def getOldest(get: (Int, Int) => Bool): UInt = {
    VecInit((0 until numEntries).map(i => {
      io.ready(i) & VecInit((0 until numEntries).map(j => if (i != j) !io.ready(j) || get(i, j) else true.B)).asUInt.andR
    })).asUInt
  }
  val best = getOldest(get_age)
  val nextBest = getOldest(get_next_age)

  io.out := (if (regOut) best else nextBest)
}

object AgeDetector {
  def apply(numEntries: Int, enq: Vec[UInt], deq: UInt, ready: UInt)(implicit p: Parameters): Valid[UInt] = {
    val age = Module(new AgeDetector(numEntries, enq.length, regOut = true))
    age.io.enq := enq
    age.io.deq := deq
    age.io.ready:= ready
    val out = Wire(Valid(UInt(deq.getWidth.W)))
    out.valid := age.io.out.orR
    out.bits := age.io.out
    out
  }
}


class LoadQueueReplay(implicit p: Parameters) extends XSModule
  with HasDCacheParameters
  with HasCircularQueuePtrHelper
  with HasLoadHelper
  with HasTlbConst
  with HasPerfEvents
{
  val io = IO(new Bundle() {
    // control
    val redirect = Flipped(ValidIO(new Redirect))

    // from load unit s3
    val enq = Vec(LoadPipelineWidth, Flipped(Decoupled(new LqWriteBundle)))

    // from sta s1
    val storeAddrIn = Vec(StorePipelineWidth, Flipped(Valid(new LsPipelineBundle)))

    // from std s1
    val storeDataIn = Vec(StorePipelineWidth, Flipped(Valid(new MemExuOutput)))

    // queue-based replay
    val replay = Vec(LoadPipelineWidth, Decoupled(new LsPipelineBundle))
    val refill = Flipped(ValidIO(new Refill))
    val tl_d_channel = Input(new DcacheToLduForwardIO)

    // from StoreQueue
    val stAddrReadySqPtr = Input(new SqPtr)
    val stAddrReadyVec   = Input(Vec(StoreQueueSize, Bool()))
    val stDataReadySqPtr = Input(new SqPtr)
    val stDataReadyVec   = Input(Vec(StoreQueueSize, Bool()))

    //
    val sqEmpty = Input(Bool())
    val lqFull  = Output(Bool())
    val ldWbPtr = Input(new LqPtr)
    val rarFull = Input(Bool())
    val rawFull = Input(Bool())
    val l2_hint  = Input(Valid(new L2ToL1Hint()))
    val tlb_hint = Flipped(new TlbHintIO)
    val tlbReplayDelayCycleCtrl = Vec(4, Input(UInt(ReSelectLen.W)))

    val debugTopDown = new LoadQueueTopDownIO
  })

  println("LoadQueueReplay size: " + LoadQueueReplaySize)
  //  LoadQueueReplay field:
  //  +-----------+---------+-------+-------------+--------+
  //  | Allocated | MicroOp | VAddr |    Cause    |  Flags |
  //  +-----------+---------+-------+-------------+--------+
  //  Allocated   : entry has been allocated already
  //  MicroOp     : inst's microOp
  //  VAddr       : virtual address
  //  Cause       : replay cause
  //  Flags       : rar/raw queue allocate flags
  val allocated = RegInit(VecInit(List.fill(LoadQueueReplaySize)(false.B))) // The control signals need to explicitly indicate the initial value
  val scheduled = RegInit(VecInit(List.fill(LoadQueueReplaySize)(false.B)))
  val uop = Reg(Vec(LoadQueueReplaySize, new DynInst))
  val vaddrModule = Module(new LqVAddrModule(
    gen = UInt(VAddrBits.W),
    numEntries = LoadQueueReplaySize,
    numRead = LoadPipelineWidth,
    numWrite = LoadPipelineWidth,
    numWBank = LoadQueueNWriteBanks,
    numWDelay = 2,
    numCamPort = 0))
  vaddrModule.io := DontCare
  val debug_vaddr = RegInit(VecInit(List.fill(LoadQueueReplaySize)(0.U(VAddrBits.W))))
  val cause = RegInit(VecInit(List.fill(LoadQueueReplaySize)(0.U(LoadReplayCauses.allCauses.W))))
  val blocking = RegInit(VecInit(List.fill(LoadQueueReplaySize)(false.B)))
  val strict = RegInit(VecInit(List.fill(LoadQueueReplaySize)(false.B)))

  // freeliset: store valid entries index.
  // +---+---+--------------+-----+-----+
  // | 0 | 1 |      ......  | n-2 | n-1 |
  // +---+---+--------------+-----+-----+
  val freeList = Module(new FreeList(
    size = LoadQueueReplaySize,
    allocWidth = LoadPipelineWidth,
    freeWidth = 4,
    enablePreAlloc = true,
    moduleName = "LoadQueueReplay freelist"
  ))
  freeList.io := DontCare
  /**
   * used for re-select control
   */
  val blockSqIdx = Reg(Vec(LoadQueueReplaySize, new SqPtr))
  // DCache miss block
  val missMSHRId = RegInit(VecInit(List.fill(LoadQueueReplaySize)(0.U((log2Up(cfg.nMissEntries+1).W)))))
  val tlbHintId = RegInit(VecInit(List.fill(LoadQueueReplaySize)(0.U((log2Up(loadfiltersize+1).W)))))
  // Has this load already updated dcache replacement?
  val replacementUpdated = RegInit(VecInit(List.fill(LoadQueueReplaySize)(false.B)))
  val missDbUpdated = RegInit(VecInit(List.fill(LoadQueueReplaySize)(false.B)))
  val trueCacheMissReplay = WireInit(VecInit(cause.map(_(LoadReplayCauses.C_DM))))
  val replayCarryReg = RegInit(VecInit(List.fill(LoadQueueReplaySize)(ReplayCarry(nWays, 0.U, false.B))))
  val dataInLastBeatReg = RegInit(VecInit(List.fill(LoadQueueReplaySize)(false.B)))

  /**
   * Enqueue
   */
  val canEnqueue = io.enq.map(_.valid)
  val cancelEnq = io.enq.map(enq => enq.bits.uop.robIdx.needFlush(io.redirect))
  val needReplay = io.enq.map(enq => enq.bits.rep_info.need_rep)
  val hasExceptions = io.enq.map(enq => ExceptionNO.selectByFu(enq.bits.uop.exceptionVec, LduCfg).asUInt.orR && !enq.bits.tlbMiss)
  val loadReplay = io.enq.map(enq => enq.bits.isLoadReplay)
  val needEnqueue = VecInit((0 until LoadPipelineWidth).map(w => {
    canEnqueue(w) && !cancelEnq(w) && needReplay(w) && !hasExceptions(w)
  }))
  val canFreeVec = VecInit((0 until LoadPipelineWidth).map(w => {
    canEnqueue(w) && loadReplay(w) && (!needReplay(w) || hasExceptions(w))
  }))

  // select LoadPipelineWidth valid index.
  val lqFull = freeList.io.empty
  val lqFreeNums = freeList.io.validCount

  // replay logic
  // release logic generation
  val storeAddrInSameCycleVec = Wire(Vec(LoadQueueReplaySize, Bool()))
  val storeDataInSameCycleVec = Wire(Vec(LoadQueueReplaySize, Bool()))
  val addrNotBlockVec = Wire(Vec(LoadQueueReplaySize, Bool()))
  val dataNotBlockVec = Wire(Vec(LoadQueueReplaySize, Bool()))
  val storeAddrValidVec = addrNotBlockVec.asUInt | storeAddrInSameCycleVec.asUInt
  val storeDataValidVec = dataNotBlockVec.asUInt | storeDataInSameCycleVec.asUInt

  // store data valid check
  val stAddrReadyVec = io.stAddrReadyVec
  val stDataReadyVec = io.stDataReadyVec

  for (i <- 0 until LoadQueueReplaySize) {
    // dequeue
    //  FIXME: store*Ptr is not accurate
    dataNotBlockVec(i) := isAfter(io.stDataReadySqPtr, blockSqIdx(i)) || stDataReadyVec(blockSqIdx(i).value) || io.sqEmpty // for better timing
    addrNotBlockVec(i) := Mux(strict(i), isAfter(io.stAddrReadySqPtr, blockSqIdx(i)), stAddrReadyVec(blockSqIdx(i).value)) || io.sqEmpty // for better timing

    // store address execute
    storeAddrInSameCycleVec(i) := VecInit((0 until StorePipelineWidth).map(w => {
      io.storeAddrIn(w).valid &&
      !io.storeAddrIn(w).bits.miss &&
      blockSqIdx(i) === io.storeAddrIn(w).bits.uop.sqIdx
    })).asUInt.orR // for better timing

    // store data execute
    storeDataInSameCycleVec(i) := VecInit((0 until StorePipelineWidth).map(w => {
      io.storeDataIn(w).valid &&
      blockSqIdx(i) === io.storeDataIn(w).bits.uop.sqIdx
    })).asUInt.orR // for better timing

  }

  // store addr issue check
  val stAddrDeqVec = Wire(Vec(LoadQueueReplaySize, Bool()))
  (0 until LoadQueueReplaySize).map(i => {
    stAddrDeqVec(i) := allocated(i) && storeAddrValidVec(i)
  })

  // store data issue check
  val stDataDeqVec = Wire(Vec(LoadQueueReplaySize, Bool()))
  (0 until LoadQueueReplaySize).map(i => {
    stDataDeqVec(i) := allocated(i) && storeDataValidVec(i)
  })

  // update blocking condition
  (0 until LoadQueueReplaySize).map(i => {
    // case C_MA
    when (cause(i)(LoadReplayCauses.C_MA)) {
      blocking(i) := Mux(stAddrDeqVec(i), false.B, blocking(i))
    }
    // case C_TM
    when (cause(i)(LoadReplayCauses.C_TM)) {
      blocking(i) := Mux(io.tlb_hint.resp.valid &&
                     (io.tlb_hint.resp.bits.replay_all ||
                     io.tlb_hint.resp.bits.id === tlbHintId(i)), false.B, blocking(i))
    }
    // case C_FF
    when (cause(i)(LoadReplayCauses.C_FF)) {
      blocking(i) := Mux(stDataDeqVec(i), false.B, blocking(i))
    }
    // case C_DM
    when (cause(i)(LoadReplayCauses.C_DM)) {
      blocking(i) := Mux(io.tl_d_channel.valid && io.tl_d_channel.mshrid === missMSHRId(i), false.B, blocking(i))
    }
    // case C_RAR
    when (cause(i)(LoadReplayCauses.C_RAR)) {
      blocking(i) := Mux((!io.rarFull || !isAfter(uop(i).lqIdx, io.ldWbPtr)), false.B, blocking(i))
    }
    // case C_RAW
    when (cause(i)(LoadReplayCauses.C_RAW)) {
      blocking(i) := Mux((!io.rawFull || !isAfter(uop(i).sqIdx, io.stAddrReadySqPtr)), false.B, blocking(i))
    }
  })

  //  Replay is splitted into 3 stages
  require((LoadQueueReplaySize % LoadPipelineWidth) == 0)
  def getRemBits(input: UInt)(rem: Int): UInt = {
    VecInit((0 until LoadQueueReplaySize / LoadPipelineWidth).map(i => { input(LoadPipelineWidth * i + rem) })).asUInt
  }

  def getRemSeq(input: Seq[Seq[Bool]])(rem: Int) = {
    (0 until LoadQueueReplaySize / LoadPipelineWidth).map(i => { input(LoadPipelineWidth * i + rem) })
  }

  // stage1: select 2 entries and read their vaddr
  val s0_oldestSel = Wire(Vec(LoadPipelineWidth, Valid(UInt(LoadQueueReplaySize.W))))
  val s1_can_go = Wire(Vec(LoadPipelineWidth, Bool()))
  val s1_oldestSel = Wire(Vec(LoadPipelineWidth, Valid(UInt(log2Up(LoadQueueReplaySize + 1).W))))
  val s2_can_go = Wire(Vec(LoadPipelineWidth, Bool()))
  val s2_oldestSel = Wire(Vec(LoadPipelineWidth, Valid(UInt(log2Up(LoadQueueReplaySize + 1).W))))

  // generate mask
  val needCancel = Wire(Vec(LoadQueueReplaySize, Bool()))
  // generate enq mask
  val enqIndexOH = Wire(Vec(LoadPipelineWidth, UInt(LoadQueueReplaySize.W)))
  val s0_loadEnqFireMask = io.enq.map(x => x.fire && !x.bits.isLoadReplay).zip(enqIndexOH).map(x => Mux(x._1, x._2, 0.U))
  val s0_remLoadEnqFireVec = s0_loadEnqFireMask.map(x => VecInit((0 until LoadPipelineWidth).map(rem => getRemBits(x)(rem))))
  val s0_remEnqSelVec = Seq.tabulate(LoadPipelineWidth)(w => VecInit(s0_remLoadEnqFireVec.map(x => x(w))))

  // generate free mask
  val s0_loadFreeSelMask = RegNext(needCancel.asUInt)
  val s0_remFreeSelVec = VecInit(Seq.tabulate(LoadPipelineWidth)(rem => getRemBits(s0_loadFreeSelMask)(rem)))

  // l2 hint wakes up cache missed load
  // l2 will send GrantData in next 2/3 cycle, wake up the missed load early and sent them to load pipe, so them will hit the data in D channel or mshr in load S1
  val s0_loadHintWakeMask = VecInit((0 until LoadQueueReplaySize).map(i => {
    allocated(i) && !scheduled(i) && cause(i)(LoadReplayCauses.C_DM) && blocking(i) && missMSHRId(i) === io.l2_hint.bits.sourceId && io.l2_hint.valid
  })).asUInt
  // l2 will send 2 beats data in 2 cycles, so if data needed by this load is in first beat, select it this cycle, otherwise next cycle
  // when isKeyword = 1, s0_loadHintSelMask need overturn
    val s0_loadHintSelMask = Mux(
     io.l2_hint.bits.isKeyword,
     s0_loadHintWakeMask & dataInLastBeatReg.asUInt,
     s0_loadHintWakeMask & VecInit(dataInLastBeatReg.map(!_)).asUInt
     )
  val s0_remLoadHintSelMask = VecInit((0 until LoadPipelineWidth).map(rem => getRemBits(s0_loadHintSelMask)(rem)))
  val s0_remHintSelValidVec = VecInit((0 until LoadPipelineWidth).map(rem => ParallelORR(s0_remLoadHintSelMask(rem))))
  val s0_hintSelValid = ParallelORR(s0_loadHintSelMask)

  // wake up cache missed load
  (0 until LoadQueueReplaySize).foreach(i => {
    when(s0_loadHintWakeMask(i)) {
      blocking(i) := false.B
    }
  })

  // generate replay mask
  // replay select priority is given as follow
  // 1. hint wake up load
  // 2. higher priority load
  // 3. lower priority load
  val s0_loadHigherPriorityReplaySelMask = VecInit((0 until LoadQueueReplaySize).map(i => {
    val hasHigherPriority = cause(i)(LoadReplayCauses.C_DM) || cause(i)(LoadReplayCauses.C_FF)
    allocated(i) && !scheduled(i) && !blocking(i) && hasHigherPriority
  })).asUInt // use uint instead vec to reduce verilog lines
  val s0_remLoadHigherPriorityReplaySelMask = VecInit((0 until LoadPipelineWidth).map(rem => getRemBits(s0_loadHigherPriorityReplaySelMask)(rem)))
  val s0_loadLowerPriorityReplaySelMask = VecInit((0 until LoadQueueReplaySize).map(i => {
    val hasLowerPriority = !cause(i)(LoadReplayCauses.C_DM) && !cause(i)(LoadReplayCauses.C_FF)
    allocated(i) && !scheduled(i) && !blocking(i) && hasLowerPriority
  })).asUInt // use uint instead vec to reduce verilog lines
  val s0_remLoadLowerPriorityReplaySelMask = VecInit((0 until LoadPipelineWidth).map(rem => getRemBits(s0_loadLowerPriorityReplaySelMask)(rem)))
  val s0_loadNormalReplaySelMask = s0_loadLowerPriorityReplaySelMask | s0_loadHigherPriorityReplaySelMask | s0_loadHintSelMask
  val s0_remNormalReplaySelVec = VecInit((0 until LoadPipelineWidth).map(rem => s0_remLoadLowerPriorityReplaySelMask(rem) | s0_remLoadHigherPriorityReplaySelMask(rem) | s0_remLoadHintSelMask(rem)))
  val s0_remPriorityReplaySelVec = VecInit((0 until LoadPipelineWidth).map(rem => {
        Mux(s0_remHintSelValidVec(rem), s0_remLoadHintSelMask(rem),
          Mux(ParallelORR(s0_remLoadHigherPriorityReplaySelMask(rem)), s0_remLoadHigherPriorityReplaySelMask(rem), s0_remLoadLowerPriorityReplaySelMask(rem)))
      }))
  /******************************************************************************************************
   * WARNING: Make sure that OldestSelectStride must less than or equal stages of load pipeline.        *
   ******************************************************************************************************
   */
  val OldestSelectStride = 4
  val oldestPtrExt = (0 until OldestSelectStride).map(i => io.ldWbPtr + i.U)
  val s0_oldestMatchMaskVec = (0 until LoadQueueReplaySize).map(i => (0 until OldestSelectStride).map(j => s0_loadNormalReplaySelMask(i) && uop(i).lqIdx === oldestPtrExt(j)))
  val s0_remOldsetMatchMaskVec = (0 until LoadPipelineWidth).map(rem => getRemSeq(s0_oldestMatchMaskVec.map(_.take(1)))(rem))
  val s0_remOlderMatchMaskVec = (0 until LoadPipelineWidth).map(rem => getRemSeq(s0_oldestMatchMaskVec.map(_.drop(1)))(rem))
  val s0_remOldestSelVec = VecInit(Seq.tabulate(LoadPipelineWidth)(rem => {
    VecInit((0 until LoadQueueReplaySize / LoadPipelineWidth).map(i => {
      Mux(ParallelORR(s0_remOldsetMatchMaskVec(rem).map(_(0))), s0_remOldsetMatchMaskVec(rem)(i)(0), s0_remOlderMatchMaskVec(rem)(i).reduce(_|_))
    })).asUInt
  }))
  val s0_remOldestHintSelVec = s0_remOldestSelVec.zip(s0_remLoadHintSelMask).map {
    case(oldestVec, hintVec) => oldestVec & hintVec
  }

  // select oldest logic
  s0_oldestSel := VecInit((0 until LoadPipelineWidth).map(rport => {
    // select enqueue earlest inst
    val ageOldest = AgeDetector(LoadQueueReplaySize / LoadPipelineWidth, s0_remEnqSelVec(rport), s0_remFreeSelVec(rport), s0_remPriorityReplaySelVec(rport))
    assert(!(ageOldest.valid && PopCount(ageOldest.bits) > 1.U), "oldest index must be one-hot!")
    val ageOldestValid = ageOldest.valid
    val ageOldestIndexOH = ageOldest.bits

    // select program order oldest
    val l2HintFirst = io.l2_hint.valid && ParallelORR(s0_remOldestHintSelVec(rport))
    val issOldestValid = l2HintFirst || ParallelORR(s0_remOldestSelVec(rport))
    val issOldestIndexOH = Mux(l2HintFirst, PriorityEncoderOH(s0_remOldestHintSelVec(rport)), PriorityEncoderOH(s0_remOldestSelVec(rport)))

    val oldest = Wire(Valid(UInt()))
    val oldestSel = Mux(issOldestValid, issOldestIndexOH, ageOldestIndexOH)
    val oldestBitsVec = Wire(Vec(LoadQueueReplaySize, Bool()))

    require((LoadQueueReplaySize % LoadPipelineWidth) == 0)
    oldestBitsVec.foreach(e => e := false.B)
    for (i <- 0 until LoadQueueReplaySize / LoadPipelineWidth) {
      oldestBitsVec(i * LoadPipelineWidth + rport) := oldestSel(i)
    }

    oldest.valid := ageOldest.valid || issOldestValid
    oldest.bits := oldestBitsVec.asUInt
    oldest
  }))

  // stage2: send replay request to load unit
  // replay cold down
  val ColdDownCycles = 16
  val coldCounter = RegInit(VecInit(List.fill(LoadPipelineWidth)(0.U(log2Up(ColdDownCycles).W))))
  val ColdDownThreshold = Wire(UInt(log2Up(ColdDownCycles).W))
  ColdDownThreshold := Constantin.createRecord("ColdDownThreshold_"+p(XSCoreParamsKey).HartId.toString(), initValue = 12.U)
  assert(ColdDownCycles.U > ColdDownThreshold, "ColdDownCycles must great than ColdDownThreshold!")

  def replayCanFire(i: Int) = coldCounter(i) >= 0.U && coldCounter(i) < ColdDownThreshold
  def coldDownNow(i: Int) = coldCounter(i) >= ColdDownThreshold

  val replay_req = Wire(Vec(LoadPipelineWidth, DecoupledIO(new LsPipelineBundle)))

  for (i <- 0 until LoadPipelineWidth) {
    val s0_can_go = s1_can_go(i) ||
                    uop(s1_oldestSel(i).bits).robIdx.needFlush(io.redirect) ||
                    uop(s1_oldestSel(i).bits).robIdx.needFlush(RegNext(io.redirect))
    val s0_oldestSelIndexOH = s0_oldestSel(i).bits // one-hot
    s1_oldestSel(i).valid := RegEnable(s0_oldestSel(i).valid, s0_can_go)
    s1_oldestSel(i).bits := RegEnable(OHToUInt(s0_oldestSel(i).bits), s0_can_go)

    for (j <- 0 until LoadQueueReplaySize) {
      when (s0_can_go && s0_oldestSel(i).valid && s0_oldestSelIndexOH(j)) {
        scheduled(j) := true.B
      }
    }
  }
  val s2_cancelReplay = Wire(Vec(LoadPipelineWidth, Bool()))
  for (i <- 0 until LoadPipelineWidth) {
    val s1_cancel = uop(s1_oldestSel(i).bits).robIdx.needFlush(io.redirect) ||
                    uop(s1_oldestSel(i).bits).robIdx.needFlush(RegNext(io.redirect))
    val s1_oldestSelV = s1_oldestSel(i).valid && !s1_cancel
    s1_can_go(i)          := replayCanFire(i) && (!s2_oldestSel(i).valid || replay_req(i).fire) || s2_cancelReplay(i)
    s2_oldestSel(i).valid := RegEnable(Mux(s1_can_go(i), s1_oldestSelV, false.B), (s1_can_go(i) || replay_req(i).fire))
    s2_oldestSel(i).bits  := RegEnable(s1_oldestSel(i).bits, s1_can_go(i))

    vaddrModule.io.ren(i) := s1_oldestSel(i).valid && s1_can_go(i)
    vaddrModule.io.raddr(i) := s1_oldestSel(i).bits
  }

  for (i <- 0 until LoadPipelineWidth) {
    val s1_replayIdx = s1_oldestSel(i).bits
    val s2_replayUop = RegEnable(uop(s1_replayIdx), s1_can_go(i))
    val s2_replayMSHRId = RegEnable(missMSHRId(s1_replayIdx), s1_can_go(i))
    val s2_replacementUpdated = RegEnable(replacementUpdated(s1_replayIdx), s1_can_go(i))
    val s2_missDbUpdated = RegEnable(missDbUpdated(s1_replayIdx), s1_can_go(i))
    val s2_replayCauses = RegEnable(cause(s1_replayIdx), s1_can_go(i))
    val s2_replayCarry = RegEnable(replayCarryReg(s1_replayIdx), s1_can_go(i))
    val s2_replayCacheMissReplay = RegEnable(trueCacheMissReplay(s1_replayIdx), s1_can_go(i))
    s2_cancelReplay(i) := s2_replayUop.robIdx.needFlush(io.redirect)

    s2_can_go(i) := DontCare
<<<<<<< HEAD
    replay_req(i).valid             := s2_oldestSel(i).valid
    replay_req(i).bits              := DontCare
    replay_req(i).bits.uop          := s2_replayUop
    replay_req(i).bits.vaddr        := vaddrModule.io.rdata(i)
    replay_req(i).bits.isFirstIssue := false.B
    replay_req(i).bits.isLoadReplay := true.B
    replay_req(i).bits.replayCarry  := s2_replayCarry
    replay_req(i).bits.mshrid       := s2_replayMSHRId
    replay_req(i).bits.replacementUpdated := s2_replacementUpdated
    replay_req(i).bits.missDbUpdated := s2_missDbUpdated
    replay_req(i).bits.forward_tlDchannel := s2_replayCauses(LoadReplayCauses.C_DM)
    replay_req(i).bits.schedIndex   := s2_oldestSel(i).bits
    replay_req(i).bits.uop.loadWaitStrict := false.B

    when (replay_req(i).fire) {
=======
    io.replay(i).valid             := s2_oldestSel(i).valid
    io.replay(i).bits              := DontCare
    io.replay(i).bits.uop          := s2_replayUop
    io.replay(i).bits.vaddr        := vaddrModule.io.rdata(i)
    io.replay(i).bits.isFirstIssue := false.B
    io.replay(i).bits.isLoadReplay := true.B
    io.replay(i).bits.replayCarry  := s2_replayCarry
    io.replay(i).bits.mshrid       := s2_replayMSHRId
    io.replay(i).bits.replacementUpdated := s2_replacementUpdated
    io.replay(i).bits.missDbUpdated := s2_missDbUpdated
    io.replay(i).bits.forward_tlDchannel := s2_replayCauses(LoadReplayCauses.C_DM)
    io.replay(i).bits.schedIndex   := s2_oldestSel(i).bits
    io.replay(i).bits.uop.cf.loadWaitStrict := false.B

    when (io.replay(i).fire) {
>>>>>>> 9f659d72
      XSError(!allocated(s2_oldestSel(i).bits), p"LoadQueueReplay: why replay an invalid entry ${s2_oldestSel(i).bits} ?")
    }
  }

  val EnableHybridUnitReplay = Constantin.createRecord("EnableHybridUnitReplay", true.B)(0)
  when(EnableHybridUnitReplay) {
    for (i <- 0 until LoadPipelineWidth)
      io.replay(i) <> replay_req(i)
  }.otherwise {
    io.replay(0) <> replay_req(0)
    io.replay(2).valid := false.B
    io.replay(2).bits := DontCare

    val arbiter = Module(new RRArbiter(new LsPipelineBundle, 2))
    arbiter.io.in(0) <> replay_req(1)
    arbiter.io.in(1) <> replay_req(2)
    io.replay(1) <> arbiter.io.out
  }
  // update cold counter
  val lastReplay = RegNext(VecInit(io.replay.map(_.fire)))
  for (i <- 0 until LoadPipelineWidth) {
    when (lastReplay(i) && io.replay(i).fire) {
      coldCounter(i) := coldCounter(i) + 1.U
    } .elsewhen (coldDownNow(i)) {
      coldCounter(i) := coldCounter(i) + 1.U
    } .otherwise {
      coldCounter(i) := 0.U
    }
  }

  when(io.refill.valid) {
    XSDebug("miss resp: paddr:0x%x data %x\n", io.refill.bits.addr, io.refill.bits.data)
  }

  //  LoadQueueReplay deallocate
  val freeMaskVec = Wire(Vec(LoadQueueReplaySize, Bool()))

  // init
  freeMaskVec.map(e => e := false.B)

  // Allocate logic
  val newEnqueue = (0 until LoadPipelineWidth).map(i => {
    needEnqueue(i) && !io.enq(i).bits.isLoadReplay
  })

  for ((enq, w) <- io.enq.zipWithIndex) {
    vaddrModule.io.wen(w) := false.B
    freeList.io.doAllocate(w) := false.B

    freeList.io.allocateReq(w) := true.B

    //  Allocated ready
    val offset = PopCount(newEnqueue.take(w))
    val canAccept = freeList.io.canAllocate(offset)
    val enqIndex = Mux(enq.bits.isLoadReplay, enq.bits.schedIndex, freeList.io.allocateSlot(offset))
    enqIndexOH(w) := UIntToOH(enqIndex)
    enq.ready := Mux(enq.bits.isLoadReplay, true.B, canAccept)

    when (needEnqueue(w) && enq.ready) {

      val debug_robIdx = enq.bits.uop.robIdx.asUInt
      XSError(allocated(enqIndex) && !enq.bits.isLoadReplay, p"LoadQueueReplay: can not accept more load, check: ldu $w, robIdx $debug_robIdx!")
      XSError(hasExceptions(w), p"LoadQueueReplay: The instruction has exception, it can not be replay, check: ldu $w, robIdx $debug_robIdx!")

      freeList.io.doAllocate(w) := !enq.bits.isLoadReplay

      //  Allocate new entry
      allocated(enqIndex) := true.B
      scheduled(enqIndex) := false.B
      uop(enqIndex)       := enq.bits.uop

      vaddrModule.io.wen(w)   := true.B
      vaddrModule.io.waddr(w) := enqIndex
      vaddrModule.io.wdata(w) := enq.bits.vaddr
      debug_vaddr(enqIndex)   := enq.bits.vaddr

      /**
       * used for feedback and replay
       */
      // set flags
      val replayInfo = enq.bits.rep_info
      val dataInLastBeat = replayInfo.last_beat
      cause(enqIndex) := replayInfo.cause.asUInt


      // init
      blocking(enqIndex)     := true.B
      strict(enqIndex)       := false.B

      // update blocking pointer
      when (replayInfo.cause(LoadReplayCauses.C_BC) ||
            replayInfo.cause(LoadReplayCauses.C_NK) ||
            replayInfo.cause(LoadReplayCauses.C_DR) ||
            replayInfo.cause(LoadReplayCauses.C_WF)) {
        // normal case: bank conflict or schedule error or dcache replay
        // can replay next cycle
        blocking(enqIndex) := false.B
      }

      // special case: tlb miss
      when (replayInfo.cause(LoadReplayCauses.C_TM)) {
        blocking(enqIndex) := !replayInfo.tlb_full &&
          !(io.tlb_hint.resp.valid && (io.tlb_hint.resp.bits.id === replayInfo.tlb_id || io.tlb_hint.resp.bits.replay_all))
        tlbHintId(enqIndex) := replayInfo.tlb_id
      }

      // special case: dcache miss
      when (replayInfo.cause(LoadReplayCauses.C_DM) && enq.bits.handledByMSHR) {
        blocking(enqIndex) := !replayInfo.full_fwd && //  dcache miss
                              !(io.tl_d_channel.valid && io.tl_d_channel.mshrid === replayInfo.mshr_id) // no refill in this cycle
      }

      // special case: st-ld violation
      when (replayInfo.cause(LoadReplayCauses.C_MA)) {
        blockSqIdx(enqIndex) := replayInfo.addr_inv_sq_idx
<<<<<<< HEAD
        strict(enqIndex) := enq.bits.uop.loadWaitStrict
=======
        strict(enqIndex) := enq.bits.uop.cf.loadWaitStrict
>>>>>>> 9f659d72
      }

      // special case: data forward fail
      when (replayInfo.cause(LoadReplayCauses.C_FF)) {
        blockSqIdx(enqIndex) := replayInfo.data_inv_sq_idx
      }
      // extra info
      replayCarryReg(enqIndex) := replayInfo.rep_carry
      replacementUpdated(enqIndex) := enq.bits.replacementUpdated
      missDbUpdated(enqIndex) := enq.bits.missDbUpdated
      // update mshr_id only when the load has already been handled by mshr
      when(enq.bits.handledByMSHR) {
        missMSHRId(enqIndex) := replayInfo.mshr_id
      }
      dataInLastBeatReg(enqIndex) := dataInLastBeat
      //dataInLastBeatReg(enqIndex) := Mux(io.l2_hint.bits.isKeyword, !dataInLastBeat, dataInLastBeat)
    }

    //
    val schedIndex = enq.bits.schedIndex
    when (enq.valid && enq.bits.isLoadReplay) {
      when (!needReplay(w) || hasExceptions(w)) {
        allocated(schedIndex) := false.B
        freeMaskVec(schedIndex) := true.B
      } .otherwise {
        scheduled(schedIndex) := false.B
      }
    }
  }

  // misprediction recovery / exception redirect
  for (i <- 0 until LoadQueueReplaySize) {
    needCancel(i) := uop(i).robIdx.needFlush(io.redirect) && allocated(i)
    when (needCancel(i)) {
      allocated(i) := false.B
      freeMaskVec(i) := true.B
    }
  }

  freeList.io.free := freeMaskVec.asUInt

  io.lqFull := lqFull

  // Topdown
  val robHeadVaddr = io.debugTopDown.robHeadVaddr

  val uop_wrapper = Wire(Vec(LoadQueueReplaySize, new XSBundleWithMicroOp))
  (uop_wrapper.zipWithIndex).foreach {
    case (u, i) => {
      u.uop := uop(i)
    }
  }
  val lq_match_vec = (debug_vaddr.zip(allocated)).map{case(va, alloc) => alloc && (va === robHeadVaddr.bits)}
  val rob_head_lq_match = ParallelOperation(lq_match_vec.zip(uop_wrapper), (a: Tuple2[Bool, XSBundleWithMicroOp], b: Tuple2[Bool, XSBundleWithMicroOp]) => {
    val (a_v, a_uop) = (a._1, a._2)
    val (b_v, b_uop) = (b._1, b._2)

    val res = Mux(a_v && b_v, Mux(isAfter(a_uop.uop.robIdx, b_uop.uop.robIdx), b_uop, a_uop),
                  Mux(a_v, a_uop,
                      Mux(b_v, b_uop,
                                a_uop)))
    (a_v || b_v, res)
  })

  val lq_match_bits = rob_head_lq_match._2.uop
  val lq_match      = rob_head_lq_match._1 && robHeadVaddr.valid
  val lq_match_idx  = lq_match_bits.lqIdx.value

  val rob_head_tlb_miss        = lq_match && cause(lq_match_idx)(LoadReplayCauses.C_TM)
  val rob_head_nuke            = lq_match && cause(lq_match_idx)(LoadReplayCauses.C_NK)
  val rob_head_mem_amb         = lq_match && cause(lq_match_idx)(LoadReplayCauses.C_MA)
  val rob_head_confilct_replay = lq_match && cause(lq_match_idx)(LoadReplayCauses.C_BC)
  val rob_head_forward_fail    = lq_match && cause(lq_match_idx)(LoadReplayCauses.C_FF)
  val rob_head_mshrfull_replay = lq_match && cause(lq_match_idx)(LoadReplayCauses.C_DR)
  val rob_head_dcache_miss     = lq_match && cause(lq_match_idx)(LoadReplayCauses.C_DM)
  val rob_head_rar_nack        = lq_match && cause(lq_match_idx)(LoadReplayCauses.C_RAR)
  val rob_head_raw_nack        = lq_match && cause(lq_match_idx)(LoadReplayCauses.C_RAW)
  val rob_head_other_replay    = lq_match && (rob_head_rar_nack || rob_head_raw_nack || rob_head_forward_fail)

  val rob_head_vio_replay = rob_head_nuke || rob_head_mem_amb

  val rob_head_miss_in_dtlb = io.debugTopDown.robHeadMissInDTlb
  io.debugTopDown.robHeadTlbReplay := rob_head_tlb_miss && !rob_head_miss_in_dtlb
  io.debugTopDown.robHeadTlbMiss := rob_head_tlb_miss && rob_head_miss_in_dtlb
  io.debugTopDown.robHeadLoadVio := rob_head_vio_replay
  io.debugTopDown.robHeadLoadMSHR := rob_head_mshrfull_replay
  io.debugTopDown.robHeadOtherReplay := rob_head_other_replay
  val perfValidCount = RegNext(PopCount(allocated))

  //  perf cnt
  val enqNumber               = PopCount(io.enq.map(enq => enq.fire && !enq.bits.isLoadReplay))
  val deqNumber               = PopCount(io.replay.map(_.fire))
  val deqBlockCount           = PopCount(io.replay.map(r => r.valid && !r.ready))
  val replayTlbMissCount      = PopCount(io.enq.map(enq => enq.fire && !enq.bits.isLoadReplay && enq.bits.rep_info.cause(LoadReplayCauses.C_TM)))
  val replayMemAmbCount       = PopCount(io.enq.map(enq => enq.fire && !enq.bits.isLoadReplay && enq.bits.rep_info.cause(LoadReplayCauses.C_MA)))
  val replayNukeCount         = PopCount(io.enq.map(enq => enq.fire && !enq.bits.isLoadReplay && enq.bits.rep_info.cause(LoadReplayCauses.C_NK)))
  val replayRARRejectCount    = PopCount(io.enq.map(enq => enq.fire && !enq.bits.isLoadReplay && enq.bits.rep_info.cause(LoadReplayCauses.C_RAR)))
  val replayRAWRejectCount    = PopCount(io.enq.map(enq => enq.fire && !enq.bits.isLoadReplay && enq.bits.rep_info.cause(LoadReplayCauses.C_RAW)))
  val replayBankConflictCount = PopCount(io.enq.map(enq => enq.fire && !enq.bits.isLoadReplay && enq.bits.rep_info.cause(LoadReplayCauses.C_BC)))
  val replayDCacheReplayCount = PopCount(io.enq.map(enq => enq.fire && !enq.bits.isLoadReplay && enq.bits.rep_info.cause(LoadReplayCauses.C_DR)))
  val replayForwardFailCount  = PopCount(io.enq.map(enq => enq.fire && !enq.bits.isLoadReplay && enq.bits.rep_info.cause(LoadReplayCauses.C_FF)))
  val replayDCacheMissCount   = PopCount(io.enq.map(enq => enq.fire && !enq.bits.isLoadReplay && enq.bits.rep_info.cause(LoadReplayCauses.C_DM)))
  XSPerfAccumulate("enq", enqNumber)
  XSPerfAccumulate("deq", deqNumber)
  XSPerfAccumulate("deq_block", deqBlockCount)
  XSPerfAccumulate("replay_full", io.lqFull)
  XSPerfAccumulate("replay_rar_nack", replayRARRejectCount)
  XSPerfAccumulate("replay_raw_nack", replayRAWRejectCount)
  XSPerfAccumulate("replay_nuke", replayNukeCount)
  XSPerfAccumulate("replay_mem_amb", replayMemAmbCount)
  XSPerfAccumulate("replay_tlb_miss", replayTlbMissCount)
  XSPerfAccumulate("replay_bank_conflict", replayBankConflictCount)
  XSPerfAccumulate("replay_dcache_replay", replayDCacheReplayCount)
  XSPerfAccumulate("replay_forward_fail", replayForwardFailCount)
  XSPerfAccumulate("replay_dcache_miss", replayDCacheMissCount)
  XSPerfAccumulate("replay_hint_wakeup", s0_hintSelValid)
  XSPerfAccumulate("replay_hint_priority_beat1", io.l2_hint.valid && io.l2_hint.bits.isKeyword)

  val perfEvents: Seq[(String, UInt)] = Seq(
    ("enq", enqNumber),
    ("deq", deqNumber),
    ("deq_block", deqBlockCount),
    ("replay_full", io.lqFull),
    ("replay_rar_nack", replayRARRejectCount),
    ("replay_raw_nack", replayRAWRejectCount),
    ("replay_nuke", replayNukeCount),
    ("replay_mem_amb", replayMemAmbCount),
    ("replay_tlb_miss", replayTlbMissCount),
    ("replay_bank_conflict", replayBankConflictCount),
    ("replay_dcache_replay", replayDCacheReplayCount),
    ("replay_forward_fail", replayForwardFailCount),
    ("replay_dcache_miss", replayDCacheMissCount),
  )
  generatePerfEvent()
  // end
}<|MERGE_RESOLUTION|>--- conflicted
+++ resolved
@@ -511,7 +511,6 @@
     s2_cancelReplay(i) := s2_replayUop.robIdx.needFlush(io.redirect)
 
     s2_can_go(i) := DontCare
-<<<<<<< HEAD
     replay_req(i).valid             := s2_oldestSel(i).valid
     replay_req(i).bits              := DontCare
     replay_req(i).bits.uop          := s2_replayUop
@@ -527,23 +526,6 @@
     replay_req(i).bits.uop.loadWaitStrict := false.B
 
     when (replay_req(i).fire) {
-=======
-    io.replay(i).valid             := s2_oldestSel(i).valid
-    io.replay(i).bits              := DontCare
-    io.replay(i).bits.uop          := s2_replayUop
-    io.replay(i).bits.vaddr        := vaddrModule.io.rdata(i)
-    io.replay(i).bits.isFirstIssue := false.B
-    io.replay(i).bits.isLoadReplay := true.B
-    io.replay(i).bits.replayCarry  := s2_replayCarry
-    io.replay(i).bits.mshrid       := s2_replayMSHRId
-    io.replay(i).bits.replacementUpdated := s2_replacementUpdated
-    io.replay(i).bits.missDbUpdated := s2_missDbUpdated
-    io.replay(i).bits.forward_tlDchannel := s2_replayCauses(LoadReplayCauses.C_DM)
-    io.replay(i).bits.schedIndex   := s2_oldestSel(i).bits
-    io.replay(i).bits.uop.cf.loadWaitStrict := false.B
-
-    when (io.replay(i).fire) {
->>>>>>> 9f659d72
       XSError(!allocated(s2_oldestSel(i).bits), p"LoadQueueReplay: why replay an invalid entry ${s2_oldestSel(i).bits} ?")
     }
   }
@@ -659,11 +641,7 @@
       // special case: st-ld violation
       when (replayInfo.cause(LoadReplayCauses.C_MA)) {
         blockSqIdx(enqIndex) := replayInfo.addr_inv_sq_idx
-<<<<<<< HEAD
         strict(enqIndex) := enq.bits.uop.loadWaitStrict
-=======
-        strict(enqIndex) := enq.bits.uop.cf.loadWaitStrict
->>>>>>> 9f659d72
       }
 
       // special case: data forward fail
