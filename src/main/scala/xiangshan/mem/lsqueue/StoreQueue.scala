--- conflicted
+++ resolved
@@ -133,6 +133,7 @@
   }
 
   io.exceptionAddr.vaddr  := req.vaddr
+  io.exceptionAddr.gpaddr := req.gpaddr
   io.exceptionAddr.vstart := req.uop.vpu.vstart
   io.exceptionAddr.vl     := req.uop.vpu.vl
 }
@@ -203,15 +204,7 @@
     numWrite = StorePipelineWidth,
     numForward = LoadPipelineWidth
   ))
-  val gpaddrModule = Module(new SQAddrModule(
-    dataWidth = GPAddrBits,
-    numEntries = StoreQueueSize,
-    numRead = EnsbufferWidth + 1,
-    numWrite = StorePipelineWidth,
-    numForward = LoadPipelineWidth
-  ))
   vaddrModule.io := DontCare
-  gpaddrModule.io := DontCare
   val dataBuffer = Module(new DatamoduleResultBuffer(new DataBufferEntry))
   val difftestBuffer = if (env.EnableDifftest) Some(Module(new DatamoduleResultBuffer(new DynInst))) else None
   val exceptionBuffer = Module(new StoreExceptionBuffer)
@@ -316,15 +309,8 @@
     dataModule.io.raddr(i) := rdataPtrExtNext(i).value
     paddrModule.io.raddr(i) := rdataPtrExtNext(i).value
     vaddrModule.io.raddr(i) := rdataPtrExtNext(i).value
-    gpaddrModule.io.raddr(i) := rdataPtrExtNext(i).value
-  }
-
-<<<<<<< HEAD
-=======
-  // no inst will be committed 1 cycle before tval update
-  vaddrModule.io.raddr(EnsbufferWidth) := (cmtPtrExt(0) + commitCount).value
-  gpaddrModule.io.raddr(EnsbufferWidth) := (cmtPtrExt(0) + commitCount).value
->>>>>>> 73900036
+  }
+
   /**
     * Enqueue at dispatch
     *
@@ -437,7 +423,6 @@
   for (i <- 0 until StorePipelineWidth) {
     paddrModule.io.wen(i) := false.B
     vaddrModule.io.wen(i) := false.B
-    gpaddrModule.io.wen(i) := false.B
     dataModule.io.mask.wen(i) := false.B
     val stWbIndex = io.storeAddrIn(i).bits.uop.sqIdx.value
     exceptionBuffer.io.storeAddrIn(i).valid := io.storeAddrIn(i).fire && !io.storeAddrIn(i).bits.miss && !io.storeAddrIn(i).bits.isvec
@@ -459,12 +444,6 @@
       vaddrModule.io.wmask(i) := io.storeAddrIn(i).bits.mask
       vaddrModule.io.wlineflag(i) := io.storeAddrIn(i).bits.wlineflag
       vaddrModule.io.wen(i) := true.B
-
-      gpaddrModule.io.waddr(i) := stWbIndex
-      gpaddrModule.io.wdata(i) := io.storeAddrIn(i).bits.gpaddr
-      gpaddrModule.io.wmask(i)  := io.storeAddrIn(i).bits.mask
-      gpaddrModule.io.wlineflag(i) := io.storeAddrIn(i).bits.wlineflag
-      gpaddrModule.io.wen(i) := true.B
 
       debug_paddr(paddrModule.io.waddr(i)) := paddrModule.io.wdata(i)
 
@@ -601,9 +580,6 @@
     vaddrModule.io.forwardDataMask(i) := io.forward(i).mask
     paddrModule.io.forwardMdata(i) := io.forward(i).paddr
     paddrModule.io.forwardDataMask(i) := io.forward(i).mask
-    gpaddrModule.io.forwardMdata(i) := io.forward(i).gpaddr
-    gpaddrModule.io.forwardDataMask(i) := io.forward(i).mask
-
 
     // vaddr cam result does not equal to paddr cam result
     // replay needed
@@ -971,8 +947,8 @@
   }
 
   // Read vaddr for mem exception
-<<<<<<< HEAD
-  io.exceptionAddr.vaddr := exceptionBuffer.io.exceptionAddr.vaddr
+  io.exceptionAddr.vaddr  := exceptionBuffer.io.exceptionAddr.vaddr
+  io.exceptionAddr.gpaddr  := exceptionBuffer.io.exceptionAddr.gpaddr
   io.exceptionAddr.vstart := exceptionBuffer.io.exceptionAddr.vstart
   io.exceptionAddr.vl     := exceptionBuffer.io.exceptionAddr.vl
 
@@ -991,10 +967,6 @@
     }
   }
 
-=======
-  io.exceptionAddr.vaddr := vaddrModule.io.rdata(EnsbufferWidth)
-  io.exceptionAddr.gpaddr := gpaddrModule.io.rdata(EnsbufferWidth)
->>>>>>> 73900036
   // misprediction recovery / exception redirect
   // invalidate sq term using robIdx
   val needCancel = Wire(Vec(StoreQueueSize, Bool()))
