package xiangshan.mem

import chisel3._
import chisel3.util._
import utils._
import xiangshan._
import xiangshan.cache._
import xiangshan.cache.{DCacheWordIO, DCacheLineIO, TlbRequestIO, MemoryOpConstants}
import xiangshan.backend.LSUOpType
import xiangshan.mem._
import xiangshan.backend.roq.RoqPtr
import xiangshan.backend.fu.fpu.boxF32ToF64


class LqPtr extends CircularQueuePtr(LqPtr.LoadQueueSize) { }

object LqPtr extends HasXSParameter {
  def apply(f: Bool, v: UInt): LqPtr = {
    val ptr = Wire(new LqPtr)
    ptr.flag := f
    ptr.value := v
    ptr
  }
}


// Load Queue
class LoadQueue extends XSModule with HasDCacheParameters with HasCircularQueuePtrHelper {
  val io = IO(new Bundle() {
    val dp1Req = Vec(RenameWidth, Flipped(DecoupledIO(new MicroOp)))
    val lqIdxs = Output(Vec(RenameWidth, new LqPtr)) // LSIdx will be assembled in LSQWrapper
    val brqRedirect = Input(Valid(new Redirect))
    val loadIn = Vec(LoadPipelineWidth, Flipped(Valid(new LsPipelineBundle)))
    val storeIn = Vec(StorePipelineWidth, Flipped(Valid(new LsPipelineBundle))) // FIXME: Valid() only
    val ldout = Vec(2, DecoupledIO(new ExuOutput)) // writeback load
    val forward = Vec(LoadPipelineWidth, Flipped(new LoadForwardQueryIO))
    val commits = Flipped(Vec(CommitWidth, Valid(new RoqCommit)))
    val rollback = Output(Valid(new Redirect)) // replay now starts from load instead of store
    val dcache = new DCacheLineIO
    val uncache = new DCacheWordIO
    val roqDeqPtr = Input(new RoqPtr)
    val exceptionAddr = new ExceptionAddrIO
    // val refill = Flipped(Valid(new DCacheLineReq ))
  })
  
  val uop = Reg(Vec(LoadQueueSize, new MicroOp))
  val data = Reg(Vec(LoadQueueSize, new LsRoqEntry)) // FIXME: use LoadQueueEntry instead
  val allocated = RegInit(VecInit(List.fill(LoadQueueSize)(false.B))) // lq entry has been allocated
  val valid = RegInit(VecInit(List.fill(LoadQueueSize)(false.B))) // data is valid
  val writebacked = RegInit(VecInit(List.fill(LoadQueueSize)(false.B))) // inst has been writebacked to CDB
  val commited = Reg(Vec(LoadQueueSize, Bool())) // inst has been writebacked to CDB
  val miss = Reg(Vec(LoadQueueSize, Bool())) // load inst missed, waiting for miss queue to accept miss request
  val listening = Reg(Vec(LoadQueueSize, Bool())) // waiting for refill result
  val pending = Reg(Vec(LoadQueueSize, Bool())) // mmio pending: inst is an mmio inst, it will not be executed until it reachs the end of roq
  
  val ringBufferHeadExtended = RegInit(0.U.asTypeOf(new LqPtr))
  val ringBufferTailExtended = RegInit(0.U.asTypeOf(new LqPtr))
  val ringBufferHead = ringBufferHeadExtended.value
  val ringBufferTail = ringBufferTailExtended.value
  val ringBufferSameFlag = ringBufferHeadExtended.flag === ringBufferTailExtended.flag
  val ringBufferEmpty = ringBufferHead === ringBufferTail && ringBufferSameFlag
  val ringBufferFull = ringBufferHead === ringBufferTail && !ringBufferSameFlag
  val ringBufferAllowin = !ringBufferFull
  
  val loadCommit = (0 until CommitWidth).map(i => io.commits(i).valid && !io.commits(i).bits.isWalk && io.commits(i).bits.uop.ctrl.commitType === CommitType.LOAD)
  val mcommitIdx = (0 until CommitWidth).map(i => io.commits(i).bits.uop.lqIdx.value)

  val tailMask = (((1.U((LoadQueueSize + 1).W)) << ringBufferTail).asUInt - 1.U)(LoadQueueSize - 1, 0)
  val headMask = (((1.U((LoadQueueSize + 1).W)) << ringBufferHead).asUInt - 1.U)(LoadQueueSize - 1, 0)
  val enqDeqMask1 = tailMask ^ headMask
  val enqDeqMask = Mux(ringBufferSameFlag, enqDeqMask1, ~enqDeqMask1)

  // TODO: misc arbitor

  // Enqueue at dispatch
  val emptyEntries = LoadQueueSize.U - distanceBetween(ringBufferHeadExtended, ringBufferTailExtended)
  XSDebug("(ready, valid): ")
  for (i <- 0 until RenameWidth) {
    val offset = if (i == 0) 0.U else PopCount((0 until i).map(io.dp1Req(_).valid))
    val lqIdx = ringBufferHeadExtended + offset
    val index = lqIdx.value
    when(io.dp1Req(i).fire()) {
      uop(index) := io.dp1Req(i).bits
      allocated(index) := true.B
      valid(index) := false.B
      writebacked(index) := false.B
      commited(index) := false.B
      miss(index) := false.B
      listening(index) := false.B
      pending(index) := false.B
      // data(index).bwdMask := 0.U(8.W).asBools
    }
    val numTryEnqueue = offset +& io.dp1Req(i).valid
    io.dp1Req(i).ready := numTryEnqueue <= emptyEntries
    io.lqIdxs(i) := lqIdx
    XSDebug(false, true.B, "(%d, %d) ", io.dp1Req(i).ready, io.dp1Req(i).valid)
  }
  XSDebug(false, true.B, "\n")

  val firedDispatch = VecInit((0 until CommitWidth).map(io.dp1Req(_).fire())).asUInt
  when(firedDispatch.orR) {
    ringBufferHeadExtended := ringBufferHeadExtended + PopCount(firedDispatch)
    XSInfo("dispatched %d insts to lq\n", PopCount(firedDispatch))
  }

  // writeback load
  (0 until LoadPipelineWidth).map(i => {
    when(io.loadIn(i).fire()) {
      when(io.loadIn(i).bits.miss) {
        XSInfo(io.loadIn(i).valid, "load miss write to lq idx %d pc 0x%x vaddr %x paddr %x data %x mask %x forwardData %x forwardMask: %x mmio %x roll %x exc %x\n",
          io.loadIn(i).bits.uop.lqIdx.asUInt,
          io.loadIn(i).bits.uop.cf.pc,
          io.loadIn(i).bits.vaddr,
          io.loadIn(i).bits.paddr,
          io.loadIn(i).bits.data,
          io.loadIn(i).bits.mask,
          io.loadIn(i).bits.forwardData.asUInt,
          io.loadIn(i).bits.forwardMask.asUInt,
          io.loadIn(i).bits.mmio,
          io.loadIn(i).bits.rollback,
          io.loadIn(i).bits.uop.cf.exceptionVec.asUInt
          )
        }.otherwise {
          XSInfo(io.loadIn(i).valid, "load hit write to cbd lqidx %d pc 0x%x vaddr %x paddr %x data %x mask %x forwardData %x forwardMask: %x mmio %x roll %x exc %x\n",
          io.loadIn(i).bits.uop.lqIdx.asUInt,
          io.loadIn(i).bits.uop.cf.pc,
          io.loadIn(i).bits.vaddr,
          io.loadIn(i).bits.paddr,
          io.loadIn(i).bits.data,
          io.loadIn(i).bits.mask,
          io.loadIn(i).bits.forwardData.asUInt,
          io.loadIn(i).bits.forwardMask.asUInt,
          io.loadIn(i).bits.mmio,
          io.loadIn(i).bits.rollback,
          io.loadIn(i).bits.uop.cf.exceptionVec.asUInt
          )
        }
        val loadWbIndex = io.loadIn(i).bits.uop.lqIdx.value
        valid(loadWbIndex) := !io.loadIn(i).bits.miss && !io.loadIn(i).bits.mmio
        writebacked(loadWbIndex) := !io.loadIn(i).bits.miss && !io.loadIn(i).bits.mmio
        // allocated(loadWbIndex) := io.loadIn(i).bits.miss // if hit, lq entry can be recycled
        data(loadWbIndex).paddr := io.loadIn(i).bits.paddr
        data(loadWbIndex).vaddr := io.loadIn(i).bits.vaddr
        data(loadWbIndex).mask := io.loadIn(i).bits.mask
        data(loadWbIndex).data := io.loadIn(i).bits.data // for mmio / misc / debug
        data(loadWbIndex).mmio := io.loadIn(i).bits.mmio
        data(loadWbIndex).fwdMask := io.loadIn(i).bits.forwardMask
        data(loadWbIndex).fwdData := io.loadIn(i).bits.forwardData
        data(loadWbIndex).exception := io.loadIn(i).bits.uop.cf.exceptionVec.asUInt
        val dcacheMissed = io.loadIn(i).bits.miss && !io.loadIn(i).bits.mmio
        miss(loadWbIndex) := dcacheMissed
        listening(loadWbIndex) := dcacheMissed
        pending(loadWbIndex) := io.loadIn(i).bits.mmio
      }
    })

  // cache miss request
  val inflightReqs = RegInit(VecInit(Seq.fill(cfg.nLoadMissEntries)(0.U.asTypeOf(new InflightBlockInfo))))
  val inflightReqFull = inflightReqs.map(req => req.valid).reduce(_&&_)
  val reqBlockIndex = PriorityEncoder(~VecInit(inflightReqs.map(req => req.valid)).asUInt)

  val missRefillSelVec = VecInit(
    (0 until LoadQueueSize).map{ i =>
      val inflight = inflightReqs.map(req => req.valid && req.block_addr === get_block_addr(data(i).paddr)).reduce(_||_)
      allocated(i) && miss(i) && !inflight
    })

  val missRefillSel = getFirstOne(missRefillSelVec, tailMask)
  val missRefillBlockAddr = get_block_addr(data(missRefillSel).paddr)
  io.dcache.req.valid := missRefillSelVec.asUInt.orR
  io.dcache.req.bits.cmd := MemoryOpConstants.M_XRD
  io.dcache.req.bits.addr := missRefillBlockAddr
  io.dcache.req.bits.data := DontCare
  io.dcache.req.bits.mask := DontCare

  io.dcache.req.bits.meta.id       := DontCare // TODO: // FIXME
  io.dcache.req.bits.meta.vaddr    := DontCare // data(missRefillSel).vaddr
  io.dcache.req.bits.meta.paddr    := missRefillBlockAddr
  io.dcache.req.bits.meta.uop      := uop(missRefillSel)
  io.dcache.req.bits.meta.mmio     := false.B // data(missRefillSel).mmio
  io.dcache.req.bits.meta.tlb_miss := false.B
  io.dcache.req.bits.meta.mask     := DontCare
  io.dcache.req.bits.meta.replay   := false.B

  io.dcache.resp.ready := true.B

  assert(!(data(missRefillSel).mmio && io.dcache.req.valid))

  when(io.dcache.req.fire()) {
    miss(missRefillSel) := false.B
    listening(missRefillSel) := true.B

    // mark this block as inflight
    inflightReqs(reqBlockIndex).valid := true.B
    inflightReqs(reqBlockIndex).block_addr := missRefillBlockAddr
    assert(!inflightReqs(reqBlockIndex).valid)
  }

  when(io.dcache.resp.fire()) {
    val inflight = inflightReqs.map(req => req.valid && req.block_addr === get_block_addr(io.dcache.resp.bits.meta.paddr)).reduce(_||_)
    assert(inflight)
    for (i <- 0 until cfg.nLoadMissEntries) {
      when (inflightReqs(i).valid && inflightReqs(i).block_addr === get_block_addr(io.dcache.resp.bits.meta.paddr)) {
        inflightReqs(i).valid := false.B
      }
    }
  }


  when(io.dcache.req.fire()){
    XSDebug("miss req: pc:0x%x roqIdx:%d lqIdx:%d (p)addr:0x%x vaddr:0x%x\n",
      io.dcache.req.bits.meta.uop.cf.pc, io.dcache.req.bits.meta.uop.roqIdx.asUInt, io.dcache.req.bits.meta.uop.lqIdx.asUInt,
      io.dcache.req.bits.addr, io.dcache.req.bits.meta.vaddr
    )
  }

  when(io.dcache.resp.fire()){
    XSDebug("miss resp: pc:0x%x roqIdx:%d lqIdx:%d (p)addr:0x%x data %x\n",
      io.dcache.resp.bits.meta.uop.cf.pc, io.dcache.resp.bits.meta.uop.roqIdx.asUInt, io.dcache.resp.bits.meta.uop.lqIdx.asUInt,
      io.dcache.resp.bits.meta.paddr, io.dcache.resp.bits.data
    ) 
  }

  // Refill 64 bit in a cycle
  // Refill data comes back from io.dcache.resp
  def mergeRefillData(refill: UInt, fwd: UInt, fwdMask: UInt): UInt = {
    val res = Wire(Vec(8, UInt(8.W)))
    (0 until 8).foreach(i => {
      res(i) := Mux(fwdMask(i), fwd(8 * (i + 1) - 1, 8 * i), refill(8 * (i + 1) - 1, 8 * i))
    })
    res.asUInt
  }

  (0 until LoadQueueSize).map(i => {
    val blockMatch = get_block_addr(data(i).paddr) === io.dcache.resp.bits.meta.paddr
    when(allocated(i) && listening(i) && blockMatch && io.dcache.resp.fire()) {
      // split them into words
      val words = VecInit((0 until blockWords) map { i =>
        io.dcache.resp.bits.data(DataBits * (i + 1) - 1, DataBits * i)
      })

      val refillData = words(get_word(data(i).paddr))
      data(i).data := mergeRefillData(refillData, data(i).fwdData.asUInt, data(i).fwdMask.asUInt)
      valid(i) := true.B
      listening(i) := false.B
      XSDebug("miss resp: pos %d addr %x data %x + %x(%b)\n", i.U, data(i).paddr, refillData, data(i).fwdData.asUInt, data(i).fwdMask.asUInt) 
    }
  })

  // writeback up to 2 missed load insts to CDB
  // just randomly pick 2 missed load (data refilled), write them back to cdb
  val loadWbSelVec = VecInit((0 until LoadQueueSize).map(i => {
    allocated(i) && valid(i) && !writebacked(i)
  })).asUInt() // use uint instead vec to reduce verilog lines
  val loadWbSel = Wire(Vec(StorePipelineWidth, UInt(log2Up(LoadQueueSize).W)))
  val loadWbSelV= Wire(Vec(StorePipelineWidth, Bool()))
  val lselvec0 = PriorityEncoderOH(loadWbSelVec)
  val lselvec1 = PriorityEncoderOH(loadWbSelVec & (~lselvec0).asUInt)
  loadWbSel(0) := OHToUInt(lselvec0)
  loadWbSelV(0):= lselvec0.orR
  loadWbSel(1) := OHToUInt(lselvec1)
  loadWbSelV(1) := lselvec1.orR
  (0 until StorePipelineWidth).map(i => {
    // data select
    val rdata = data(loadWbSel(i)).data
    val func = uop(loadWbSel(i)).ctrl.fuOpType
    val raddr = data(loadWbSel(i)).paddr
    val rdataSel = LookupTree(raddr(2, 0), List(
      "b000".U -> rdata(63, 0),
      "b001".U -> rdata(63, 8),
      "b010".U -> rdata(63, 16),
      "b011".U -> rdata(63, 24),
      "b100".U -> rdata(63, 32),
      "b101".U -> rdata(63, 40),
      "b110".U -> rdata(63, 48),
      "b111".U -> rdata(63, 56)
    ))
    val rdataPartialLoad = LookupTree(func, List(
        LSUOpType.lb   -> SignExt(rdataSel(7, 0) , XLEN),
        LSUOpType.lh   -> SignExt(rdataSel(15, 0), XLEN),
        LSUOpType.lw   -> SignExt(rdataSel(31, 0), XLEN),
        LSUOpType.ld   -> SignExt(rdataSel(63, 0), XLEN),
        LSUOpType.lbu  -> ZeroExt(rdataSel(7, 0) , XLEN),
        LSUOpType.lhu  -> ZeroExt(rdataSel(15, 0), XLEN),
        LSUOpType.lwu  -> ZeroExt(rdataSel(31, 0), XLEN),
        LSUOpType.flw  -> boxF32ToF64(rdataSel(31, 0))
    ))
    io.ldout(i).bits.uop := uop(loadWbSel(i))
    io.ldout(i).bits.uop.cf.exceptionVec := data(loadWbSel(i)).exception.asBools
    io.ldout(i).bits.uop.lqIdx := loadWbSel(i).asTypeOf(new LqPtr)
    io.ldout(i).bits.data := rdataPartialLoad
    io.ldout(i).bits.redirectValid := false.B
    io.ldout(i).bits.redirect := DontCare
    io.ldout(i).bits.brUpdate := DontCare
    io.ldout(i).bits.debug.isMMIO := data(loadWbSel(i)).mmio
<<<<<<< HEAD
    io.ldout(i).valid := loadWbSelVec(loadWbSel(i))
    io.ldout(i).bits.fflags := DontCare
=======
    io.ldout(i).valid := loadWbSelVec(loadWbSel(i)) && loadWbSelV(i)
>>>>>>> 1b5cc13f
    when(io.ldout(i).fire()) {
      writebacked(loadWbSel(i)) := true.B
      XSInfo("load miss write to cbd roqidx %d lqidx %d pc 0x%x paddr %x data %x mmio %x\n",
        io.ldout(i).bits.uop.roqIdx.asUInt,
        io.ldout(i).bits.uop.lqIdx.asUInt,
        io.ldout(i).bits.uop.cf.pc,
        data(loadWbSel(i)).paddr,
        data(loadWbSel(i)).data,
        data(loadWbSel(i)).mmio
      )
    }
  })

  // move tailPtr
  // allocatedMask: dequeuePtr can go to the next 1-bit
  val allocatedMask = VecInit((0 until LoadQueueSize).map(i => allocated(i) || !enqDeqMask(i)))
  // find the first one from deqPtr (ringBufferTail)
  val nextTail1 = getFirstOneWithFlag(allocatedMask, tailMask, ringBufferTailExtended.flag)
  val nextTail = Mux(Cat(allocatedMask).orR, nextTail1, ringBufferHeadExtended)
  ringBufferTailExtended := nextTail

  // When load commited, mark it as !allocated, this entry will be recycled later
  (0 until CommitWidth).map(i => {
    when(loadCommit(i)) {
      allocated(mcommitIdx(i)) := false.B
      XSDebug("load commit %d: idx %d %x\n", i.U, mcommitIdx(i), uop(mcommitIdx(i)).cf.pc)
    }
  })

  // rollback check
  val rollback = Wire(Vec(StorePipelineWidth, Valid(new Redirect)))

  def getFirstOne(mask: Vec[Bool], startMask: UInt) = {
    val length = mask.length
    val highBits = (0 until length).map(i => mask(i) & ~startMask(i))
    val highBitsUint = Cat(highBits.reverse)
    PriorityEncoder(Mux(highBitsUint.orR(), highBitsUint, mask.asUInt))
  }

  def getFirstOneWithFlag(mask: Vec[Bool], startMask: UInt, startFlag: Bool) = {
    val length = mask.length
    val highBits = (0 until length).map(i => mask(i) & ~startMask(i))
    val highBitsUint = Cat(highBits.reverse)
    val changeDirection = !highBitsUint.orR()
    val index = PriorityEncoder(Mux(!changeDirection, highBitsUint, mask.asUInt))
    LqPtr(startFlag ^ changeDirection, index)
  }

  def getOldestInTwo(valid: Seq[Bool], uop: Seq[MicroOp]) = {
    assert(valid.length == uop.length)
    assert(valid.length == 2)
    Mux(valid(0) && valid(1),
      Mux(isAfter(uop(0).roqIdx, uop(1).roqIdx), uop(1), uop(0)),
      Mux(valid(0) && !valid(1), uop(0), uop(1)))
  }

  def getAfterMask(valid: Seq[Bool], uop: Seq[MicroOp]) = {
    assert(valid.length == uop.length)
    val length = valid.length
    (0 until length).map(i => {
      (0 until length).map(j => {
        Mux(valid(i) && valid(j),
          isAfter(uop(i).roqIdx, uop(j).roqIdx),
          Mux(!valid(i), true.B, false.B))
      })
    })
  }

  def rangeMask(start: LqPtr, end: LqPtr): UInt = {
    val startMask = (1.U((LoadQueueSize + 1).W) << start.value).asUInt - 1.U
    val endMask = (1.U((LoadQueueSize + 1).W) << end.value).asUInt - 1.U
    val xorMask = startMask(LoadQueueSize - 1, 0) ^ endMask(LoadQueueSize - 1, 0)
    Mux(start.flag === end.flag, xorMask, ~xorMask)
  }

  // ignore data forward
  (0 until LoadPipelineWidth).foreach(i => {
    io.forward(i).forwardMask := DontCare
    io.forward(i).forwardData := DontCare
  })

  // store backward query and rollback
  //  val needCheck = Seq.fill(8)(WireInit(true.B))
  (0 until StorePipelineWidth).foreach(i => {
    rollback(i) := DontCare

    when(io.storeIn(i).valid) {
      val startIndex = io.storeIn(i).bits.uop.lqIdx.value
      val lqIdxMask = ((1.U((LoadQueueSize + 1).W) << startIndex).asUInt - 1.U)(LoadQueueSize - 1, 0)
      val xorMask = lqIdxMask ^ headMask
      val sameFlag = io.storeIn(i).bits.uop.lqIdx.flag === ringBufferHeadExtended.flag
      val toEnqPtrMask = Mux(sameFlag, xorMask, ~xorMask)

      // check if load already in lq needs to be rolledback
      val lqViolationVec = VecInit((0 until LoadQueueSize).map(j => {
        val addrMatch = allocated(j) &&
          io.storeIn(i).bits.paddr(PAddrBits - 1, 3) === data(j).paddr(PAddrBits - 1, 3)
        val entryNeedCheck = toEnqPtrMask(j) && addrMatch && (valid(j) || listening(j) || miss(j))
        // TODO: update refilled data
        val violationVec = (0 until 8).map(k => data(j).mask(k) && io.storeIn(i).bits.mask(k))
        Cat(violationVec).orR() && entryNeedCheck
      }))
      val lqViolation = lqViolationVec.asUInt().orR()
      val lqViolationIndex = getFirstOne(lqViolationVec, lqIdxMask)
      val lqViolationUop = uop(lqViolationIndex)
      XSDebug(lqViolation, p"${Binary(Cat(lqViolationVec))}, $startIndex, $lqViolationIndex\n")

      // when l/s writeback to roq together, check if rollback is needed
      val wbViolationVec = VecInit((0 until LoadPipelineWidth).map(j => {
        io.loadIn(j).valid &&
          isAfter(io.loadIn(j).bits.uop.roqIdx, io.storeIn(i).bits.uop.roqIdx) &&
          io.storeIn(i).bits.paddr(PAddrBits - 1, 3) === io.loadIn(j).bits.paddr(PAddrBits - 1, 3) &&
          (io.storeIn(i).bits.mask & io.loadIn(j).bits.mask).orR
      }))
      val wbViolation = wbViolationVec.asUInt().orR()
      val wbViolationUop = getOldestInTwo(wbViolationVec, io.loadIn.map(_.bits.uop))
      XSDebug(wbViolation, p"${Binary(Cat(wbViolationVec))}, $wbViolationUop\n")

      // check if rollback is needed for load in l1
      val l1ViolationVec = VecInit((0 until LoadPipelineWidth).map(j => {
        io.forward(j).valid && // L4 valid\
          isAfter(io.forward(j).uop.roqIdx, io.storeIn(i).bits.uop.roqIdx) &&
          io.storeIn(i).bits.paddr(PAddrBits - 1, 3) === io.forward(j).paddr(PAddrBits - 1, 3) &&
          (io.storeIn(i).bits.mask & io.forward(j).mask).orR
      }))
      val l1Violation = l1ViolationVec.asUInt().orR()
      val l1ViolationUop = getOldestInTwo(l1ViolationVec, io.forward.map(_.uop))
      XSDebug(l1Violation, p"${Binary(Cat(l1ViolationVec))}, $l1ViolationUop\n")

      val rollbackValidVec = Seq(lqViolation, wbViolation, l1Violation)
      val rollbackUopVec = Seq(lqViolationUop, wbViolationUop, l1ViolationUop)
      rollback(i).valid := Cat(rollbackValidVec).orR
      val mask = getAfterMask(rollbackValidVec, rollbackUopVec)
      val oneAfterZero = mask(1)(0)
      val rollbackUop = Mux(oneAfterZero && mask(2)(0),
        rollbackUopVec(0),
        Mux(!oneAfterZero && mask(2)(1), rollbackUopVec(1), rollbackUopVec(2)))
      rollback(i).bits.roqIdx := rollbackUop.roqIdx - 1.U

      rollback(i).bits.isReplay := true.B
      rollback(i).bits.isMisPred := false.B
      rollback(i).bits.isException := false.B
      rollback(i).bits.isFlushPipe := false.B

      XSDebug(
        l1Violation,
        "need rollback (l4 load) pc %x roqidx %d target %x\n",
        io.storeIn(i).bits.uop.cf.pc, io.storeIn(i).bits.uop.roqIdx.asUInt, l1ViolationUop.roqIdx.asUInt
      )
      XSDebug(
        lqViolation,
        "need rollback (ld wb before store) pc %x roqidx %d target %x\n",
        io.storeIn(i).bits.uop.cf.pc, io.storeIn(i).bits.uop.roqIdx.asUInt, lqViolationUop.roqIdx.asUInt
      )
      XSDebug(
        wbViolation,
        "need rollback (ld/st wb together) pc %x roqidx %d target %x\n",
        io.storeIn(i).bits.uop.cf.pc, io.storeIn(i).bits.uop.roqIdx.asUInt, wbViolationUop.roqIdx.asUInt
      )
    }.otherwise {
      rollback(i).valid := false.B
    }
  })

  def rollbackSel(a: Valid[Redirect], b: Valid[Redirect]): ValidIO[Redirect] = {
    Mux(
      a.valid,
      Mux(
        b.valid,
        Mux(isAfter(a.bits.roqIdx, b.bits.roqIdx), b, a), // a,b both valid, sel oldest
        a // sel a
      ),
      b // sel b
    )
  }

  io.rollback := ParallelOperation(rollback, rollbackSel)

  // Memory mapped IO / other uncached operations

  // setup misc mem access req
  // mask / paddr / data can be get from lq.data
  val commitType = io.commits(0).bits.uop.ctrl.commitType 
  io.uncache.req.valid := pending(ringBufferTail) && allocated(ringBufferTail) &&
    commitType === CommitType.LOAD && 
    io.roqDeqPtr === uop(ringBufferTail).roqIdx && 
    !io.commits(0).bits.isWalk

  io.uncache.req.bits.cmd  := MemoryOpConstants.M_XRD
  io.uncache.req.bits.addr := data(ringBufferTail).paddr 
  io.uncache.req.bits.data := data(ringBufferTail).data
  io.uncache.req.bits.mask := data(ringBufferTail).mask

  io.uncache.req.bits.meta.id       := DontCare // TODO: // FIXME
  io.uncache.req.bits.meta.vaddr    := DontCare
  io.uncache.req.bits.meta.paddr    := data(ringBufferTail).paddr
  io.uncache.req.bits.meta.uop      := uop(ringBufferTail)
  io.uncache.req.bits.meta.mmio     := true.B // data(ringBufferTail).mmio
  io.uncache.req.bits.meta.tlb_miss := false.B
  io.uncache.req.bits.meta.mask     := data(ringBufferTail).mask
  io.uncache.req.bits.meta.replay   := false.B

  io.uncache.resp.ready := true.B

  when(io.uncache.req.fire()){
    pending(ringBufferTail) := false.B
  }

  when(io.uncache.resp.fire()){
    valid(ringBufferTail) := true.B
    data(ringBufferTail).data := io.uncache.resp.bits.data(XLEN-1, 0)
    // TODO: write back exception info
  }

  when(io.uncache.req.fire()){
    XSDebug("uncache req: pc %x addr %x data %x op %x mask %x\n",
      uop(ringBufferTail).cf.pc,
      io.uncache.req.bits.addr,
      io.uncache.req.bits.data,
      io.uncache.req.bits.cmd,
      io.uncache.req.bits.mask
    )
  }

  when(io.uncache.resp.fire()){
    XSDebug("uncache resp: data %x\n", io.dcache.resp.bits.data) 
  }

  // Read vaddr for mem exception
  io.exceptionAddr.vaddr := data(io.exceptionAddr.lsIdx.lqIdx.value).vaddr

  // misprediction recovery / exception redirect
  // invalidate lq term using robIdx
  val needCancel = Wire(Vec(LoadQueueSize, Bool()))
  for (i <- 0 until LoadQueueSize) {
    needCancel(i) := uop(i).roqIdx.needFlush(io.brqRedirect) && allocated(i) && !commited(i)
    when(needCancel(i)) {
      when(io.brqRedirect.bits.isReplay){
        valid(i) := false.B
        writebacked(i) := false.B
        listening(i) := false.B
        miss(i) := false.B
        pending(i) := false.B
      }.otherwise{
        allocated(i) := false.B
      }
    }
  }
  when (io.brqRedirect.valid && io.brqRedirect.bits.isMisPred) {
    ringBufferHeadExtended := ringBufferHeadExtended - PopCount(needCancel)
  }

  // assert(!io.rollback.valid)
  when(io.rollback.valid) {
    XSDebug("Mem rollback: pc %x roqidx %d\n", io.rollback.bits.pc, io.rollback.bits.roqIdx.asUInt)
  }

  // debug info
  XSDebug("head %d:%d tail %d:%d\n", ringBufferHeadExtended.flag, ringBufferHead, ringBufferTailExtended.flag, ringBufferTail)

  def PrintFlag(flag: Bool, name: String): Unit = {
    when(flag) {
      XSDebug(false, true.B, name)
    }.otherwise {
      XSDebug(false, true.B, " ")
    }
  }

  for (i <- 0 until LoadQueueSize) {
    if (i % 4 == 0) XSDebug("")
    XSDebug(false, true.B, "%x [%x] ", uop(i).cf.pc, data(i).paddr)
    PrintFlag(allocated(i), "a")
    PrintFlag(allocated(i) && valid(i), "v")
    PrintFlag(allocated(i) && writebacked(i), "w")
    PrintFlag(allocated(i) && commited(i), "c")
    PrintFlag(allocated(i) && miss(i), "m")
    PrintFlag(allocated(i) && listening(i), "l")
    PrintFlag(allocated(i) && pending(i), "p")
    XSDebug(false, true.B, " ")
    if (i % 4 == 3 || i == LoadQueueSize - 1) XSDebug(false, true.B, "\n")
  }

}<|MERGE_RESOLUTION|>--- conflicted
+++ resolved
@@ -293,12 +293,8 @@
     io.ldout(i).bits.redirect := DontCare
     io.ldout(i).bits.brUpdate := DontCare
     io.ldout(i).bits.debug.isMMIO := data(loadWbSel(i)).mmio
-<<<<<<< HEAD
-    io.ldout(i).valid := loadWbSelVec(loadWbSel(i))
     io.ldout(i).bits.fflags := DontCare
-=======
     io.ldout(i).valid := loadWbSelVec(loadWbSel(i)) && loadWbSelV(i)
->>>>>>> 1b5cc13f
     when(io.ldout(i).fire()) {
       writebacked(loadWbSel(i)) := true.B
       XSInfo("load miss write to cbd roqidx %d lqidx %d pc 0x%x paddr %x data %x mmio %x\n",
