package xiangshan.mem

import chisel3._
import chisel3.util._
import freechips.rocketchip.tile.HasFPUParameters
import utils._
import xiangshan._
import xiangshan.cache._
import xiangshan.cache.{DCacheLineIO, DCacheWordIO, MemoryOpConstants, TlbRequestIO}
import xiangshan.backend.LSUOpType
import xiangshan.mem._
import xiangshan.backend.roq.RoqPtr


class LqPtr extends CircularQueuePtr(LqPtr.LoadQueueSize) { }

object LqPtr extends HasXSParameter {
  def apply(f: Bool, v: UInt): LqPtr = {
    val ptr = Wire(new LqPtr)
    ptr.flag := f
    ptr.value := v
    ptr
  }
}

trait HasLoadHelper { this: XSModule =>
  def rdataHelper(uop: MicroOp, rdata: UInt): UInt = {
    val fpWen = uop.ctrl.fpWen
    LookupTree(uop.ctrl.fuOpType, List(
      LSUOpType.lb   -> SignExt(rdata(7, 0) , XLEN),
      LSUOpType.lh   -> SignExt(rdata(15, 0), XLEN),
      LSUOpType.lw   -> Mux(fpWen, rdata, SignExt(rdata(31, 0), XLEN)),
      LSUOpType.ld   -> Mux(fpWen, rdata, SignExt(rdata(63, 0), XLEN)),
      LSUOpType.lbu  -> ZeroExt(rdata(7, 0) , XLEN),
      LSUOpType.lhu  -> ZeroExt(rdata(15, 0), XLEN),
      LSUOpType.lwu  -> ZeroExt(rdata(31, 0), XLEN),
    ))
  }

  def fpRdataHelper(uop: MicroOp, rdata: UInt): UInt = {
    LookupTree(uop.ctrl.fuOpType, List(
      LSUOpType.lw   -> recode(rdata(31, 0), S),
      LSUOpType.ld   -> recode(rdata(63, 0), D)
    ))
  }
}

class LqEnqIO extends XSBundle {
  val canAccept = Output(Bool())
  val sqCanAccept = Input(Bool())
  val needAlloc = Vec(RenameWidth, Input(Bool()))
  val req = Vec(RenameWidth, Flipped(ValidIO(new MicroOp)))
  val resp = Vec(RenameWidth, Output(new LqPtr))
}

// Load Queue
class LoadQueue extends XSModule
  with HasDCacheParameters
  with HasCircularQueuePtrHelper
  with HasLoadHelper
{
  val io = IO(new Bundle() {
    val enq = new LqEnqIO
    val brqRedirect = Input(Valid(new Redirect))
    val loadIn = Vec(LoadPipelineWidth, Flipped(Valid(new LsPipelineBundle)))
<<<<<<< HEAD
    val storeIn = Vec(StorePipelineWidth, Flipped(Valid(new LsPipelineBundle)))
    val ldout = Vec(2, DecoupledIO(new ExuOutput)) // writeback load
=======
    val storeIn = Vec(StorePipelineWidth, Flipped(Valid(new LsPipelineBundle))) // FIXME: Valid() only
    val ldout = Vec(2, DecoupledIO(new ExuOutput)) // writeback int load
>>>>>>> 69a65c2b
    val load_s1 = Vec(LoadPipelineWidth, Flipped(new LoadForwardQueryIO))
    val commits = Flipped(new RoqCommitIO)
    val rollback = Output(Valid(new Redirect)) // replay now starts from load instead of store
    val dcache = new DCacheLineIO
    val uncache = new DCacheWordIO
    val roqDeqPtr = Input(new RoqPtr)
    val exceptionAddr = new ExceptionAddrIO
  })

  val uop = Reg(Vec(LoadQueueSize, new MicroOp))
  // val data = Reg(Vec(LoadQueueSize, new LsRoqEntry))
  val dataModule = Module(new LSQueueData(LoadQueueSize, LoadPipelineWidth))
  dataModule.io := DontCare
  val allocated = RegInit(VecInit(List.fill(LoadQueueSize)(false.B))) // lq entry has been allocated
  val datavalid = RegInit(VecInit(List.fill(LoadQueueSize)(false.B))) // data is valid
  val writebacked = RegInit(VecInit(List.fill(LoadQueueSize)(false.B))) // inst has been writebacked to CDB
  val commited = Reg(Vec(LoadQueueSize, Bool())) // inst has been writebacked to CDB
  val miss = Reg(Vec(LoadQueueSize, Bool())) // load inst missed, waiting for miss queue to accept miss request
  // val listening = Reg(Vec(LoadQueueSize, Bool())) // waiting for refill result
  val pending = Reg(Vec(LoadQueueSize, Bool())) // mmio pending: inst is an mmio inst, it will not be executed until it reachs the end of roq

  val enqPtrExt = RegInit(VecInit((0 until RenameWidth).map(_.U.asTypeOf(new LqPtr))))
  val deqPtrExt = RegInit(0.U.asTypeOf(new LqPtr))
  val validCounter = RegInit(0.U(log2Ceil(LoadQueueSize + 1).W))
  val allowEnqueue = RegInit(true.B)

  val enqPtr = enqPtrExt(0).value
  val deqPtr = deqPtrExt.value
  val sameFlag = enqPtrExt(0).flag === deqPtrExt.flag
  val isEmpty = enqPtr === deqPtr && sameFlag
  val isFull = enqPtr === deqPtr && !sameFlag
  val allowIn = !isFull

  val loadCommit = (0 until CommitWidth).map(i => io.commits.valid(i) && !io.commits.isWalk && io.commits.info(i).commitType === CommitType.LOAD)
  val mcommitIdx = (0 until CommitWidth).map(i => io.commits.info(i).lqIdx.value)

  val deqMask = UIntToMask(deqPtr, LoadQueueSize)
  val enqMask = UIntToMask(enqPtr, LoadQueueSize)

  /**
    * Enqueue at dispatch
    *
    * Currently, LoadQueue only allows enqueue when #emptyEntries > RenameWidth(EnqWidth)
    */
  io.enq.canAccept := allowEnqueue

  for (i <- 0 until RenameWidth) {
    val offset = if (i == 0) 0.U else PopCount(io.enq.needAlloc.take(i))
    val lqIdx = enqPtrExt(offset)
    val index = lqIdx.value
    when (io.enq.req(i).valid && io.enq.canAccept && io.enq.sqCanAccept && !io.brqRedirect.valid) {
      uop(index) := io.enq.req(i).bits
      allocated(index) := true.B
      datavalid(index) := false.B
      writebacked(index) := false.B
      commited(index) := false.B
      miss(index) := false.B
      // listening(index) := false.B
      pending(index) := false.B
    }
    io.enq.resp(i) := lqIdx
  }
  XSDebug(p"(ready, valid): ${io.enq.canAccept}, ${Binary(Cat(io.enq.req.map(_.valid)))}\n")

  /**
    * Writeback load from load units
    *
    * Most load instructions writeback to regfile at the same time.
    * However,
    *   (1) For an mmio instruction with exceptions, it writes back to ROB immediately.
    *   (2) For an mmio instruction without exceptions, it does not write back.
    * The mmio instruction will be sent to lower level when it reaches ROB's head.
    * After uncache response, it will write back through arbiter with loadUnit.
    *   (3) For cache misses, it is marked miss and sent to dcache later.
    * After cache refills, it will write back through arbiter with loadUnit.
    */
  for (i <- 0 until LoadPipelineWidth) {
    dataModule.io.wb(i).wen := false.B
    when(io.loadIn(i).fire()) {
      when(io.loadIn(i).bits.miss) {
        XSInfo(io.loadIn(i).valid, "load miss write to lq idx %d pc 0x%x vaddr %x paddr %x data %x mask %x forwardData %x forwardMask: %x mmio %x roll %x exc %x\n",
          io.loadIn(i).bits.uop.lqIdx.asUInt,
          io.loadIn(i).bits.uop.cf.pc,
          io.loadIn(i).bits.vaddr,
          io.loadIn(i).bits.paddr,
          io.loadIn(i).bits.data,
          io.loadIn(i).bits.mask,
          io.loadIn(i).bits.forwardData.asUInt,
          io.loadIn(i).bits.forwardMask.asUInt,
          io.loadIn(i).bits.mmio,
          io.loadIn(i).bits.rollback,
          io.loadIn(i).bits.uop.cf.exceptionVec.asUInt
          )
        }.otherwise {
          XSInfo(io.loadIn(i).valid, "load hit write to cbd lqidx %d pc 0x%x vaddr %x paddr %x data %x mask %x forwardData %x forwardMask: %x mmio %x roll %x exc %x\n",
          io.loadIn(i).bits.uop.lqIdx.asUInt,
          io.loadIn(i).bits.uop.cf.pc,
          io.loadIn(i).bits.vaddr,
          io.loadIn(i).bits.paddr,
          io.loadIn(i).bits.data,
          io.loadIn(i).bits.mask,
          io.loadIn(i).bits.forwardData.asUInt,
          io.loadIn(i).bits.forwardMask.asUInt,
          io.loadIn(i).bits.mmio,
          io.loadIn(i).bits.rollback,
          io.loadIn(i).bits.uop.cf.exceptionVec.asUInt
          )
        }
        val loadWbIndex = io.loadIn(i).bits.uop.lqIdx.value
        datavalid(loadWbIndex) := !io.loadIn(i).bits.miss && !io.loadIn(i).bits.mmio
        writebacked(loadWbIndex) := !io.loadIn(i).bits.miss && !io.loadIn(i).bits.mmio

        val loadWbData = Wire(new LsqEntry)
        loadWbData.paddr := io.loadIn(i).bits.paddr
        loadWbData.vaddr := io.loadIn(i).bits.vaddr
        loadWbData.mask := io.loadIn(i).bits.mask
        loadWbData.data := io.loadIn(i).bits.data // for mmio / misc / debug
        loadWbData.mmio := io.loadIn(i).bits.mmio
        loadWbData.fwdMask := io.loadIn(i).bits.forwardMask
        loadWbData.fwdData := io.loadIn(i).bits.forwardData
        loadWbData.exception := io.loadIn(i).bits.uop.cf.exceptionVec.asUInt
        dataModule.io.wbWrite(i, loadWbIndex, loadWbData)
        dataModule.io.wb(i).wen := true.B

        val dcacheMissed = io.loadIn(i).bits.miss && !io.loadIn(i).bits.mmio
        miss(loadWbIndex) := dcacheMissed && !io.loadIn(i).bits.uop.cf.exceptionVec.asUInt.orR
        // listening(loadWbIndex) := dcacheMissed
        pending(loadWbIndex) := io.loadIn(i).bits.mmio && !io.loadIn(i).bits.uop.cf.exceptionVec.asUInt.orR
      }
    }

  /**
    * Cache miss request
    *
    * (1) writeback: miss
    * (2) send to dcache: listing
    * (3) dcache response: datavalid
    * (4) writeback to ROB: writeback
    */
  // val inflightReqs = RegInit(VecInit(Seq.fill(cfg.nLoadMissEntries)(0.U.asTypeOf(new InflightBlockInfo))))
  // val inflightReqFull = inflightReqs.map(req => req.valid).reduce(_&&_)
  // val reqBlockIndex = PriorityEncoder(~VecInit(inflightReqs.map(req => req.valid)).asUInt)

  // val missRefillSelVec = VecInit(
  //   (0 until LoadQueueSize).map{ i =>
  //     val inflight = inflightReqs.map(req => req.valid && req.block_addr === get_block_addr(dataModule.io.rdata(i).paddr)).reduce(_||_)
  //     allocated(i) && miss(i) && !inflight
  //   })

  // val missRefillSel = getFirstOne(missRefillSelVec, deqMask)
  // val missRefillBlockAddr = get_block_addr(dataModule.io.rdata(missRefillSel).paddr)
  // io.dcache.req.valid := missRefillSelVec.asUInt.orR
  // io.dcache.req.bits.cmd := MemoryOpConstants.M_XRD
  // io.dcache.req.bits.addr := missRefillBlockAddr
  // io.dcache.req.bits.data := DontCare
  // io.dcache.req.bits.mask := DontCare

  // io.dcache.req.bits.meta.id       := DontCare
  // io.dcache.req.bits.meta.vaddr    := DontCare // dataModule.io.rdata(missRefillSel).vaddr
  // io.dcache.req.bits.meta.paddr    := missRefillBlockAddr
  // io.dcache.req.bits.meta.uop      := uop(missRefillSel)
  // io.dcache.req.bits.meta.mmio     := false.B // dataModule.io.rdata(missRefillSel).mmio
  // io.dcache.req.bits.meta.tlb_miss := false.B
  // io.dcache.req.bits.meta.mask     := DontCare
  // io.dcache.req.bits.meta.replay   := false.B

  io.dcache.resp.ready := true.B

  // assert(!(dataModule.io.rdata(missRefillSel).mmio && io.dcache.req.valid))

  // when(io.dcache.req.fire()) {
  //   miss(missRefillSel) := false.B
    // listening(missRefillSel) := true.B

    // mark this block as inflight
  //   inflightReqs(reqBlockIndex).valid := true.B
  //   inflightReqs(reqBlockIndex).block_addr := missRefillBlockAddr
  //   assert(!inflightReqs(reqBlockIndex).valid)
  // }

  // when(io.dcache.resp.fire()) {
  //   val inflight = inflightReqs.map(req => req.valid && req.block_addr === get_block_addr(io.dcache.resp.bits.meta.paddr)).reduce(_||_)
  //   assert(inflight)
  //   for (i <- 0 until cfg.nLoadMissEntries) {
  //     when (inflightReqs(i).valid && inflightReqs(i).block_addr === get_block_addr(io.dcache.resp.bits.meta.paddr)) {
  //       inflightReqs(i).valid := false.B
  //     }
  //   }
  // }


  // when(io.dcache.req.fire()){
  //   XSDebug("miss req: pc:0x%x roqIdx:%d lqIdx:%d (p)addr:0x%x vaddr:0x%x\n",
  //     io.dcache.req.bits.meta.uop.cf.pc, io.dcache.req.bits.meta.uop.roqIdx.asUInt, io.dcache.req.bits.meta.uop.lqIdx.asUInt,
  //     io.dcache.req.bits.addr, io.dcache.req.bits.meta.vaddr
  //   )
  // }

  when(io.dcache.resp.fire()){
    XSDebug("miss resp: pc:0x%x roqIdx:%d lqIdx:%d (p)addr:0x%x data %x\n",
      io.dcache.resp.bits.meta.uop.cf.pc, io.dcache.resp.bits.meta.uop.roqIdx.asUInt, io.dcache.resp.bits.meta.uop.lqIdx.asUInt,
      io.dcache.resp.bits.meta.paddr, io.dcache.resp.bits.data
    )
  }

  // Refill 64 bit in a cycle
  // Refill data comes back from io.dcache.resp
  dataModule.io.refill.dcache := io.dcache.resp.bits

  (0 until LoadQueueSize).map(i => {
    val blockMatch = get_block_addr(dataModule.io.rdata(i).paddr) === io.dcache.resp.bits.meta.paddr
    dataModule.io.refill.wen(i) := false.B
    when(allocated(i) && miss(i) && blockMatch && io.dcache.resp.fire()) {
      dataModule.io.refill.wen(i) := true.B
      datavalid(i) := true.B
      miss(i) := false.B
    }
  })

  // writeback up to 2 missed load insts to CDB
  // just randomly pick 2 missed load (data refilled), write them back to cdb
  val loadWbSelVec = VecInit((0 until LoadQueueSize).map(i => {
    allocated(i) && datavalid(i) && !writebacked(i)
  })).asUInt() // use uint instead vec to reduce verilog lines
  val loadWbSel = Wire(Vec(StorePipelineWidth, UInt(log2Up(LoadQueueSize).W)))
  val loadWbSelV= Wire(Vec(StorePipelineWidth, Bool()))
  val lselvec0 = PriorityEncoderOH(loadWbSelVec)
  val lselvec1 = PriorityEncoderOH(loadWbSelVec & (~lselvec0).asUInt)
  loadWbSel(0) := OHToUInt(lselvec0)
  loadWbSelV(0):= lselvec0.orR
  loadWbSel(1) := OHToUInt(lselvec1)
  loadWbSelV(1) := lselvec1.orR
  (0 until StorePipelineWidth).map(i => {
    // data select
    val rdata = dataModule.io.rdata(loadWbSel(i)).data
    val seluop = uop(loadWbSel(i))
    val func = seluop.ctrl.fuOpType
    val raddr = dataModule.io.rdata(loadWbSel(i)).paddr
    val rdataSel = LookupTree(raddr(2, 0), List(
      "b000".U -> rdata(63, 0),
      "b001".U -> rdata(63, 8),
      "b010".U -> rdata(63, 16),
      "b011".U -> rdata(63, 24),
      "b100".U -> rdata(63, 32),
      "b101".U -> rdata(63, 40),
      "b110".U -> rdata(63, 48),
      "b111".U -> rdata(63, 56)
    ))
    val rdataPartialLoad = rdataHelper(seluop, rdataSel)

    val validWb = loadWbSelVec(loadWbSel(i)) && loadWbSelV(i)

    // writeback missed int/fp load
    // 
    // Int load writeback will finish (if not blocked) in one cycle
    io.ldout(i).bits.uop := seluop
    io.ldout(i).bits.uop.cf.exceptionVec := dataModule.io.rdata(loadWbSel(i)).exception.asBools
    io.ldout(i).bits.uop.lqIdx := loadWbSel(i).asTypeOf(new LqPtr)
    io.ldout(i).bits.data := rdataPartialLoad
    io.ldout(i).bits.redirectValid := false.B
    io.ldout(i).bits.redirect := DontCare
    io.ldout(i).bits.brUpdate := DontCare
    io.ldout(i).bits.debug.isMMIO := dataModule.io.rdata(loadWbSel(i)).mmio
    io.ldout(i).bits.fflags := DontCare
    io.ldout(i).valid := validWb
    
    when(io.ldout(i).fire()){
      writebacked(loadWbSel(i)) := true.B
    }

    when(io.ldout(i).fire()) {
      XSInfo("int load miss write to cbd roqidx %d lqidx %d pc 0x%x paddr %x data %x mmio %x\n",
        io.ldout(i).bits.uop.roqIdx.asUInt,
        io.ldout(i).bits.uop.lqIdx.asUInt,
        io.ldout(i).bits.uop.cf.pc,
        dataModule.io.rdata(loadWbSel(i)).paddr,
        dataModule.io.rdata(loadWbSel(i)).data,
        dataModule.io.rdata(loadWbSel(i)).mmio
      )
    }

  })

  /**
    * Load commits
    *
    * When load commited, mark it as !allocated and move deqPtrExt forward.
    */
  (0 until CommitWidth).map(i => {
    when(loadCommit(i)) {
      allocated(mcommitIdx(i)) := false.B
      XSDebug("load commit %d: idx %d %x\n", i.U, mcommitIdx(i), uop(mcommitIdx(i)).cf.pc)
    }
  })

  def getFirstOne(mask: Vec[Bool], startMask: UInt) = {
    val length = mask.length
    val highBits = (0 until length).map(i => mask(i) & ~startMask(i))
    val highBitsUint = Cat(highBits.reverse)
    PriorityEncoder(Mux(highBitsUint.orR(), highBitsUint, mask.asUInt))
  }

  def getOldestInTwo(valid: Seq[Bool], uop: Seq[MicroOp]) = {
    assert(valid.length == uop.length)
    assert(valid.length == 2)
    Mux(valid(0) && valid(1),
      Mux(isAfter(uop(0).roqIdx, uop(1).roqIdx), uop(1), uop(0)),
      Mux(valid(0) && !valid(1), uop(0), uop(1)))
  }

  def getAfterMask(valid: Seq[Bool], uop: Seq[MicroOp]) = {
    assert(valid.length == uop.length)
    val length = valid.length
    (0 until length).map(i => {
      (0 until length).map(j => {
        Mux(valid(i) && valid(j),
          isAfter(uop(i).roqIdx, uop(j).roqIdx),
          Mux(!valid(i), true.B, false.B))
      })
    })
  }

  /**
    * Memory violation detection
    *
    * When store writes back, it searches LoadQueue for younger load instructions
    * with the same load physical address. They loaded wrong data and need re-execution.
    *
    * Cycle 0: Store Writeback
    *   Generate match vector for store address with rangeMask(stPtr, enqPtr).
    *   Besides, load instructions in LoadUnit_S1 and S2 are also checked.
    * Cycle 1: Redirect Generation
    *   There're three possible types of violations. Choose the oldest load.
    *   Set io.redirect according to the detected violation.
    */
  io.load_s1 := DontCare
  def detectRollback(i: Int) = {
    val startIndex = io.storeIn(i).bits.uop.lqIdx.value
    val lqIdxMask = UIntToMask(startIndex, LoadQueueSize)
    val xorMask = lqIdxMask ^ enqMask
    val sameFlag = io.storeIn(i).bits.uop.lqIdx.flag === enqPtrExt(0).flag
    val toEnqPtrMask = Mux(sameFlag, xorMask, ~xorMask)

    // check if load already in lq needs to be rolledback
    val lqViolationVec = RegNext(VecInit((0 until LoadQueueSize).map(j => {
      val addrMatch = allocated(j) &&
        io.storeIn(i).bits.paddr(PAddrBits - 1, 3) === dataModule.io.rdata(j).paddr(PAddrBits - 1, 3)
      val entryNeedCheck = toEnqPtrMask(j) && addrMatch && (datavalid(j) || miss(j))
      // TODO: update refilled data
      val violationVec = (0 until 8).map(k => dataModule.io.rdata(j).mask(k) && io.storeIn(i).bits.mask(k))
      Cat(violationVec).orR() && entryNeedCheck
    })))
    val lqViolation = lqViolationVec.asUInt().orR()
    val lqViolationIndex = getFirstOne(lqViolationVec, RegNext(lqIdxMask))
    val lqViolationUop = uop(lqViolationIndex)
    // lqViolationUop.lqIdx.flag := deqMask(lqViolationIndex) ^ deqPtrExt.flag
    // lqViolationUop.lqIdx.value := lqViolationIndex
    XSDebug(lqViolation, p"${Binary(Cat(lqViolationVec))}, $startIndex, $lqViolationIndex\n")

    // when l/s writeback to roq together, check if rollback is needed
    val wbViolationVec = RegNext(VecInit((0 until LoadPipelineWidth).map(j => {
      io.loadIn(j).valid &&
        isAfter(io.loadIn(j).bits.uop.roqIdx, io.storeIn(i).bits.uop.roqIdx) &&
        io.storeIn(i).bits.paddr(PAddrBits - 1, 3) === io.loadIn(j).bits.paddr(PAddrBits - 1, 3) &&
        (io.storeIn(i).bits.mask & io.loadIn(j).bits.mask).orR
    })))
    val wbViolation = wbViolationVec.asUInt().orR()
    val wbViolationUop = getOldestInTwo(wbViolationVec, RegNext(VecInit(io.loadIn.map(_.bits.uop))))
    XSDebug(wbViolation, p"${Binary(Cat(wbViolationVec))}, $wbViolationUop\n")

    // check if rollback is needed for load in l1
    val l1ViolationVec = RegNext(VecInit((0 until LoadPipelineWidth).map(j => {
      io.load_s1(j).valid && // L1 valid
        isAfter(io.load_s1(j).uop.roqIdx, io.storeIn(i).bits.uop.roqIdx) &&
        io.storeIn(i).bits.paddr(PAddrBits - 1, 3) === io.load_s1(j).paddr(PAddrBits - 1, 3) &&
        (io.storeIn(i).bits.mask & io.load_s1(j).mask).orR
    })))
    val l1Violation = l1ViolationVec.asUInt().orR()
    val l1ViolationUop = getOldestInTwo(l1ViolationVec, RegNext(VecInit(io.load_s1.map(_.uop))))
    XSDebug(l1Violation, p"${Binary(Cat(l1ViolationVec))}, $l1ViolationUop\n")

    val rollbackValidVec = Seq(lqViolation, wbViolation, l1Violation)
    val rollbackUopVec = Seq(lqViolationUop, wbViolationUop, l1ViolationUop)

    val mask = getAfterMask(rollbackValidVec, rollbackUopVec)
    val oneAfterZero = mask(1)(0)
    val rollbackUop = Mux(oneAfterZero && mask(2)(0),
      rollbackUopVec(0),
      Mux(!oneAfterZero && mask(2)(1), rollbackUopVec(1), rollbackUopVec(2)))

    XSDebug(
      l1Violation,
      "need rollback (l4 load) pc %x roqidx %d target %x\n",
      io.storeIn(i).bits.uop.cf.pc, io.storeIn(i).bits.uop.roqIdx.asUInt, l1ViolationUop.roqIdx.asUInt
    )
    XSDebug(
      lqViolation,
      "need rollback (ld wb before store) pc %x roqidx %d target %x\n",
      io.storeIn(i).bits.uop.cf.pc, io.storeIn(i).bits.uop.roqIdx.asUInt, lqViolationUop.roqIdx.asUInt
    )
    XSDebug(
      wbViolation,
      "need rollback (ld/st wb together) pc %x roqidx %d target %x\n",
      io.storeIn(i).bits.uop.cf.pc, io.storeIn(i).bits.uop.roqIdx.asUInt, wbViolationUop.roqIdx.asUInt
    )

    (RegNext(io.storeIn(i).valid) && Cat(rollbackValidVec).orR, rollbackUop)
  }

  // rollback check
  val rollback = Wire(Vec(StorePipelineWidth, Valid(new MicroOp)))
  for (i <- 0 until StorePipelineWidth) {
    val detectedRollback = detectRollback(i)
    rollback(i).valid := detectedRollback._1
    rollback(i).bits := detectedRollback._2
  }

  def rollbackSel(a: Valid[MicroOp], b: Valid[MicroOp]): ValidIO[MicroOp] = {
    Mux(
      a.valid,
      Mux(
        b.valid,
        Mux(isAfter(a.bits.roqIdx, b.bits.roqIdx), b, a), // a,b both valid, sel oldest
        a // sel a
      ),
      b // sel b
    )
  }

  val rollbackSelected = ParallelOperation(rollback, rollbackSel)
  val lastCycleRedirect = RegNext(io.brqRedirect)

  // Note that we use roqIdx - 1.U to flush the load instruction itself.
  // Thus, here if last cycle's roqIdx equals to this cycle's roqIdx, it still triggers the redirect.
  io.rollback.valid := rollbackSelected.valid &&
    (!lastCycleRedirect.valid || !isAfter(rollbackSelected.bits.roqIdx, lastCycleRedirect.bits.roqIdx)) &&
    !(lastCycleRedirect.valid && lastCycleRedirect.bits.isUnconditional())

  io.rollback.bits.roqIdx := rollbackSelected.bits.roqIdx
  io.rollback.bits.level := RedirectLevel.flush
  io.rollback.bits.interrupt := DontCare
  io.rollback.bits.pc := DontCare
  io.rollback.bits.target := rollbackSelected.bits.cf.pc
  io.rollback.bits.brTag := rollbackSelected.bits.brTag

  when(io.rollback.valid) {
    XSDebug("Mem rollback: pc %x roqidx %d\n", io.rollback.bits.pc, io.rollback.bits.roqIdx.asUInt)
  }

  /**
    * Memory mapped IO / other uncached operations
    *
    */
  io.uncache.req.valid := pending(deqPtr) && allocated(deqPtr) &&
    io.commits.info(0).commitType === CommitType.LOAD &&
    io.roqDeqPtr === uop(deqPtr).roqIdx &&
    !io.commits.isWalk

  io.uncache.req.bits.cmd  := MemoryOpConstants.M_XRD
  io.uncache.req.bits.addr := dataModule.io.rdata(deqPtr).paddr
  io.uncache.req.bits.data := dataModule.io.rdata(deqPtr).data
  io.uncache.req.bits.mask := dataModule.io.rdata(deqPtr).mask

  io.uncache.req.bits.meta.id       := DontCare
  io.uncache.req.bits.meta.vaddr    := DontCare
  io.uncache.req.bits.meta.paddr    := dataModule.io.rdata(deqPtr).paddr
  io.uncache.req.bits.meta.uop      := uop(deqPtr)
  io.uncache.req.bits.meta.mmio     := true.B
  io.uncache.req.bits.meta.tlb_miss := false.B
  io.uncache.req.bits.meta.mask     := dataModule.io.rdata(deqPtr).mask
  io.uncache.req.bits.meta.replay   := false.B

  io.uncache.resp.ready := true.B

  when (io.uncache.req.fire()) {
    pending(deqPtr) := false.B

    XSDebug("uncache req: pc %x addr %x data %x op %x mask %x\n",
      uop(deqPtr).cf.pc,
      io.uncache.req.bits.addr,
      io.uncache.req.bits.data,
      io.uncache.req.bits.cmd,
      io.uncache.req.bits.mask
    )
  }

  dataModule.io.uncache.wen := false.B
  when(io.uncache.resp.fire()){
    datavalid(deqPtr) := true.B
    dataModule.io.uncacheWrite(deqPtr, io.uncache.resp.bits.data(XLEN-1, 0))
    dataModule.io.uncache.wen := true.B

    XSDebug("uncache resp: data %x\n", io.dcache.resp.bits.data)
  }

  // Read vaddr for mem exception
  io.exceptionAddr.vaddr := dataModule.io.rdata(io.exceptionAddr.lsIdx.lqIdx.value).vaddr

  // misprediction recovery / exception redirect
  // invalidate lq term using robIdx
  val needCancel = Wire(Vec(LoadQueueSize, Bool()))
  for (i <- 0 until LoadQueueSize) {
    needCancel(i) := uop(i).roqIdx.needFlush(io.brqRedirect) && allocated(i) && !commited(i)
    when (needCancel(i)) {
        allocated(i) := false.B
    }
  }

  /**
    * update pointers
    */
  val lastCycleCancelCount = PopCount(RegNext(needCancel))
  // when io.brqRedirect.valid, we don't allow eneuque even though it may fire.
  val enqNumber = Mux(io.enq.canAccept && io.enq.sqCanAccept && !io.brqRedirect.valid, PopCount(io.enq.req.map(_.valid)), 0.U)
  when (lastCycleRedirect.valid) {
    // we recover the pointers in the next cycle after redirect
    enqPtrExt := VecInit(enqPtrExt.map(_ - lastCycleCancelCount))
  }.otherwise {
    enqPtrExt := VecInit(enqPtrExt.map(_ + enqNumber))
  }

  val commitCount = PopCount(loadCommit)
  deqPtrExt := deqPtrExt + commitCount

  val lastLastCycleRedirect = RegNext(lastCycleRedirect.valid)
  val trueValidCounter = distanceBetween(enqPtrExt(0), deqPtrExt)
  validCounter := Mux(lastLastCycleRedirect,
    trueValidCounter,
    validCounter + enqNumber - commitCount
  )

  allowEnqueue := Mux(io.brqRedirect.valid,
    false.B,
    Mux(lastLastCycleRedirect,
      trueValidCounter <= (LoadQueueSize - RenameWidth).U,
      validCounter + enqNumber <= (LoadQueueSize - RenameWidth).U
    )
  )

  // debug info
  XSDebug("enqPtrExt %d:%d deqPtrExt %d:%d\n", enqPtrExt(0).flag, enqPtr, deqPtrExt.flag, deqPtr)

  def PrintFlag(flag: Bool, name: String): Unit = {
    when(flag) {
      XSDebug(false, true.B, name)
    }.otherwise {
      XSDebug(false, true.B, " ")
    }
  }

  for (i <- 0 until LoadQueueSize) {
    if (i % 4 == 0) XSDebug("")
    XSDebug(false, true.B, "%x [%x] ", uop(i).cf.pc, dataModule.io.rdata(i).paddr)
    PrintFlag(allocated(i), "a")
    PrintFlag(allocated(i) && datavalid(i), "v")
    PrintFlag(allocated(i) && writebacked(i), "w")
    PrintFlag(allocated(i) && commited(i), "c")
    PrintFlag(allocated(i) && miss(i), "m")
    // PrintFlag(allocated(i) && listening(i), "l")
    PrintFlag(allocated(i) && pending(i), "p")
    XSDebug(false, true.B, " ")
    if (i % 4 == 3 || i == LoadQueueSize - 1) XSDebug(false, true.B, "\n")
  }

}<|MERGE_RESOLUTION|>--- conflicted
+++ resolved
@@ -63,13 +63,8 @@
     val enq = new LqEnqIO
     val brqRedirect = Input(Valid(new Redirect))
     val loadIn = Vec(LoadPipelineWidth, Flipped(Valid(new LsPipelineBundle)))
-<<<<<<< HEAD
     val storeIn = Vec(StorePipelineWidth, Flipped(Valid(new LsPipelineBundle)))
-    val ldout = Vec(2, DecoupledIO(new ExuOutput)) // writeback load
-=======
-    val storeIn = Vec(StorePipelineWidth, Flipped(Valid(new LsPipelineBundle))) // FIXME: Valid() only
     val ldout = Vec(2, DecoupledIO(new ExuOutput)) // writeback int load
->>>>>>> 69a65c2b
     val load_s1 = Vec(LoadPipelineWidth, Flipped(new LoadForwardQueryIO))
     val commits = Flipped(new RoqCommitIO)
     val rollback = Output(Valid(new Redirect)) // replay now starts from load instead of store
