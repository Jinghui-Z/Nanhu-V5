package noop

import chisel3._
import chisel3.util._
import chisel3.util.experimental.BoringUtils

import bus.simplebus._
import bus.axi4._
import utils._

case class CacheConfig (
  ro: Boolean = false,
  name: String = "cache",
  userBits: Int = 0,
	cacheLevel: Int = 1,

  totalSize: Int = 32, // Kbytes
  ways: Int = 4
)

sealed trait HasCacheConst {
  implicit val cacheConfig: CacheConfig

  val AddrBits: Int
  val XLEN: Int

  val cacheName = cacheConfig.name
  val userBits = cacheConfig.userBits

  val ro = cacheConfig.ro
  val hasCoh = !ro
  val hasCohInt = (if (hasCoh) 1 else 0)
  val hasPrefetch = cacheName == "l2cache"

	val cacheLevel = cacheConfig.cacheLevel
  val TotalSize = cacheConfig.totalSize
  val Ways = cacheConfig.ways
  val LineSize = XLEN // byte
  val LineBeats = LineSize / 8 //DATA WIDTH 64
  val Sets = TotalSize * 1024 / LineSize / Ways
  val OffsetBits = log2Up(LineSize)
  val IndexBits = log2Up(Sets)
  val WordIndexBits = log2Up(LineBeats)
  val TagBits = AddrBits - OffsetBits - IndexBits

  val debug = false

  def addrBundle = new Bundle {
    val tag = UInt(TagBits.W)
    val index = UInt(IndexBits.W)
    val wordIndex = UInt(WordIndexBits.W)
    val byteOffset = UInt((if (XLEN == 64) 3 else 2).W)
  }

  def CacheMetaArrayReadBus() = new SRAMReadBus(new MetaBundle, set = Sets, way = Ways)
  def CacheDataArrayReadBus() = new SRAMReadBus(new DataBundle, set = Sets * LineBeats, way = Ways)
  def CacheMetaArrayWriteBus() = new SRAMWriteBus(new MetaBundle, set = Sets, way = Ways)
  def CacheDataArrayWriteBus() = new SRAMWriteBus(new DataBundle, set = Sets * LineBeats, way = Ways)

  def getMetaIdx(addr: UInt) = addr.asTypeOf(addrBundle).index
  def getDataIdx(addr: UInt) = Cat(addr.asTypeOf(addrBundle).index, addr.asTypeOf(addrBundle).wordIndex)

  def isSameWord(a1: UInt, a2: UInt) = ((a1 >> 2) === (a2 >> 2))
  def isSetConflict(a1: UInt, a2: UInt) = (a1.asTypeOf(addrBundle).index === a2.asTypeOf(addrBundle).index)
}

sealed abstract class CacheBundle(implicit cacheConfig: CacheConfig) extends Bundle with HasNOOPParameter with HasCacheConst
sealed abstract class CacheModule(implicit cacheConfig: CacheConfig) extends Module with HasNOOPParameter with HasCacheConst

sealed class MetaBundle(implicit val cacheConfig: CacheConfig) extends CacheBundle {
  val tag = Output(UInt(TagBits.W))
  val valid = Output(Bool())
  val dirty = Output(Bool())

  def apply(tag: UInt, valid: Bool, dirty: Bool) = {
    this.tag := tag
    this.valid := valid
    this.dirty := dirty
    this
  }
}

sealed class DataBundle(implicit val cacheConfig: CacheConfig) extends CacheBundle {
  val data = Output(UInt(DataBits.W))

  def apply(data: UInt) = {
    this.data := data
    this
  }
}

sealed class Stage1IO(implicit val cacheConfig: CacheConfig) extends CacheBundle {
  val req = new SimpleBusReqBundle(userBits = userBits)
}

// meta read
sealed class CacheStage1(implicit val cacheConfig: CacheConfig) extends CacheModule {
  val io = IO(new Bundle {
    val in = Flipped(Decoupled(new SimpleBusReqBundle(userBits = userBits)))
    val out = Decoupled(new Stage1IO)
    val metaReadBus = CacheMetaArrayReadBus()
    val dataReadBus = CacheDataArrayReadBus()
  })

  if (ro) when (io.in.fire()) { assert(!io.in.bits.isWrite()) }

  // read meta array and data array
  val readBusValid = io.in.valid && io.out.ready
  io.metaReadBus.apply(valid = readBusValid, setIdx = getMetaIdx(io.in.bits.addr))
  io.dataReadBus.apply(valid = readBusValid, setIdx = getDataIdx(io.in.bits.addr))

  io.out.bits.req := io.in.bits
  io.out.valid := io.in.valid && io.metaReadBus.req.ready && io.dataReadBus.req.ready
  io.in.ready := (!io.in.valid || io.out.fire()) && io.metaReadBus.req.ready && io.dataReadBus.req.ready

	Debug(debug) {
    printf("%d: [" + cacheName + " stage1]: in.ready = %d, in.valid = %d, out.valid = %d, out.ready = %d, addr = %x, cmd = %x, dataReadBus.req.valid = %d\n",
      GTimer(), io.in.ready, io.in.valid, io.out.valid, io.out.ready, io.in.bits.addr, io.in.bits.cmd, io.dataReadBus.req.valid)
  }
}

sealed class Stage2IO(implicit val cacheConfig: CacheConfig) extends CacheBundle {
  val req = new SimpleBusReqBundle(userBits = userBits)
  val metas = Vec(Ways, new MetaBundle)
  val hit = Output(Bool())
  val waymask = Output(UInt(Ways.W))
  val mmio = Output(Bool())
  val isForwardData = Output(Bool())
  val forwardData = Output(CacheDataArrayWriteBus().req.bits)
}

// check
sealed class CacheStage2(implicit val cacheConfig: CacheConfig) extends CacheModule {
  val io = IO(new Bundle {
    val in = Flipped(Decoupled(new Stage1IO))
    val out = Decoupled(new Stage2IO)
    val metaReadResp = Flipped(Vec(Ways, new MetaBundle))
    val metaWriteBus = Input(CacheMetaArrayWriteBus())
    val dataWriteBus = Input(CacheDataArrayWriteBus())
  })

  val req = io.in.bits.req
  val addr = req.addr.asTypeOf(addrBundle)

  val isForwardMeta = io.in.valid && io.metaWriteBus.req.valid && io.metaWriteBus.req.bits.setIdx === getMetaIdx(req.addr)
  val isForwardMetaReg = RegInit(false.B)
  when (isForwardMeta) { isForwardMetaReg := true.B }
  when (io.in.fire() || !io.in.valid) { isForwardMetaReg := false.B }
  val forwardMetaReg = RegEnable(io.metaWriteBus.req.bits, isForwardMeta)

  val metaWay = Wire(Vec(Ways, chiselTypeOf(forwardMetaReg.data)))
  forwardMetaReg.waymask.getOrElse("b1".U).asBools.zipWithIndex.map { case (w, i) =>
    metaWay(i) := Mux(isForwardMetaReg && w, forwardMetaReg.data, io.metaReadResp(i))
  }

  val hitVec = VecInit(metaWay.map(m => m.valid && (m.tag === addr.tag) && io.in.valid)).asUInt
  val victimWaymask = if (Ways > 1) (1.U << LFSR64()(log2Up(Ways)-1,0)) else "b1".U
  val waymask = Mux(io.out.bits.hit, hitVec, victimWaymask)
  assert(!(io.in.valid && PopCount(waymask) > 1.U))

  io.out.bits.metas := metaWay
  io.out.bits.hit := io.in.valid && hitVec.orR
  io.out.bits.waymask := waymask
  io.out.bits.mmio := AddressSpace.isMMIO(req.addr)

  val isForwardData = io.in.valid && (io.dataWriteBus.req match { case r =>
    r.valid && r.bits.setIdx === getDataIdx(req.addr)
  })
  val isForwardDataReg = RegInit(false.B)
  when (isForwardData) { isForwardDataReg := true.B }
  when (io.in.fire() || !io.in.valid) { isForwardDataReg := false.B }
  val forwardDataReg = RegEnable(io.dataWriteBus.req.bits, isForwardData)
  io.out.bits.isForwardData := isForwardDataReg
  io.out.bits.forwardData := forwardDataReg

  io.out.bits.req <> req
  io.out.valid := io.in.valid
  io.in.ready := !io.in.valid || io.out.fire()

	Debug(debug) {
    printf("%d: [" + cacheName + " stage2]: in.ready = %d, in.valid = %d, out.valid = %d, out.ready = %d, addr = %x, dataReadResp = %x %x %x %x, waymask = %d\n",
      GTimer(), io.in.ready, io.in.valid, io.out.valid, io.out.ready, req.addr, io.dataReadResp(3).data, io.dataReadResp(2).data, io.dataReadResp(1).data, io.dataReadResp(0).data, waymask)
  }

}

// writeback
sealed class CacheStage3(implicit val cacheConfig: CacheConfig) extends CacheModule {
  val io = IO(new Bundle {
    val in = Flipped(Decoupled(new Stage2IO))
    val out = Decoupled(new SimpleBusRespBundle(userBits = userBits))
    val isFinish = Output(Bool())
    val flush = Input(Bool())
    val dataReadBus = CacheDataArrayReadBus()
    val dataReadFromS1 = Flipped(Vec(Ways, new DataBundle))
    val dataWriteBus = CacheDataArrayWriteBus()
    val metaWriteBus = CacheMetaArrayWriteBus()

    val mem = new SimpleBusUC
    val mmio = new SimpleBusUC
    val cohResp = Decoupled(new SimpleBusRespBundle)

    // use to distinguish prefetch request and normal request
		val dataReadRespToL1 = Output(Bool())
  })

  val metaWriteArb = Module(new Arbiter(CacheMetaArrayWriteBus().req.bits, 2))
  val dataWriteArb = Module(new Arbiter(CacheDataArrayWriteBus().req.bits, 2))

  val req = io.in.bits.req
  val addr = req.addr.asTypeOf(addrBundle)
  val mmio = io.in.valid && io.in.bits.mmio
  val hit = io.in.valid && io.in.bits.hit
  val miss = io.in.valid && !io.in.bits.hit
  val probe = io.in.valid && hasCoh.B && req.isProbe()
  val meta = Mux1H(io.in.bits.waymask, io.in.bits.metas)
  assert(!(mmio && hit), "MMIO request should not hit in cache")

  val s_idle :: s_memReadReq :: s_memReadResp :: s_memWriteReq :: s_memWriteResp :: s_mmioReq :: s_mmioResp :: s_wait_resp :: s_release :: Nil = Enum(9)
  val state = RegInit(s_idle)

  val needFlush = RegInit(false.B)
  when (io.flush && (state =/= s_idle)) { needFlush := true.B }
  when (io.out.fire() && needFlush) { needFlush := false.B }

  val firstCycle = RegInit(true.B)
  when (io.isFinish || io.flush || needFlush) { firstCycle := true.B }
  .elsewhen (io.in.valid) { firstCycle := false.B }

  // latch the data array result to avoid being overwritten by new s1 request
  val dataReadArray = HoldUnless(Mux1H(io.in.bits.waymask, io.dataReadFromS1).data, firstCycle)
  val useForwardData = io.in.bits.isForwardData && io.in.bits.waymask === io.in.bits.forwardData.waymask.getOrElse("b1".U)
  val dataRead = Mux(useForwardData, io.in.bits.forwardData.data.data, dataReadArray)
  val wordMask = Mux(!ro.B && req.isWrite(), MaskExpand(req.wmask), 0.U(DataBits.W))

	val writeL2BeatCnt = Counter(LineBeats)
	when(io.out.fire() && (req.cmd === SimpleBusCmd.writeBurst || req.isWriteLast())) {
		writeL2BeatCnt.inc()
	}

  val hitWrite = hit && req.isWrite()
  val dataHitWriteBus = Wire(CacheDataArrayWriteBus()).apply(
    data = Wire(new DataBundle).apply(MaskData(dataRead, req.wdata, wordMask)),
    valid = hitWrite, setIdx = Cat(addr.index, Mux(req.cmd === SimpleBusCmd.writeBurst || req.isWriteLast(), writeL2BeatCnt.value, addr.wordIndex)), waymask = io.in.bits.waymask)

  val metaHitWriteBus = Wire(CacheMetaArrayWriteBus()).apply(
    valid = hitWrite && !meta.dirty, setIdx = getMetaIdx(req.addr), waymask = io.in.bits.waymask,
    data = Wire(new MetaBundle).apply(tag = meta.tag, valid = true.B, dirty = (!ro).B)
  )

  val readBeatCnt = Counter(LineBeats)
  val writeBeatCnt = Counter(LineBeats)
	val readL2BeatCnt = Counter(LineBeats)

	val s3_idle :: s3_dataReadWait :: s3_dataReadFinish :: Nil = Enum(3)
	val state3 = RegInit(s3_idle)

	// L2Cache needs to respond the whole cache line when receiving a readBurst req
	val dataRespToL1ReadBus = Wire(CacheDataArrayReadBus()).apply(
		valid = (state === s_idle) && ((state3 === s3_dataReadWait) || state3 === s3_idle && hit && req.cmd === SimpleBusCmd.readBurst), setIdx = Cat(addr.index, Mux(state3 === s3_idle, Mux(addr.wordIndex === (LineBeats - 1).U, 0.U, (addr.wordIndex + 1.U)), readL2BeatCnt.value)))

	switch (state3) {
		is(s3_idle) { 
			when(state === s_idle && hit && req.cmd === SimpleBusCmd.readBurst) {
				state3 := s3_dataReadWait
				readL2BeatCnt.value := Mux(addr.wordIndex === (LineBeats - 1).U, 1.U, Mux(addr.wordIndex === (LineBeats - 2).U, 0.U, (addr.wordIndex + 2.U)))
			}
		}
		is(s3_dataReadWait) {
			when(readL2BeatCnt.value === Mux(addr.wordIndex === 0.U, (LineBeats - 1).U, (addr.wordIndex - 1.U))) {
				state3 := s3_dataReadFinish
			}.otherwise {
				readL2BeatCnt.inc()
			}
		}
		is(s3_dataReadFinish) {
			when(io.out.fire()) {
				state3 := s3_idle
			}
		}
	}

  val s2_idle :: s2_dataReadWait :: s2_dataOK :: Nil = Enum(3)
  val state2 = RegInit(s2_idle)
<<<<<<< HEAD
  val dataWriteBackReadBus = Wire(CacheDataArrayReadBus()).apply(
    valid = (state === s_memWriteReq) && (state2 === s2_idle), setIdx = Cat(addr.index, writeBeatCnt.value))
	val dataReadArb = Module(new Arbiter(CacheDataArrayReadBus().req.bits, 2))
  dataReadArb.io.in(0) <> dataRespToL1ReadBus.req
  dataReadArb.io.in(1) <> dataWriteBackReadBus.req
  io.dataReadBus.req <> dataReadArb.io.out
	dataRespToL1ReadBus.resp := io.dataReadBus.resp
	dataWriteBackReadBus.resp := io.dataReadBus.resp

	val dataWay = RegEnable(dataWriteBackReadBus.resp.data, state2 === s2_dataReadWait)
=======

  io.dataReadBus.apply(valid = (state === s_memWriteReq || state === s_release) && (state2 === s2_idle),
    setIdx = Cat(addr.index, Mux(state === s_release, readBeatCnt.value, writeBeatCnt.value)))
  val dataWay = RegEnable(io.dataReadBus.resp.data, state2 === s2_dataReadWait)
  val dataHitWay = Mux1H(io.in.bits.waymask, dataWay).data
>>>>>>> master

  switch (state2) {
    is (s2_idle) { when (io.dataReadBus.req.fire()) { state2 := s2_dataReadWait } }
    is (s2_dataReadWait) { state2 := s2_dataOK }
    is (s2_dataOK) { when (io.mem.req.fire() || io.cohResp.fire()) { state2 := s2_idle } }
  }

  // critical word first read
  val raddr = (if (XLEN == 64) Cat(req.addr(AddrBits-1,3), 0.U(3.W))
                          else Cat(req.addr(AddrBits-1,2), 0.U(2.W)))
  // dirty block addr
  val waddr = Cat(meta.tag, addr.index, 0.U(OffsetBits.W))
  val cmd = Mux(state === s_memReadReq, SimpleBusCmd.readBurst,
    Mux((writeBeatCnt.value === (LineBeats - 1).U), SimpleBusCmd.writeLast, SimpleBusCmd.writeBurst))
  io.mem.req.bits.apply(addr = Mux(state === s_memReadReq, raddr, waddr),
    cmd = cmd, size = (if (XLEN == 64) "b11".U else "b10".U),
    wdata = dataHitWay, wmask = Fill(DataBytes, 1.U))

  io.mem.resp.ready := true.B
  io.mem.req.valid := (state === s_memReadReq) || ((state === s_memWriteReq) && (state2 === s2_dataOK))

  // mmio
  io.mmio.req.bits := req
  io.mmio.resp.ready := true.B
  io.mmio.req.valid := (state === s_mmioReq)

  val afterFirstRead = RegInit(false.B)
  val alreadyOutFire = RegEnable(true.B, init = false.B, io.out.fire())
  val readingFirst = !afterFirstRead && io.mem.resp.fire() && (state === s_memReadResp)
  val inRdataRegDemand = RegEnable(Mux(mmio, io.mmio.resp.bits.rdata, io.mem.resp.bits.rdata),
                                   Mux(mmio, state === s_mmioResp, readingFirst))

  // probe
  io.cohResp.valid := ((state === s_idle) && probe) ||
                      ((state === s_release) && (state2 === s2_dataOK))
  io.cohResp.bits.rdata := dataHitWay
  val releaseLast = Counter(state === s_release && io.cohResp.fire(), LineBeats)._2
  io.cohResp.bits.cmd := Mux(state === s_release, Mux(releaseLast, SimpleBusCmd.readLast, 0.U),
    Mux(hit, SimpleBusCmd.probeHit, SimpleBusCmd.probeMiss))

  switch (state) {
    is (s_idle) {
      afterFirstRead := false.B
      alreadyOutFire := false.B

      when (probe) {
        when (io.cohResp.fire()) {
          state := Mux(hit, s_release, s_idle)
          readBeatCnt.value := addr.wordIndex
        }
      } .elsewhen ((miss || mmio) && !io.flush) {
        state := Mux(mmio, s_mmioReq, Mux(!ro.B && meta.dirty, s_memWriteReq, s_memReadReq))
      }
    }

    is (s_mmioReq) { when (io.mmio.req.fire()) { state := s_mmioResp } }
    is (s_mmioResp) { when (io.mmio.resp.fire()) { state := s_wait_resp } }

    is (s_release) {
      when (io.cohResp.fire()) { readBeatCnt.inc() }
      when (io.cohResp.fire() && releaseLast) { state := s_idle }
    }

    is (s_memReadReq) { when (io.mem.req.fire()) {
      state := s_memReadResp
      readBeatCnt.value := addr.wordIndex
    }}

    is (s_memReadResp) {
      when (io.mem.resp.fire()) {
        afterFirstRead := true.B
        readBeatCnt.inc()
				when (req.cmd === SimpleBusCmd.writeBurst) { writeL2BeatCnt.value := 0.U }
        when (io.mem.resp.bits.isReadLast()) { state := s_wait_resp }
      }
    }

    is (s_memWriteReq) {
      when (io.mem.req.fire()) { writeBeatCnt.inc() }
      when (io.mem.req.bits.isWriteLast() && io.mem.req.fire()) { state := s_memWriteResp }
    }

    is (s_memWriteResp) { when (io.mem.resp.fire()) { state := s_memReadReq } }
    is (s_wait_resp) { when (io.out.fire() || needFlush || alreadyOutFire) { state := s_idle } }
  }

  val dataRefill = MaskData(io.mem.resp.bits.rdata, req.wdata, Mux(readingFirst, wordMask, 0.U(DataBits.W)))
  val dataRefillWriteBus = Wire(CacheDataArrayWriteBus).apply(
    valid = (state === s_memReadResp) && io.mem.resp.fire(), setIdx = Cat(addr.index, readBeatCnt.value),
    data = Wire(new DataBundle).apply(dataRefill), waymask = io.in.bits.waymask)

  dataWriteArb.io.in(0) <> dataHitWriteBus.req
  dataWriteArb.io.in(1) <> dataRefillWriteBus.req
  io.dataWriteBus.req <> dataWriteArb.io.out

  val metaRefillWriteBus = Wire(CacheMetaArrayWriteBus()).apply(
    valid = (state === s_memReadResp) && io.mem.resp.fire() && io.mem.resp.bits.isReadLast(),
    data = Wire(new MetaBundle).apply(valid = true.B, tag = addr.tag, dirty = !ro.B && req.isWrite()),
    setIdx = getMetaIdx(req.addr), waymask = io.in.bits.waymask
  )

  metaWriteArb.io.in(0) <> metaHitWriteBus.req
  metaWriteArb.io.in(1) <> metaRefillWriteBus.req
  io.metaWriteBus.req <> metaWriteArb.io.out

	val respToL1 = state3 === s3_idle && hit && req.cmd === SimpleBusCmd.readBurst || state3 === s3_dataReadWait || state3 === s3_dataReadFinish
	io.dataReadRespToL1 := respToL1

  if(cacheLevel == 2) {
		when((state === s_memReadResp) && io.mem.resp.fire() && req.cmd === SimpleBusCmd.readBurst) {
			io.out.bits.rdata := dataRefill
			io.out.bits.cmd := Mux(io.mem.resp.bits.isReadLast(), SimpleBusCmd.readLast, SimpleBusCmd.readBurst)
		}.elsewhen (req.isWriteLast() || req.cmd === SimpleBusCmd.writeBurst) {
			io.out.bits.rdata := Mux(hit, dataRead, inRdataRegDemand)
			io.out.bits.cmd := DontCare
		}.elsewhen (state === s_idle && (state3 === s3_dataReadWait || state3 === s3_dataReadFinish)) {
			io.out.bits.rdata := Mux1H(io.in.bits.waymask, dataRespToL1ReadBus.resp.data).data
			io.out.bits.cmd := Mux(state3 === s3_dataReadFinish, SimpleBusCmd.readLast, SimpleBusCmd.readBurst)
		}.otherwise {
			io.out.bits.rdata := Mux(hit, dataRead, inRdataRegDemand)
			io.out.bits.cmd := req.cmd
		}

		when(io.in.valid && req.isPrefetch()) {
			io.out.valid := io.in.valid && Mux(hit, true.B, Mux(req.isWrite() || mmio, state === s_wait_resp, afterFirstRead && !alreadyOutFire))
		}.otherwise {
			io.out.valid := io.in.valid && (Mux(req.isWrite() && (hit || !hit && state === s_wait_resp), true.B, (state === s_memReadResp && io.mem.resp.fire() && req.cmd === SimpleBusCmd.readBurst)) || state3 === s3_dataReadFinish)
		}
	} else {
		io.out.bits.rdata := Mux(hit, dataRead, inRdataRegDemand)
    io.out.bits.cmd := DontCare
    io.out.valid := io.in.valid && Mux(probe, false.B, Mux(hit, true.B, Mux(req.isWrite() || mmio, state === s_wait_resp, afterFirstRead && !alreadyOutFire)))
	}
  io.out.bits.user.zip(req.user).map { case (o,i) => o := i }

  // With critical-word first, the pipeline registers between
  // s2 and s3 can not be overwritten before a missing request
  // is totally handled. We use io.isFinish to indicate when the
  // request really ends.
  io.isFinish := Mux(probe, io.cohResp.fire() && Mux(miss, state === s_idle, (state === s_release) && releaseLast),
    Mux(hit || req.isWrite(), io.out.fire(), (state === s_wait_resp) && (io.out.fire() || alreadyOutFire))
  )

  io.in.ready := io.out.ready && (state === s_idle && !respToL1) && !miss && !probe

  assert(!(metaHitWriteBus.req.valid && metaRefillWriteBus.req.valid))
  assert(!(dataHitWriteBus.req.valid && dataRefillWriteBus.req.valid))
  assert(!(!ro.B && io.flush), "only allow to flush icache")
  Debug(debug) {
    printf("%d: [" + cacheName + " stage3]: in.ready = %d, in.valid = %d, state = %d, addr = %x\n",
      GTimer(), io.in.ready, io.in.valid, state, req.addr)
<<<<<<< HEAD
  }
	Debug(debug) {
    printf("%d: [" + cacheName + " stage3]: in.ready = %d, in.valid = %d, out.valid = %d, out.ready = %d, hit = %d, req.cmd = %d, state = %d, addr = %x, tag = %x, index = %x, wordIndex = %d, rdata = %x, io.in.bits.datas = %x %x %x %x, io.in.bits.waymask = %d, out.rdata = %x, out.cmd = %d, dataRespToL1ReadBus.(valid = %d, setIdx = %x, rdata = %x %x %x %x), state3 = %d, readL2BeatCnt = %d, dataWriteBackReadBus.req.valid = %d, dataWriteBus.req.data = %x, mem.req.fire() = %d, mem.req.bits.cmd = %d, mem.resp.fire() = %d, mem.resp.bits.cmd = %d, mem.resp.bits.rdata = %x\n",
      GTimer(), io.in.ready, io.in.valid, io.out.valid, io.out.ready, hit, req.cmd, state, req.addr, addr.tag, addr.index, addr.wordIndex, io.out.bits.rdata, io.in.bits.datas(3).data, io.in.bits.datas(2).data, io.in.bits.datas(1).data, io.in.bits.datas(0).data, io.in.bits.waymask, io.out.bits.rdata, io.out.bits.cmd, dataRespToL1ReadBus.req.valid, dataRespToL1ReadBus.req.bits.setIdx, dataRespToL1ReadBus.resp.data(3).data, dataRespToL1ReadBus.resp.data(2).data, dataRespToL1ReadBus.resp.data(1).data, dataRespToL1ReadBus.resp.data(0).data, state3, readL2BeatCnt.value, dataWriteBackReadBus.req.valid, io.dataWriteBus.req.bits.data.data, io.mem.req.fire(), io.mem.req.bits.cmd, io.mem.resp.fire(), io.mem.resp.bits.cmd, io.mem.resp.bits.rdata)
  }
	Debug(debug) {
    printf("%d: [" + cacheName + " stage3]: in.ready = %d, in.valid = %d, out.valid = %d, out.ready = %d, hit = %d, req.cmd = %d, state = %d, state3 = %d, addr = %x\n",
      GTimer(), io.in.ready, io.in.valid, io.out.valid, io.out.ready, hit, req.cmd, state, state3, req.addr)
  }
}

// probe
sealed class CacheProbeStage(implicit val cacheConfig: CacheConfig) extends CacheModule {
  val io = IO(new Bundle {
    val in = Flipped(Decoupled(new SimpleBusReqBundle))
    val out = Decoupled(new SimpleBusRespBundle)
    val metaReadBus = CacheMetaArrayReadBus()
    val dataReadBus = CacheDataArrayReadBus()
  })

  val s_idle :: s_metaRead :: s_metaReadWait :: s_check :: s_dataRead :: s_dataReadWait :: s_release :: Nil = Enum(7)
  val state = RegInit(s_idle)

  io.in.ready := (state === s_idle)
  val req = RegEnable(io.in.bits, io.in.fire())
  val addr = req.addr.asTypeOf(addrBundle)
  io.metaReadBus.apply(valid = (state === s_metaRead), setIdx = addr.index)

  val metaWay = RegEnable(io.metaReadBus.resp.data, state === s_metaReadWait)
  val hitVec = VecInit(metaWay.map(m => m.valid && (m.tag === addr.tag))).asUInt
  val hit = hitVec.orR
  val idxCnt = Counter(LineBeats)

  io.dataReadBus.apply(valid = (state === s_dataRead), setIdx = Cat(addr.index, idxCnt.value))
  val dataWay = RegEnable(io.dataReadBus.resp.data, state === s_dataReadWait)
  val last = Counter(state === s_release && io.out.fire(), LineBeats)._2

  switch (state) {
    is (s_idle) { when (io.in.fire()) { state := s_metaRead } }
    is (s_metaRead) {
      when (io.metaReadBus.req.ready) { state := s_metaReadWait }
      assert(req.isProbe())
    }
    is (s_metaReadWait) { state := s_check }
    is (s_check) {
      when (io.out.fire()) {
        state := Mux(hit, s_dataRead, s_idle)
        idxCnt.value := addr.wordIndex
      }
    }
    is (s_dataRead) { when (io.dataReadBus.req.ready) { state := s_dataReadWait } }
    is (s_dataReadWait) { state := s_release }
    is (s_release) {
      when (io.out.fire()) {
        idxCnt.inc()
        state := Mux(last, s_idle, s_dataRead)
      }
    }
  }

  io.out.valid := (state === s_check) || (state === s_release)
  io.out.bits.rdata := Mux1H(hitVec, dataWay).data
  io.out.bits.cmd := Mux(state === s_release, Mux(last, SimpleBusCmd.readLast, 0.U),
    Mux(hit, SimpleBusCmd.probeHit, SimpleBusCmd.probeMiss))
}

class L2Cache(implicit val cacheConfig: CacheConfig) extends CacheModule {
  val io = IO(new Bundle {
    val in = Flipped(new SimpleBusUC(userBits = userBits))
    val flush = Input(UInt(2.W))
    val out = new SimpleBusUC
    val mmio = new SimpleBusUC
  })

  // cpu pipeline
  val s1 = Module(new CacheStage1)
  val s2 = Module(new CacheStage2)
  val s3 = Module(new CacheStage3)
  val metaArray = Module(new SRAMTemplate(new MetaBundle, set = Sets, way = Ways, shouldReset = true, singlePort = true))
  val dataArray = Module(new SRAMTemplate(new DataBundle, set = Sets * LineBeats, way = Ways, singlePort = true))

  if (cacheName == "icache") {
    // flush icache when executing fence.i
    val flushICache = WireInit(false.B)
    BoringUtils.addSink(flushICache, "MOUFlushICache")
    metaArray.reset := reset.asBool || flushICache
  }

  s1.io.in <> io.in.req
  PipelineConnect(s1.io.out, s2.io.in, s2.io.out.fire(), io.flush(0))
  PipelineConnect(s2.io.out, s3.io.in, s3.io.isFinish, io.flush(1))
  io.in.resp <> s3.io.out
	when(s3.io.out.bits.isPrefetch()) {
		io.in.resp.valid := false.B
	}.otherwise {
		io.in.resp.valid := s3.io.out.valid || s3.io.dataReadRespToL1
  }
	s3.io.flush := io.flush(1)
  io.out <> s3.io.mem
  io.mmio <> s3.io.mmio

  // stalling
  s1.io.s2Req.valid := s2.io.in.valid
  s1.io.s2Req.bits := s2.io.in.bits.req
  s1.io.s3Req.valid := s3.io.in.valid
  s1.io.s3Req.bits := s3.io.in.bits.req
  s1.io.s2s3Miss := s3.io.in.valid && (!s3.io.in.bits.hit || s3.io.dataReadRespToL1)

  // coherence state machine
	/*
  val coh = Module(new CacheProbeStage)
  coh.io.in <> io.out.coh.req
  io.out.coh.resp <> coh.io.out
	*/

  // Since SRAMTemplate are synchronous bus, read data will be returned
  // one cycle later read request is accepted. Therefore we do not need
  // to use ID bit to distribute the read data to the correct master.
  /*
	val metaReadArb = Module(new Arbiter(chiselTypeOf(metaArray.io.r.req.bits), 2))
  metaReadArb.io.in(0) <> coh.io.metaReadBus.req
  metaReadArb.io.in(1) <> s1.io.metaReadBus.req
  metaArray.io.r.req <> metaReadArb.io.out
  coh.io.metaReadBus.resp := metaArray.io.r.resp
  */
	metaArray.io.r.req <> s1.io.metaReadBus.req
	s1.io.metaReadBus.resp := metaArray.io.r.resp
  metaArray.io.w <> s3.io.metaWriteBus

  val dataReadArb = Module(new Arbiter(chiselTypeOf(dataArray.io.r.req.bits), 2))
  dataReadArb.io.in(0) <> s1.io.dataReadBus.req
  dataReadArb.io.in(1) <> s3.io.dataReadBus.req
  dataArray.io.r.req <> dataReadArb.io.out
  // coh.io.dataReadBus.resp := dataArray.io.r.resp
	s1.io.dataReadBus.resp := dataArray.io.r.resp
  s3.io.dataReadBus.resp := dataArray.io.r.resp
  dataArray.io.w <> s3.io.dataWriteBus

  s2.io.metaReadResp := metaArray.io.r.resp.data
  s2.io.dataReadResp := dataArray.io.r.resp.data

  Debug(debug) {
    io.in.dump(cacheName + ".in")
    printf("%d: s1:(%d,%d), s2:(%d,%d), s3:(%d,%d)\n",
      GTimer(), s1.io.in.valid, s1.io.in.ready, s2.io.in.valid, s2.io.in.ready, s3.io.in.valid, s3.io.in.ready)
    when (s1.io.in.valid) { printf(p"[${cacheName}.S1]: ${s1.io.in.bits}\n") }
    when (s2.io.in.valid) { printf(p"[${cacheName}.S2]: ${s2.io.in.bits.req}\n") }
    when (s3.io.in.valid) { printf(p"[${cacheName}.S3]: ${s3.io.in.bits.req}\n") }
    s3.io.mem.dump(cacheName + ".mem")
  }
=======
    printf("%d: [" + cacheName + " stage3]: in.ready = %d, in.valid = %d, out.valid = %d, out.ready = %d, hit = %d, req.cmd = %d, state = %d, addr = %x, mem.req.fire() = %d, mem.req.bits.cmd = %d, mem.resp.fire() = %d, mem.resp.bits.cmd = %d\n",
      GTimer(), io.in.ready, io.in.valid, io.out.valid, io.out.ready, hit, req.cmd, state, req.addr, io.mem.req.fire(), io.mem.req.bits.cmd, io.mem.resp.fire(), io.mem.resp.bits.cmd)
    printf("%d: [" + cacheName + " stage3]: in.ready = %d, in.valid = %d, out.valid = %d, out.ready = %d, hit = %d, req.cmd = %d, state = %d, state3 = %d, addr = %x\n",
      GTimer(), io.in.ready, io.in.valid, io.out.valid, io.out.ready, hit, req.cmd, state, state3, req.addr)
  }
>>>>>>> eb8bdfa7
}

class Cache(implicit val cacheConfig: CacheConfig) extends CacheModule {
  val io = IO(new Bundle {
    val in = Flipped(new SimpleBusUC(userBits = userBits))
    val flush = Input(UInt(2.W))
    val out = new SimpleBusC
    val mmio = new SimpleBusUC
  })

  // cpu pipeline
  val s1 = Module(new CacheStage1)
  val s2 = Module(new CacheStage2)
  val s3 = Module(new CacheStage3)
  val metaArray = Module(new SRAMTemplateWithArbiter(nRead = 1, new MetaBundle, set = Sets, way = Ways, shouldReset = true))
  val dataArray = Module(new SRAMTemplate(new DataBundle, set = Sets * LineBeats, way = Ways))

  if (cacheName == "icache") {
    // flush icache when executing fence.i
    val flushICache = WireInit(false.B)
    BoringUtils.addSink(flushICache, "MOUFlushICache")
    metaArray.reset := reset.asBool || flushICache
  }

  val arb = Module(new Arbiter(new SimpleBusReqBundle(userBits = userBits), hasCohInt + 1))
  arb.io.in(hasCohInt + 0) <> io.in.req

  s1.io.in <> arb.io.out
  PipelineConnect(s1.io.out, s2.io.in, s2.io.out.fire(), io.flush(0))
  PipelineConnect(s2.io.out, s3.io.in, s3.io.isFinish, io.flush(1))
  io.in.resp <> s3.io.out
  s3.io.flush := io.flush(1)
  io.out.mem <> s3.io.mem
  io.mmio <> s3.io.mmio

  if (hasPrefetch) {
    // overwrite the one from s3.io.out.valid
    io.in.resp.valid := Mux(s3.io.out.bits.isPrefetch(), false.B, s3.io.out.valid || s3.io.dataReadRespToL1)
  }

  if (hasCoh) {
    val cohReq = io.out.coh.req.bits
    // coh does not have user signal, any better code?
    val coh = Wire(new SimpleBusReqBundle(userBits = userBits))
    coh.apply(addr = cohReq.addr, cmd = cohReq.cmd, size = cohReq.cmd, wdata = cohReq.wdata, wmask = cohReq.wmask)
    arb.io.in(0).bits := coh
    arb.io.in(0).valid := io.out.coh.req.valid
    io.out.coh.req.ready := arb.io.in(0).ready
    io.out.coh.resp <> s3.io.cohResp
  } else {
    io.out.coh.req.ready := true.B
    io.out.coh.resp := DontCare
    io.out.coh.resp.valid := false.B
    s3.io.cohResp.ready := true.B
  }

  metaArray.io.r(0) <> s1.io.metaReadBus

  val dataArrayReadArb = Module(new Arbiter(chiselTypeOf(dataArray.io.r.req.bits), 2))
  dataArrayReadArb.io.in(0) <> s3.io.dataReadBus.req
  dataArrayReadArb.io.in(1) <> s1.io.dataReadBus.req
  dataArray.io.r.req <> dataArrayReadArb.io.out
  s3.io.dataReadBus.resp := dataArray.io.r.resp
  s1.io.dataReadBus.resp := dataArray.io.r.resp

  metaArray.io.w <> s3.io.metaWriteBus
  dataArray.io.w <> s3.io.dataWriteBus

  s2.io.metaReadResp := s1.io.metaReadBus.resp.data
  s3.io.dataReadFromS1 := RegEnable(s1.io.dataReadBus.resp.data, RegNext(s1.io.dataReadBus.req.fire()))

  s2.io.dataWriteBus := s3.io.dataWriteBus
  s2.io.metaWriteBus := s3.io.metaWriteBus

  BoringUtils.addSource(s3.io.in.valid && s3.io.in.bits.hit, "perfCntCondM" + cacheName + "Hit")

  Debug(debug) {
    io.in.dump(cacheName + ".in")
    printf("%d: s1:(%d,%d), s2:(%d,%d), s3:(%d,%d)\n",
      GTimer(), s1.io.in.valid, s1.io.in.ready, s2.io.in.valid, s2.io.in.ready, s3.io.in.valid, s3.io.in.ready)
    when (s1.io.in.valid) { printf(p"[${cacheName}.S1]: ${s1.io.in.bits}\n") }
    when (s2.io.in.valid) { printf(p"[${cacheName}.S2]: ${s2.io.in.bits.req}\n") }
    when (s3.io.in.valid) { printf(p"[${cacheName}.S3]: ${s3.io.in.bits.req}\n") }
    s3.io.mem.dump(cacheName + ".mem")
  }
	
	Debug(debug) {
    printf("%d: [" + cacheName + "]: coh.io.dataReadBus.req.valid = %d\n\n",
      GTimer(), coh.io.dataReadBus.req.valid)
  }

}

object Cache {
  def apply(in: SimpleBusUC, mmio: SimpleBusUC, flush: UInt, enable: Boolean = true)(implicit cacheConfig: CacheConfig) = {
    if (enable) {
      val cache = Module(new Cache)
      cache.io.flush := flush
      cache.io.in <> in
      mmio <> cache.io.mmio
      cache.io.out
    } else {
      val addrspace = List(AddressSpace.dram) ++ AddressSpace.mmio
      val xbar = Module(new SimpleBusCrossbar1toN(addrspace))
      val busC = WireInit(0.U.asTypeOf(new SimpleBusC))
      busC.mem <> xbar.io.out(0)
      xbar.io.in <> in
      mmio <> xbar.io.out(1)
      busC
    }
  }
}<|MERGE_RESOLUTION|>--- conflicted
+++ resolved
@@ -31,7 +31,7 @@
   val hasCoh = !ro
   val hasCohInt = (if (hasCoh) 1 else 0)
   val hasPrefetch = cacheName == "l2cache"
-
+	
 	val cacheLevel = cacheConfig.cacheLevel
   val TotalSize = cacheConfig.totalSize
   val Ways = cacheConfig.ways
@@ -178,10 +178,9 @@
   io.in.ready := !io.in.valid || io.out.fire()
 
 	Debug(debug) {
-    printf("%d: [" + cacheName + " stage2]: in.ready = %d, in.valid = %d, out.valid = %d, out.ready = %d, addr = %x, dataReadResp = %x %x %x %x, waymask = %d\n",
-      GTimer(), io.in.ready, io.in.valid, io.out.valid, io.out.ready, req.addr, io.dataReadResp(3).data, io.dataReadResp(2).data, io.dataReadResp(1).data, io.dataReadResp(0).data, waymask)
-  }
-
+    printf("%d: [" + cacheName + " stage2]: in.ready = %d, in.valid = %d, out.valid = %d, out.ready = %d, addr = %x, waymask = %d\n",
+      GTimer(), io.in.ready, io.in.valid, io.out.valid, io.out.ready, req.addr, waymask)
+  }
 }
 
 // writeback
@@ -213,6 +212,7 @@
   val hit = io.in.valid && io.in.bits.hit
   val miss = io.in.valid && !io.in.bits.hit
   val probe = io.in.valid && hasCoh.B && req.isProbe()
+	val hitReadBurst = hit && req.isReadBurst()
   val meta = Mux1H(io.in.bits.waymask, io.in.bits.metas)
   assert(!(mmio && hit), "MMIO request should not hit in cache")
 
@@ -250,61 +250,19 @@
 
   val readBeatCnt = Counter(LineBeats)
   val writeBeatCnt = Counter(LineBeats)
-	val readL2BeatCnt = Counter(LineBeats)
-
-	val s3_idle :: s3_dataReadWait :: s3_dataReadFinish :: Nil = Enum(3)
-	val state3 = RegInit(s3_idle)
-
-	// L2Cache needs to respond the whole cache line when receiving a readBurst req
-	val dataRespToL1ReadBus = Wire(CacheDataArrayReadBus()).apply(
-		valid = (state === s_idle) && ((state3 === s3_dataReadWait) || state3 === s3_idle && hit && req.cmd === SimpleBusCmd.readBurst), setIdx = Cat(addr.index, Mux(state3 === s3_idle, Mux(addr.wordIndex === (LineBeats - 1).U, 0.U, (addr.wordIndex + 1.U)), readL2BeatCnt.value)))
-
-	switch (state3) {
-		is(s3_idle) { 
-			when(state === s_idle && hit && req.cmd === SimpleBusCmd.readBurst) {
-				state3 := s3_dataReadWait
-				readL2BeatCnt.value := Mux(addr.wordIndex === (LineBeats - 1).U, 1.U, Mux(addr.wordIndex === (LineBeats - 2).U, 0.U, (addr.wordIndex + 2.U)))
-			}
-		}
-		is(s3_dataReadWait) {
-			when(readL2BeatCnt.value === Mux(addr.wordIndex === 0.U, (LineBeats - 1).U, (addr.wordIndex - 1.U))) {
-				state3 := s3_dataReadFinish
-			}.otherwise {
-				readL2BeatCnt.inc()
-			}
-		}
-		is(s3_dataReadFinish) {
-			when(io.out.fire()) {
-				state3 := s3_idle
-			}
-		}
-	}
-
-  val s2_idle :: s2_dataReadWait :: s2_dataOK :: Nil = Enum(3)
+	
+	val s2_idle :: s2_dataReadWait :: s2_dataOK :: Nil = Enum(3)
   val state2 = RegInit(s2_idle)
-<<<<<<< HEAD
-  val dataWriteBackReadBus = Wire(CacheDataArrayReadBus()).apply(
-    valid = (state === s_memWriteReq) && (state2 === s2_idle), setIdx = Cat(addr.index, writeBeatCnt.value))
-	val dataReadArb = Module(new Arbiter(CacheDataArrayReadBus().req.bits, 2))
-  dataReadArb.io.in(0) <> dataRespToL1ReadBus.req
-  dataReadArb.io.in(1) <> dataWriteBackReadBus.req
-  io.dataReadBus.req <> dataReadArb.io.out
-	dataRespToL1ReadBus.resp := io.dataReadBus.resp
-	dataWriteBackReadBus.resp := io.dataReadBus.resp
-
-	val dataWay = RegEnable(dataWriteBackReadBus.resp.data, state2 === s2_dataReadWait)
-=======
 
   io.dataReadBus.apply(valid = (state === s_memWriteReq || state === s_release) && (state2 === s2_idle),
     setIdx = Cat(addr.index, Mux(state === s_release, readBeatCnt.value, writeBeatCnt.value)))
   val dataWay = RegEnable(io.dataReadBus.resp.data, state2 === s2_dataReadWait)
   val dataHitWay = Mux1H(io.in.bits.waymask, dataWay).data
->>>>>>> master
 
   switch (state2) {
     is (s2_idle) { when (io.dataReadBus.req.fire()) { state2 := s2_dataReadWait } }
     is (s2_dataReadWait) { state2 := s2_dataOK }
-    is (s2_dataOK) { when (io.mem.req.fire() || io.cohResp.fire()) { state2 := s2_idle } }
+    is (s2_dataOK) { when (io.mem.req.fire() || io.cohResp.fire() || hitReadBurst && io.out.ready) { state2 := s2_idle } }
   }
 
   // critical word first read
@@ -337,9 +295,12 @@
                       ((state === s_release) && (state2 === s2_dataOK))
   io.cohResp.bits.rdata := dataHitWay
   val releaseLast = Counter(state === s_release && io.cohResp.fire(), LineBeats)._2
-  io.cohResp.bits.cmd := Mux(state === s_release, Mux(releaseLast, SimpleBusCmd.readLast, 0.U),
+	io.cohResp.bits.cmd := Mux(state === s_release, Mux(releaseLast, SimpleBusCmd.readLast, 0.U),
     Mux(hit, SimpleBusCmd.probeHit, SimpleBusCmd.probeMiss))
-
+	
+	val respToL1Fire = hitReadBurst && io.out.ready && state2 === s2_dataOK
+	val respToL1Last = Counter((state === s_idle || state === s_release && state2 === s2_dataOK) && hitReadBurst && io.out.ready, LineBeats)._2
+	
   switch (state) {
     is (s_idle) {
       afterFirstRead := false.B
@@ -350,7 +311,10 @@
           state := Mux(hit, s_release, s_idle)
           readBeatCnt.value := addr.wordIndex
         }
-      } .elsewhen ((miss || mmio) && !io.flush) {
+      }.elsewhen (hitReadBurst && io.out.ready) {
+				state := s_release
+				readBeatCnt.value := Mux(addr.wordIndex === (LineBeats - 1).U, 0.U, (addr.wordIndex + 1.U))
+			}.elsewhen ((miss || mmio) && !io.flush) {
         state := Mux(mmio, s_mmioReq, Mux(!ro.B && meta.dirty, s_memWriteReq, s_memReadReq))
       }
     }
@@ -359,9 +323,9 @@
     is (s_mmioResp) { when (io.mmio.resp.fire()) { state := s_wait_resp } }
 
     is (s_release) {
-      when (io.cohResp.fire()) { readBeatCnt.inc() }
-      when (io.cohResp.fire() && releaseLast) { state := s_idle }
-    }
+      when (io.cohResp.fire() || respToL1Fire) { readBeatCnt.inc() }
+      when (probe && io.cohResp.fire() && releaseLast || respToL1Fire && respToL1Last) { state := s_idle }
+		}
 
     is (s_memReadReq) { when (io.mem.req.fire()) {
       state := s_memReadResp
@@ -386,6 +350,10 @@
     is (s_wait_resp) { when (io.out.fire() || needFlush || alreadyOutFire) { state := s_idle } }
   }
 
+	when (!io.in.valid) {
+		state := s_idle
+	}
+
   val dataRefill = MaskData(io.mem.resp.bits.rdata, req.wdata, Mux(readingFirst, wordMask, 0.U(DataBits.W)))
   val dataRefillWriteBus = Wire(CacheDataArrayWriteBus).apply(
     valid = (state === s_memReadResp) && io.mem.resp.fire(), setIdx = Cat(addr.index, readBeatCnt.value),
@@ -405,29 +373,30 @@
   metaWriteArb.io.in(1) <> metaRefillWriteBus.req
   io.metaWriteBus.req <> metaWriteArb.io.out
 
-	val respToL1 = state3 === s3_idle && hit && req.cmd === SimpleBusCmd.readBurst || state3 === s3_dataReadWait || state3 === s3_dataReadFinish
-	io.dataReadRespToL1 := respToL1
-
-  if(cacheLevel == 2) {
-		when((state === s_memReadResp) && io.mem.resp.fire() && req.cmd === SimpleBusCmd.readBurst) {
+  if (cacheLevel == 2) {
+		when ((state === s_memReadResp) && io.mem.resp.fire() && req.isReadBurst()) {
+			// readBurst request miss
 			io.out.bits.rdata := dataRefill
 			io.out.bits.cmd := Mux(io.mem.resp.bits.isReadLast(), SimpleBusCmd.readLast, SimpleBusCmd.readBurst)
 		}.elsewhen (req.isWriteLast() || req.cmd === SimpleBusCmd.writeBurst) {
+			// writeBurst/writeLast request, no matter hit or miss
 			io.out.bits.rdata := Mux(hit, dataRead, inRdataRegDemand)
 			io.out.bits.cmd := DontCare
-		}.elsewhen (state === s_idle && (state3 === s3_dataReadWait || state3 === s3_dataReadFinish)) {
-			io.out.bits.rdata := Mux1H(io.in.bits.waymask, dataRespToL1ReadBus.resp.data).data
-			io.out.bits.cmd := Mux(state3 === s3_dataReadFinish, SimpleBusCmd.readLast, SimpleBusCmd.readBurst)
+		}.elsewhen (hitReadBurst && state === s_release) {
+			// readBurst request hit
+			io.out.bits.rdata := dataHitWay
+			io.out.bits.cmd := Mux(respToL1Last, SimpleBusCmd.readLast, SimpleBusCmd.readBurst)
 		}.otherwise {
 			io.out.bits.rdata := Mux(hit, dataRead, inRdataRegDemand)
 			io.out.bits.cmd := req.cmd
 		}
 
-		when(io.in.valid && req.isPrefetch()) {
-			io.out.valid := io.in.valid && Mux(hit, true.B, Mux(req.isWrite() || mmio, state === s_wait_resp, afterFirstRead && !alreadyOutFire))
+		when (req.isBurst()) {
+			io.out.valid := io.in.valid && (Mux(req.isWrite() && (hit || !hit && state === s_wait_resp), true.B, (state === s_memReadResp && io.mem.resp.fire() && req.cmd === SimpleBusCmd.readBurst)) || (respToL1Fire && respToL1Last && state === s_release))
 		}.otherwise {
-			io.out.valid := io.in.valid && (Mux(req.isWrite() && (hit || !hit && state === s_wait_resp), true.B, (state === s_memReadResp && io.mem.resp.fire() && req.cmd === SimpleBusCmd.readBurst)) || state3 === s3_dataReadFinish)
+			io.out.valid := io.in.valid && Mux(probe, false.B, Mux(hit, true.B, Mux(req.isWrite() || mmio, state === s_wait_resp, afterFirstRead && !alreadyOutFire)))
 		}
+
 	} else {
 		io.out.bits.rdata := Mux(hit, dataRead, inRdataRegDemand)
     io.out.bits.cmd := DontCare
@@ -443,172 +412,16 @@
     Mux(hit || req.isWrite(), io.out.fire(), (state === s_wait_resp) && (io.out.fire() || alreadyOutFire))
   )
 
-  io.in.ready := io.out.ready && (state === s_idle && !respToL1) && !miss && !probe
-
-  assert(!(metaHitWriteBus.req.valid && metaRefillWriteBus.req.valid))
+  io.in.ready := io.out.ready && !hitReadBurst && !miss && !probe
+	io.dataReadRespToL1 := hitReadBurst && (state === s_idle && io.out.ready || state === s_release && state2 === s2_dataOK)
+
+	assert(!(metaHitWriteBus.req.valid && metaRefillWriteBus.req.valid))
   assert(!(dataHitWriteBus.req.valid && dataRefillWriteBus.req.valid))
   assert(!(!ro.B && io.flush), "only allow to flush icache")
   Debug(debug) {
-    printf("%d: [" + cacheName + " stage3]: in.ready = %d, in.valid = %d, state = %d, addr = %x\n",
-      GTimer(), io.in.ready, io.in.valid, state, req.addr)
-<<<<<<< HEAD
-  }
-	Debug(debug) {
-    printf("%d: [" + cacheName + " stage3]: in.ready = %d, in.valid = %d, out.valid = %d, out.ready = %d, hit = %d, req.cmd = %d, state = %d, addr = %x, tag = %x, index = %x, wordIndex = %d, rdata = %x, io.in.bits.datas = %x %x %x %x, io.in.bits.waymask = %d, out.rdata = %x, out.cmd = %d, dataRespToL1ReadBus.(valid = %d, setIdx = %x, rdata = %x %x %x %x), state3 = %d, readL2BeatCnt = %d, dataWriteBackReadBus.req.valid = %d, dataWriteBus.req.data = %x, mem.req.fire() = %d, mem.req.bits.cmd = %d, mem.resp.fire() = %d, mem.resp.bits.cmd = %d, mem.resp.bits.rdata = %x\n",
-      GTimer(), io.in.ready, io.in.valid, io.out.valid, io.out.ready, hit, req.cmd, state, req.addr, addr.tag, addr.index, addr.wordIndex, io.out.bits.rdata, io.in.bits.datas(3).data, io.in.bits.datas(2).data, io.in.bits.datas(1).data, io.in.bits.datas(0).data, io.in.bits.waymask, io.out.bits.rdata, io.out.bits.cmd, dataRespToL1ReadBus.req.valid, dataRespToL1ReadBus.req.bits.setIdx, dataRespToL1ReadBus.resp.data(3).data, dataRespToL1ReadBus.resp.data(2).data, dataRespToL1ReadBus.resp.data(1).data, dataRespToL1ReadBus.resp.data(0).data, state3, readL2BeatCnt.value, dataWriteBackReadBus.req.valid, io.dataWriteBus.req.bits.data.data, io.mem.req.fire(), io.mem.req.bits.cmd, io.mem.resp.fire(), io.mem.resp.bits.cmd, io.mem.resp.bits.rdata)
-  }
-	Debug(debug) {
-    printf("%d: [" + cacheName + " stage3]: in.ready = %d, in.valid = %d, out.valid = %d, out.ready = %d, hit = %d, req.cmd = %d, state = %d, state3 = %d, addr = %x\n",
-      GTimer(), io.in.ready, io.in.valid, io.out.valid, io.out.ready, hit, req.cmd, state, state3, req.addr)
-  }
-}
-
-// probe
-sealed class CacheProbeStage(implicit val cacheConfig: CacheConfig) extends CacheModule {
-  val io = IO(new Bundle {
-    val in = Flipped(Decoupled(new SimpleBusReqBundle))
-    val out = Decoupled(new SimpleBusRespBundle)
-    val metaReadBus = CacheMetaArrayReadBus()
-    val dataReadBus = CacheDataArrayReadBus()
-  })
-
-  val s_idle :: s_metaRead :: s_metaReadWait :: s_check :: s_dataRead :: s_dataReadWait :: s_release :: Nil = Enum(7)
-  val state = RegInit(s_idle)
-
-  io.in.ready := (state === s_idle)
-  val req = RegEnable(io.in.bits, io.in.fire())
-  val addr = req.addr.asTypeOf(addrBundle)
-  io.metaReadBus.apply(valid = (state === s_metaRead), setIdx = addr.index)
-
-  val metaWay = RegEnable(io.metaReadBus.resp.data, state === s_metaReadWait)
-  val hitVec = VecInit(metaWay.map(m => m.valid && (m.tag === addr.tag))).asUInt
-  val hit = hitVec.orR
-  val idxCnt = Counter(LineBeats)
-
-  io.dataReadBus.apply(valid = (state === s_dataRead), setIdx = Cat(addr.index, idxCnt.value))
-  val dataWay = RegEnable(io.dataReadBus.resp.data, state === s_dataReadWait)
-  val last = Counter(state === s_release && io.out.fire(), LineBeats)._2
-
-  switch (state) {
-    is (s_idle) { when (io.in.fire()) { state := s_metaRead } }
-    is (s_metaRead) {
-      when (io.metaReadBus.req.ready) { state := s_metaReadWait }
-      assert(req.isProbe())
-    }
-    is (s_metaReadWait) { state := s_check }
-    is (s_check) {
-      when (io.out.fire()) {
-        state := Mux(hit, s_dataRead, s_idle)
-        idxCnt.value := addr.wordIndex
-      }
-    }
-    is (s_dataRead) { when (io.dataReadBus.req.ready) { state := s_dataReadWait } }
-    is (s_dataReadWait) { state := s_release }
-    is (s_release) {
-      when (io.out.fire()) {
-        idxCnt.inc()
-        state := Mux(last, s_idle, s_dataRead)
-      }
-    }
-  }
-
-  io.out.valid := (state === s_check) || (state === s_release)
-  io.out.bits.rdata := Mux1H(hitVec, dataWay).data
-  io.out.bits.cmd := Mux(state === s_release, Mux(last, SimpleBusCmd.readLast, 0.U),
-    Mux(hit, SimpleBusCmd.probeHit, SimpleBusCmd.probeMiss))
-}
-
-class L2Cache(implicit val cacheConfig: CacheConfig) extends CacheModule {
-  val io = IO(new Bundle {
-    val in = Flipped(new SimpleBusUC(userBits = userBits))
-    val flush = Input(UInt(2.W))
-    val out = new SimpleBusUC
-    val mmio = new SimpleBusUC
-  })
-
-  // cpu pipeline
-  val s1 = Module(new CacheStage1)
-  val s2 = Module(new CacheStage2)
-  val s3 = Module(new CacheStage3)
-  val metaArray = Module(new SRAMTemplate(new MetaBundle, set = Sets, way = Ways, shouldReset = true, singlePort = true))
-  val dataArray = Module(new SRAMTemplate(new DataBundle, set = Sets * LineBeats, way = Ways, singlePort = true))
-
-  if (cacheName == "icache") {
-    // flush icache when executing fence.i
-    val flushICache = WireInit(false.B)
-    BoringUtils.addSink(flushICache, "MOUFlushICache")
-    metaArray.reset := reset.asBool || flushICache
-  }
-
-  s1.io.in <> io.in.req
-  PipelineConnect(s1.io.out, s2.io.in, s2.io.out.fire(), io.flush(0))
-  PipelineConnect(s2.io.out, s3.io.in, s3.io.isFinish, io.flush(1))
-  io.in.resp <> s3.io.out
-	when(s3.io.out.bits.isPrefetch()) {
-		io.in.resp.valid := false.B
-	}.otherwise {
-		io.in.resp.valid := s3.io.out.valid || s3.io.dataReadRespToL1
-  }
-	s3.io.flush := io.flush(1)
-  io.out <> s3.io.mem
-  io.mmio <> s3.io.mmio
-
-  // stalling
-  s1.io.s2Req.valid := s2.io.in.valid
-  s1.io.s2Req.bits := s2.io.in.bits.req
-  s1.io.s3Req.valid := s3.io.in.valid
-  s1.io.s3Req.bits := s3.io.in.bits.req
-  s1.io.s2s3Miss := s3.io.in.valid && (!s3.io.in.bits.hit || s3.io.dataReadRespToL1)
-
-  // coherence state machine
-	/*
-  val coh = Module(new CacheProbeStage)
-  coh.io.in <> io.out.coh.req
-  io.out.coh.resp <> coh.io.out
-	*/
-
-  // Since SRAMTemplate are synchronous bus, read data will be returned
-  // one cycle later read request is accepted. Therefore we do not need
-  // to use ID bit to distribute the read data to the correct master.
-  /*
-	val metaReadArb = Module(new Arbiter(chiselTypeOf(metaArray.io.r.req.bits), 2))
-  metaReadArb.io.in(0) <> coh.io.metaReadBus.req
-  metaReadArb.io.in(1) <> s1.io.metaReadBus.req
-  metaArray.io.r.req <> metaReadArb.io.out
-  coh.io.metaReadBus.resp := metaArray.io.r.resp
-  */
-	metaArray.io.r.req <> s1.io.metaReadBus.req
-	s1.io.metaReadBus.resp := metaArray.io.r.resp
-  metaArray.io.w <> s3.io.metaWriteBus
-
-  val dataReadArb = Module(new Arbiter(chiselTypeOf(dataArray.io.r.req.bits), 2))
-  dataReadArb.io.in(0) <> s1.io.dataReadBus.req
-  dataReadArb.io.in(1) <> s3.io.dataReadBus.req
-  dataArray.io.r.req <> dataReadArb.io.out
-  // coh.io.dataReadBus.resp := dataArray.io.r.resp
-	s1.io.dataReadBus.resp := dataArray.io.r.resp
-  s3.io.dataReadBus.resp := dataArray.io.r.resp
-  dataArray.io.w <> s3.io.dataWriteBus
-
-  s2.io.metaReadResp := metaArray.io.r.resp.data
-  s2.io.dataReadResp := dataArray.io.r.resp.data
-
-  Debug(debug) {
-    io.in.dump(cacheName + ".in")
-    printf("%d: s1:(%d,%d), s2:(%d,%d), s3:(%d,%d)\n",
-      GTimer(), s1.io.in.valid, s1.io.in.ready, s2.io.in.valid, s2.io.in.ready, s3.io.in.valid, s3.io.in.ready)
-    when (s1.io.in.valid) { printf(p"[${cacheName}.S1]: ${s1.io.in.bits}\n") }
-    when (s2.io.in.valid) { printf(p"[${cacheName}.S2]: ${s2.io.in.bits.req}\n") }
-    when (s3.io.in.valid) { printf(p"[${cacheName}.S3]: ${s3.io.in.bits.req}\n") }
-    s3.io.mem.dump(cacheName + ".mem")
-  }
-=======
-    printf("%d: [" + cacheName + " stage3]: in.ready = %d, in.valid = %d, out.valid = %d, out.ready = %d, hit = %d, req.cmd = %d, state = %d, addr = %x, mem.req.fire() = %d, mem.req.bits.cmd = %d, mem.resp.fire() = %d, mem.resp.bits.cmd = %d\n",
-      GTimer(), io.in.ready, io.in.valid, io.out.valid, io.out.ready, hit, req.cmd, state, req.addr, io.mem.req.fire(), io.mem.req.bits.cmd, io.mem.resp.fire(), io.mem.resp.bits.cmd)
-    printf("%d: [" + cacheName + " stage3]: in.ready = %d, in.valid = %d, out.valid = %d, out.ready = %d, hit = %d, req.cmd = %d, state = %d, state3 = %d, addr = %x\n",
-      GTimer(), io.in.ready, io.in.valid, io.out.valid, io.out.ready, hit, req.cmd, state, state3, req.addr)
-  }
->>>>>>> eb8bdfa7
+    printf("%d: [" + cacheName + " stage3]: in.ready = %d, in.valid = %d, out.valid = %d, out.ready = %d, state = %d, addr = %x, mem.req.valid = %d, mem.req.ready = %d\n\n",
+      GTimer(), io.in.ready, io.in.valid, io.out.valid, io.out.ready, state, req.addr, io.mem.req.valid, io.mem.req.ready)
+  }
 }
 
 class Cache(implicit val cacheConfig: CacheConfig) extends CacheModule {
@@ -638,16 +451,13 @@
 
   s1.io.in <> arb.io.out
   PipelineConnect(s1.io.out, s2.io.in, s2.io.out.fire(), io.flush(0))
-  PipelineConnect(s2.io.out, s3.io.in, s3.io.isFinish, io.flush(1))
+  PipelineConnect(s2.io.out, s3.io.in, s3.io.isFinish, io.flush(1) || s2.io.out.bits.mmio && s2.io.out.bits.req.isPrefetch())
   io.in.resp <> s3.io.out
   s3.io.flush := io.flush(1)
   io.out.mem <> s3.io.mem
   io.mmio <> s3.io.mmio
 
-  if (hasPrefetch) {
-    // overwrite the one from s3.io.out.valid
-    io.in.resp.valid := Mux(s3.io.out.bits.isPrefetch(), false.B, s3.io.out.valid || s3.io.dataReadRespToL1)
-  }
+  io.in.resp.valid := Mux(s3.io.out.bits.isPrefetch(), false.B, s3.io.out.valid || s3.io.dataReadRespToL1)
 
   if (hasCoh) {
     val cohReq = io.out.coh.req.bits
@@ -685,7 +495,7 @@
 
   BoringUtils.addSource(s3.io.in.valid && s3.io.in.bits.hit, "perfCntCondM" + cacheName + "Hit")
 
-  Debug(debug) {
+ 	Debug(debug) {
     io.in.dump(cacheName + ".in")
     printf("%d: s1:(%d,%d), s2:(%d,%d), s3:(%d,%d)\n",
       GTimer(), s1.io.in.valid, s1.io.in.ready, s2.io.in.valid, s2.io.in.ready, s3.io.in.valid, s3.io.in.ready)
@@ -694,12 +504,6 @@
     when (s3.io.in.valid) { printf(p"[${cacheName}.S3]: ${s3.io.in.bits.req}\n") }
     s3.io.mem.dump(cacheName + ".mem")
   }
-	
-	Debug(debug) {
-    printf("%d: [" + cacheName + "]: coh.io.dataReadBus.req.valid = %d\n\n",
-      GTimer(), coh.io.dataReadBus.req.valid)
-  }
-
 }
 
 object Cache {
